import Foundation

// MARK: - Conversation Models

/// Represents a chat conversation with another user
/// Maps to backend API: GET /conversations
struct Conversation: Identifiable, Codable, Sendable {
    let id: String
    let type: ConversationType
    let name: String?
    let participants: [String]  // User IDs
    let lastMessage: LastMessage?
    let createdAt: Date
    let updatedAt: Date

    // Optional fields for future expansion
    var avatarUrl: String?
    var unreadCount: Int = 0

    enum CodingKeys: String, CodingKey {
        case id, type, name, participants
        case lastMessage = "last_message"
        case createdAt = "created_at"
        case updatedAt = "updated_at"
        case avatarUrl = "avatar_url"
        case unreadCount = "unread_count"
    }
}

/// Conversation type
enum ConversationType: String, Codable, Sendable {
    case direct = "direct"      // 1-on-1 chat
    case group = "group"        // Group chat
<<<<<<< HEAD
}

/// Last message preview in conversation list
struct LastMessage: Codable, Sendable {
    let content: String
    let senderId: String
    let timestamp: Date

    enum CodingKeys: String, CodingKey {
        case content
        case senderId = "sender_id"
        case timestamp
    }
}

=======
}

/// Last message preview in conversation list
struct LastMessage: Codable, Sendable {
    let content: String
    let senderId: String
    let timestamp: Date

    enum CodingKeys: String, CodingKey {
        case content
        case senderId = "sender_id"
        case timestamp
    }
}

>>>>>>> c553387f
// MARK: - Message Models

/// Represents a single message in a conversation
/// Maps to backend API: POST /conversations/{id}/messages
struct Message: Identifiable, Codable, Sendable {
    let id: String
    let conversationId: String
    let senderId: String
    let content: String
    let type: ChatMessageType
    let createdAt: Date
    var isEdited: Bool
    var isDeleted: Bool

    // Optional fields
    var mediaUrl: String?
    var replyToId: String?

<<<<<<< HEAD
=======
    // E2EE fields
    var encryptionVersion: Int?
    var encryptedContent: String?  // Base64-encoded ciphertext (includes tag)
    var nonce: String?  // Base64-encoded nonce (12 bytes for ChaCha20-Poly1305)
    var sessionId: String?
    var senderDeviceId: String?

>>>>>>> c553387f
    // Local-only fields (not from backend)
    var status: MessageStatus = .sent

    enum CodingKeys: String, CodingKey {
        case id
        case conversationId = "conversation_id"
        case senderId = "sender_id"
        case content, type
        case createdAt = "created_at"
        case isEdited = "is_edited"
        case isDeleted = "is_deleted"
        case mediaUrl = "media_url"
        case replyToId = "reply_to_id"
<<<<<<< HEAD
=======
        case encryptionVersion = "encryption_version"
        case encryptedContent = "encrypted_content"
        case nonce
        case sessionId = "session_id"
        case senderDeviceId = "sender_device_id"
    }

    /// Convenience initializer for creating E2EE messages locally
    init(
        id: String,
        conversationId: String,
        senderId: String,
        content: String,
        type: ChatMessageType,
        createdAt: Date,
        status: MessageStatus = .sent,
        encryptedContent: String? = nil,
        nonce: String? = nil,
        sessionId: String? = nil,
        senderDeviceId: String? = nil,
        encryptionVersion: Int? = nil
    ) {
        self.id = id
        self.conversationId = conversationId
        self.senderId = senderId
        self.content = content
        self.type = type
        self.createdAt = createdAt
        self.isEdited = false
        self.isDeleted = false
        self.status = status
        self.encryptedContent = encryptedContent
        self.nonce = nonce
        self.sessionId = sessionId
        self.senderDeviceId = senderDeviceId
        self.encryptionVersion = encryptionVersion
>>>>>>> c553387f
    }
}

/// Chat message type (renamed from MessageType to avoid conflict with Alice's MessageType)
enum ChatMessageType: String, Codable, Sendable {
    case text = "text"
    case image = "image"
    case video = "video"
    case audio = "audio"
    case file = "file"
    case location = "location"
}

/// Message delivery status (local only)
enum MessageStatus: String, Codable, Sendable {
    case sending    // Message is being sent
    case sent       // Successfully sent to server
    case delivered  // Delivered to recipient
    case read       // Read by recipient
    case failed     // Failed to send
<<<<<<< HEAD
}

// MARK: - API Request/Response Models

/// Request to create a new conversation
struct CreateConversationRequest: Codable, Sendable {
    let type: ConversationType
    let participants: [String]  // User IDs
    let name: String?  // Required for groups
}

/// Request to send a message
struct SendMessageRequest: Codable, Sendable {
    let content: String
    let type: ChatMessageType
    let mediaUrl: String?
    let replyToId: String?

    enum CodingKeys: String, CodingKey {
        case content, type
        case mediaUrl = "media_url"
        case replyToId = "reply_to_id"
    }
}

/// Response when fetching messages
struct GetMessagesResponse: Codable, Sendable {
    let messages: [Message]
    let cursor: String?
    let hasMore: Bool

    enum CodingKeys: String, CodingKey {
        case messages, cursor
        case hasMore = "has_more"
=======
}

// MARK: - API Request/Response Models

/// Request to create a new conversation
struct CreateConversationRequest: Codable, Sendable {
    let type: ConversationType
    let participants: [String]  // User IDs
    let name: String?  // Required for groups
}

/// Request to send a message (REST API body for POST /api/v2/chat/messages)
struct SendMessageRequest: Codable, Sendable {
    let conversationId: String
    let content: String
    let messageType: Int
    let mediaUrl: String?
    let replyToMessageId: String?

    enum CodingKeys: String, CodingKey {
        case content
        case messageType = "message_type"
        case mediaUrl = "media_url"
        case replyToMessageId = "reply_to_message_id"
        case conversationId = "conversation_id"
    }

    init(
        conversationId: String,
        content: String,
        type: ChatMessageType,
        mediaUrl: String?,
        replyToId: String?
    ) {
        self.conversationId = conversationId
        self.content = content
        self.mediaUrl = mediaUrl
        self.replyToMessageId = replyToId

        switch type {
        case .text: self.messageType = 0
        case .image: self.messageType = 1
        case .video: self.messageType = 2
        case .audio: self.messageType = 3
        case .file: self.messageType = 4
        case .location: self.messageType = 5
        }
    }
}

/// Response when fetching messages
struct GetMessagesResponse: Codable, Sendable {
    let messages: [Message]
    let cursor: String?
    let hasMore: Bool

    enum CodingKeys: String, CodingKey {
        case messages, cursor
        case hasMore = "has_more"
    }
}

// MARK: - E2EE Message Request/Response

/// Request to send an E2EE encrypted message
/// Maps to backend WebSocket send_e2ee_message event
struct SendE2EEMessageRequest: Codable, Sendable {
    let conversationId: String
    let ciphertext: String
    let nonce: String  // Base64-encoded nonce (12 bytes)
    let sessionId: String
    let messageIndex: UInt32
    let deviceId: String
    let messageType: Int
    let replyToMessageId: String?

    enum CodingKeys: String, CodingKey {
        case conversationId = "conversation_id"
        case ciphertext
        case nonce
        case sessionId = "session_id"
        case messageIndex = "message_index"
        case deviceId = "device_id"
        case messageType = "message_type"
        case replyToMessageId = "reply_to_message_id"
    }
}

/// Response from sending an E2EE encrypted message
/// Maps to backend SendE2EEMessageResponse
struct SendE2EEMessageResponse: Codable, Sendable {
    let id: String
    let conversationId: String
    let senderId: String
    let createdAt: Date
    let sequenceNumber: Int64

    enum CodingKeys: String, CodingKey {
        case id
        case conversationId = "conversation_id"
        case senderId = "sender_id"
        case createdAt = "created_at"
        case sequenceNumber = "sequence_number"
    }
}

// MARK: - Chat Errors

enum ChatError: LocalizedError {
    case e2eeNotAvailable
    case noDeviceId
    case invalidCiphertext
    case decryptionFailed
    case invalidConversationId

    var errorDescription: String? {
        switch self {
        case .e2eeNotAvailable:
            return "E2EE service not available. Device may not be initialized."
        case .noDeviceId:
            return "Device ID not found. Please log in again."
        case .invalidCiphertext:
            return "Invalid encrypted message format."
        case .decryptionFailed:
            return "Failed to decrypt message."
        case .invalidConversationId:
            return "Invalid conversation ID format."
        }
>>>>>>> c553387f
    }
}<|MERGE_RESOLUTION|>--- conflicted
+++ resolved
@@ -31,7 +31,6 @@
 enum ConversationType: String, Codable, Sendable {
     case direct = "direct"      // 1-on-1 chat
     case group = "group"        // Group chat
-<<<<<<< HEAD
 }
 
 /// Last message preview in conversation list
@@ -47,23 +46,6 @@
     }
 }
 
-=======
-}
-
-/// Last message preview in conversation list
-struct LastMessage: Codable, Sendable {
-    let content: String
-    let senderId: String
-    let timestamp: Date
-
-    enum CodingKeys: String, CodingKey {
-        case content
-        case senderId = "sender_id"
-        case timestamp
-    }
-}
-
->>>>>>> c553387f
 // MARK: - Message Models
 
 /// Represents a single message in a conversation
@@ -82,8 +64,6 @@
     var mediaUrl: String?
     var replyToId: String?
 
-<<<<<<< HEAD
-=======
     // E2EE fields
     var encryptionVersion: Int?
     var encryptedContent: String?  // Base64-encoded ciphertext (includes tag)
@@ -91,7 +71,6 @@
     var sessionId: String?
     var senderDeviceId: String?
 
->>>>>>> c553387f
     // Local-only fields (not from backend)
     var status: MessageStatus = .sent
 
@@ -105,8 +84,6 @@
         case isDeleted = "is_deleted"
         case mediaUrl = "media_url"
         case replyToId = "reply_to_id"
-<<<<<<< HEAD
-=======
         case encryptionVersion = "encryption_version"
         case encryptedContent = "encrypted_content"
         case nonce
@@ -143,7 +120,6 @@
         self.sessionId = sessionId
         self.senderDeviceId = senderDeviceId
         self.encryptionVersion = encryptionVersion
->>>>>>> c553387f
     }
 }
 
@@ -164,42 +140,6 @@
     case delivered  // Delivered to recipient
     case read       // Read by recipient
     case failed     // Failed to send
-<<<<<<< HEAD
-}
-
-// MARK: - API Request/Response Models
-
-/// Request to create a new conversation
-struct CreateConversationRequest: Codable, Sendable {
-    let type: ConversationType
-    let participants: [String]  // User IDs
-    let name: String?  // Required for groups
-}
-
-/// Request to send a message
-struct SendMessageRequest: Codable, Sendable {
-    let content: String
-    let type: ChatMessageType
-    let mediaUrl: String?
-    let replyToId: String?
-
-    enum CodingKeys: String, CodingKey {
-        case content, type
-        case mediaUrl = "media_url"
-        case replyToId = "reply_to_id"
-    }
-}
-
-/// Response when fetching messages
-struct GetMessagesResponse: Codable, Sendable {
-    let messages: [Message]
-    let cursor: String?
-    let hasMore: Bool
-
-    enum CodingKeys: String, CodingKey {
-        case messages, cursor
-        case hasMore = "has_more"
-=======
 }
 
 // MARK: - API Request/Response Models
@@ -328,6 +268,5 @@
         case .invalidConversationId:
             return "Invalid conversation ID format."
         }
->>>>>>> c553387f
     }
 }