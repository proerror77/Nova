--- conflicted
+++ resolved
@@ -76,14 +76,8 @@
 
         #if DEBUG
         print("[Media] Upload response - Status: \(httpResponse.statusCode), Size: \(data.count) bytes")
-<<<<<<< HEAD
-        // 打印实际的 JSON 响应
-        if let jsonString = String(data: data, encoding: .utf8) {
-            print("[Media] Response JSON: \(jsonString)")
-=======
         if let responseStr = String(data: data, encoding: .utf8) {
             print("[Media] Upload response body: \(responseStr)")
->>>>>>> b8e218a8
         }
         #endif
 
@@ -91,10 +85,6 @@
         case 200...299:
             // Note: Don't use .convertFromSnakeCase when CodingKeys already define snake_case mappings
             let decoder = JSONDecoder()
-<<<<<<< HEAD
-            // 不使用 convertFromSnakeCase，因为我们有自定义的 CodingKeys
-=======
->>>>>>> b8e218a8
             let uploadResponse = try decoder.decode(UploadResponse.self, from: data)
 
             #if DEBUG
@@ -163,10 +153,6 @@
         case 200...299:
             // Note: Don't use .convertFromSnakeCase when CodingKeys already define snake_case mappings
             let decoder = JSONDecoder()
-<<<<<<< HEAD
-            // 不使用 convertFromSnakeCase，因为我们有自定义的 CodingKeys
-=======
->>>>>>> b8e218a8
             let uploadResponse = try decoder.decode(UploadResponse.self, from: data)
 
             if let mediaUrl = uploadResponse.mediaUrl, !mediaUrl.isEmpty {
@@ -193,15 +179,11 @@
     // MARK: - Private Methods
 
     /// Upload data to S3/GCS presigned URL
-<<<<<<< HEAD
-    private func uploadToPresignedUrl(_ presignedUrl: String, data: Data) async throws {
-=======
     /// - Parameters:
     ///   - presignedUrl: The presigned URL from the server
     ///   - data: The file data to upload
     ///   - contentType: MIME type (must match what was used when generating presigned URL)
     private func uploadToPresignedUrl(_ presignedUrl: String, data: Data, contentType: String = "image/jpeg") async throws {
->>>>>>> b8e218a8
         guard let url = URL(string: presignedUrl) else {
             throw APIError.invalidURL
         }
@@ -209,44 +191,24 @@
         var request = URLRequest(url: url)
         request.httpMethod = "PUT"
         request.httpBody = data
-<<<<<<< HEAD
-        // Google Cloud Storage presigned URLs 需要 Content-Type
-        request.setValue("image/jpeg", forHTTPHeaderField: "Content-Type")
-
-        #if DEBUG
-        print("[Media] Uploading to presigned URL, size: \(data.count / 1024) KB")
-        #endif
-=======
         // Content-Type MUST match what was specified when generating the presigned URL
         // Otherwise S3/GCS will reject with signature mismatch
         request.setValue(contentType, forHTTPHeaderField: "Content-Type")
         request.setValue("\(data.count)", forHTTPHeaderField: "Content-Length")
         request.timeoutInterval = 120  // 2 minutes for upload
->>>>>>> b8e218a8
 
         #if DEBUG
         print("[Media] Uploading to presigned URL: \(data.count / 1024) KB, Content-Type: \(contentType)")
         #endif
 
-<<<<<<< HEAD
+        let (responseData, response) = try await uploadSession.data(for: request)
+
         guard let httpResponse = response as? HTTPURLResponse else {
-            throw APIError.serverError(statusCode: 500, message: "Failed to upload to storage: Invalid response")
-=======
-        let (responseData, response) = try await uploadSession.data(for: request)
-
-        guard let httpResponse = response as? HTTPURLResponse else {
-            throw APIError.invalidResponse
->>>>>>> b8e218a8
+            throw APIError.invalidResponse
         }
 
         #if DEBUG
         print("[Media] Presigned URL upload response: \(httpResponse.statusCode)")
-<<<<<<< HEAD
-        #endif
-
-        guard (200...299).contains(httpResponse.statusCode) else {
-            throw APIError.serverError(statusCode: httpResponse.statusCode, message: "Failed to upload to storage: HTTP \(httpResponse.statusCode)")
-=======
         if let responseStr = String(data: responseData, encoding: .utf8), !responseStr.isEmpty {
             print("[Media] Response body: \(responseStr)")
         }
@@ -255,7 +217,6 @@
         guard (200...299).contains(httpResponse.statusCode) else {
             let errorMessage = String(data: responseData, encoding: .utf8) ?? "Failed to upload to storage"
             throw APIError.serverError(statusCode: httpResponse.statusCode, message: errorMessage)
->>>>>>> b8e218a8
         }
     }
 
