import SwiftUI
import PhotosUI

// MARK: - Profile View State
/// Enum representing the active overlay/sheet state in ProfileView
/// Using enum instead of multiple booleans prevents state conflicts
enum ProfileActiveSheet: Equatable {
    case none
    case newPost(initialImage: UIImage?)
    case generateImage
    case write
    case settings
    case following
    case followers
    case postDetail(post: Post)
    case imagePicker
    case camera
    case photoOptions
    case accountSwitcher
    case shareSheet
    case editProfile
    case avatarPicker       // 頭像選擇器
    case backgroundPicker   // 背景圖選擇器

    static func == (lhs: ProfileActiveSheet, rhs: ProfileActiveSheet) -> Bool {
        switch (lhs, rhs) {
        case (.none, .none),
             (.generateImage, .generateImage),
             (.write, .write),
             (.settings, .settings),
             (.following, .following),
             (.followers, .followers),
             (.imagePicker, .imagePicker),
             (.camera, .camera),
             (.photoOptions, .photoOptions),
             (.accountSwitcher, .accountSwitcher),
             (.shareSheet, .shareSheet),
             (.editProfile, .editProfile),
             (.avatarPicker, .avatarPicker),
             (.backgroundPicker, .backgroundPicker):
            return true
        case (.newPost(let img1), .newPost(let img2)):
            return img1 === img2
        case (.postDetail(let p1), .postDetail(let p2)):
            return p1.id == p2.id
        default:
            return false
        }
    }
}

struct ProfileView: View {
    @Binding var currentPage: AppPage
    // 全局认证状态从上层注入
    @EnvironmentObject private var authManager: AuthenticationManager
    @State private var profileData = ProfileData()

    // MARK: - 統一的 Sheet 狀態管理
    /// 使用 enum 統一管理所有 overlay/sheet 狀態，避免狀態衝突
    @State private var activeSheet: ProfileActiveSheet = .none

    // MARK: - 非 Sheet 相關狀態
    @State private var selectedImage: UIImage?              // ImagePicker 選中的圖片
    @State private var localAvatarImage: UIImage? = nil     // 本地选择的头像
    @State private var selectedAccountType: AccountDisplayType = .primary  // 当前选择的账户类型
    @State private var showSearchBar = false                // 显示搜索框
    @State private var searchText: String = ""              // 搜索文字
    @State private var showDeleteConfirmation = false       // 显示删除确认
    @State private var postToDelete: Post? = nil            // 待删除的帖子
    @State private var isDeleting = false                   // 正在删除中
    @State private var searchDebounceTask: Task<Void, Never>?  // 搜索防抖任務

    // MARK: - 頭像/背景圖更換狀態
    @State private var avatarPhotoItem: PhotosPickerItem?   // 頭像選擇
    @State private var backgroundPhotoItem: PhotosPickerItem? // 背景圖選擇
    @State private var localBackgroundImage: UIImage? = nil // 本地背景圖
    @State private var isUploadingAvatar = false            // 上傳頭像中
    @State private var isUploadingBackground = false        // 上傳背景中

    // Services
    private let mediaService = MediaService()
    private let identityService = IdentityService()

    // Access AvatarManager - @ObservedObject to observe pendingAvatar changes
    @ObservedObject private var avatarManager = AvatarManager.shared

    // Access UserPostsManager for real-time post sync
    // NOTE: Access singleton directly for @Observable objects to ensure single source of truth
    private var userPostsManager: UserPostsManager { UserPostsManager.shared }


    // Computed property for user display
    // 優先使用 profileData.userProfile（從 API 載入的最新數據）
    // 回退到 authManager.currentUser（登入時的緩存數據）
    private var displayUser: UserProfile? {
        profileData.userProfile ?? authManager.currentUser
    }
    
    // Computed property for filtered user posts (搜索过滤 - Posts tab)
    private var filteredUserPosts: [Post] {
        guard !searchText.isEmpty else {
            return userPostsManager.userPosts
        }
        return userPostsManager.userPosts.filter { post in
            post.content.localizedCaseInsensitiveContains(searchText)
        }
    }
    
    // Computed property for filtered profile posts (搜索过滤 - Saved/Liked tabs)
    private var filteredProfilePosts: [Post] {
        guard !searchText.isEmpty else {
            return profileData.currentTabPosts
        }
        return profileData.currentTabPosts.filter { post in
            post.content.localizedCaseInsensitiveContains(searchText)
        }
    }

    // 根据选择的账户类型返回显示的用户名
    private var displayUsername: String {
        switch selectedAccountType {
        case .primary:
            return displayUser?.displayName ?? displayUser?.username ?? "User"
        case .alias:
            return "Dreamer"
        }
    }

    // 分享内容
    private var shareItems: [Any] {
        guard let userId = displayUser?.id else { return [] }
        let username = displayUser?.username ?? "user"
        let shareUrl = URL(string: "https://nova.social/user/\(userId)") ?? URL(string: "https://nova.social")!
        let shareText = "Check out \(username)'s profile on Icered!"
        return [shareText, shareUrl]
    }

    var body: some View {
        ZStack {
            // 條件渲染：根據 activeSheet 狀態切換視圖
            switch activeSheet {
            case .newPost(let initialImage):
                NewPostView(
                    showNewPost: Binding(
                        get: { activeSheet != .none },
                        set: { if !$0 { activeSheet = .none } }
                    ),
                    initialImage: initialImage ?? selectedImage,
                    onPostSuccess: { post in
                        // 实时同步新帖子到 UserPostsManager
                        userPostsManager.addNewPost(post)
                    }
                )
                .transition(.identity)

            case .generateImage:
                GenerateImage01View(
                    showGenerateImage: Binding(
                        get: { activeSheet == .generateImage },
                        set: { if !$0 { activeSheet = .none } }
                    )
                )
                .transition(.identity)

            case .write:
                WriteView(
                    showWrite: Binding(
                        get: { activeSheet == .write },
                        set: { if !$0 { activeSheet = .none } }
                    )
                )
                .transition(.identity)

            case .settings:
                SettingsView(currentPage: $currentPage)
                    .transition(.identity)

            case .following:
                ProfileFollowingView(
                    isPresented: Binding(
                        get: { activeSheet == .following },
                        set: { if !$0 { activeSheet = .none } }
                    ),
                    userId: displayUser?.id ?? "",
                    username: displayUser?.username ?? "User",
                    initialTab: .following
                )
                .transition(.identity)

            case .followers:
                ProfileFollowersView(
                    isPresented: Binding(
                        get: { activeSheet == .followers },
                        set: { if !$0 { activeSheet = .none } }
                    )
                )
                .transition(.identity)
                .environmentObject(authManager)

            case .postDetail(let post):
                PostDetailView(
                    post: FeedPost(
                        from: post,
                        authorName: displayUser?.displayName ?? displayUser?.username ?? "User",
                        authorAvatar: displayUser?.avatarUrl
                    ),
                    onDismiss: {
                        activeSheet = .none
                    }
                )
                .transition(.identity)

            case .none, .imagePicker, .camera, .photoOptions, .accountSwitcher, .shareSheet, .editProfile, .avatarPicker, .backgroundPicker:
                // 這些狀態顯示 profileContent，overlay/sheet 另外處理
                profileContent
            }
        }
        .animation(.none, value: activeSheet)
        .sheet(isPresented: Binding(
            get: { activeSheet == .imagePicker },
            set: { if !$0 { activeSheet = .none } }
        )) {
            ImagePicker(sourceType: .photoLibrary, selectedImage: $selectedImage)
        }
        .sheet(isPresented: Binding(
            get: { activeSheet == .camera },
            set: { if !$0 { activeSheet = .none } }
        )) {
            ImagePicker(sourceType: .camera, selectedImage: $selectedImage)
        }
        .onChange(of: selectedImage) { oldValue, newValue in
            // 选择/拍摄照片后，自动跳转到NewPostView
            if newValue != nil {
                activeSheet = .newPost(initialImage: newValue)
            }
        }
    }

    // MARK: - Profile 主内容
    private var profileContent: some View {
        ZStack(alignment: .bottom) {
            // 主内容区域
            VStack(spacing: 0) {
                // MARK: - 区域1：用户信息头部（自适应高度）
                userHeaderSection

                // MARK: - 区域2：内容区域
                contentSection
                    .frame(maxHeight: .infinity)  // 填满剩余空间
                    .offset(y: contentSectionVerticalOffset)  // 应用垂直偏移
            }

            // MARK: - 底部导航栏（覆盖在内容上方，忽略安全区域）
            bottomNavigationBar
        }
        .ignoresSafeArea(edges: [.top, .bottom])
        // MARK: - 照片选项弹窗
        .overlay {
            if activeSheet == .photoOptions {
                PhotoOptionsModal(
                    isPresented: Binding(
                        get: { activeSheet == .photoOptions },
                        set: { if !$0 { activeSheet = .none } }
                    ),
                    onChoosePhoto: {
                        activeSheet = .imagePicker
                    },
                    onTakePhoto: {
                        activeSheet = .camera
                    },
                    onGenerateImage: {
                        activeSheet = .generateImage
                    },
                    onWrite: {
                        activeSheet = .write
                    }
                )
            }
        }
        // MARK: - 账户切换弹窗
        .overlay {
            if activeSheet == .accountSwitcher {
                AccountSwitcherSheet(
                    isPresented: Binding(
                        get: { activeSheet == .accountSwitcher },
                        set: { if !$0 { activeSheet = .none } }
                    ),
                    selectedAccountType: $selectedAccountType
                )
                .environmentObject(authManager)
            }
        }
        .task {
            // Use current user from AuthenticationManager
            if let userId = authManager.currentUser?.id {
                #if DEBUG
                print("[ProfileView] Loading profile for userId: \(userId)")
                #endif
                await profileData.loadUserProfile(userId: userId)
                await userPostsManager.loadUserPosts(userId: userId)
                #if DEBUG
                print("[ProfileView] Profile loaded: posts=\(profileData.posts.count), userProfile=\(profileData.userProfile?.username ?? "nil")")
                #endif
            } else {
                #if DEBUG
                print("[ProfileView] No userId found in authManager.currentUser")
                #endif
            }
        }
        .sheet(isPresented: Binding(
            get: { activeSheet == .shareSheet },
            set: { if !$0 { activeSheet = .none } }
        )) {
            NovaShareSheet(items: shareItems)
        }
        .sheet(isPresented: Binding(
            get: { activeSheet == .editProfile },
            set: { if !$0 { activeSheet = .none } }
        )) {
            EditProfileView(onProfileUpdated: {
                // 刷新個人資料
                Task {
                    if let userId = authManager.currentUser?.id {
                        await profileData.loadUserProfile(userId: userId)
                    }
                }
            })
            .environmentObject(authManager)
        }
        // MARK: - 頭像選擇器
        .photosPicker(
            isPresented: Binding(
                get: { activeSheet == .avatarPicker },
                set: { if !$0 { activeSheet = .none } }
            ),
            selection: $avatarPhotoItem,
            matching: .images
        )
        .onChange(of: avatarPhotoItem) { _, newItem in
            Task {
                await loadAndUploadAvatar(from: newItem)
            }
        }
        // MARK: - 背景圖選擇器
        .photosPicker(
            isPresented: Binding(
                get: { activeSheet == .backgroundPicker },
                set: { if !$0 { activeSheet = .none } }
            ),
            selection: $backgroundPhotoItem,
            matching: .images
        )
        .onChange(of: backgroundPhotoItem) { _, newItem in
            Task {
                await loadBackgroundImage(from: newItem)
            }
        }
        // 上傳中指示器
        .overlay {
            if isUploadingAvatar || isUploadingBackground {
                Color.black.opacity(0.4)
                    .ignoresSafeArea()
                VStack(spacing: 12) {
                    ProgressView()
                        .tint(.white)
                        .scaleEffect(1.2)
                    Text(isUploadingAvatar ? "上傳頭像中..." : "處理背景圖...")
                        .font(.system(size: 14.f))
                        .foregroundColor(.white)
                }
            }
        }
        .alert("刪除貼文", isPresented: $showDeleteConfirmation) {
            Button("取消", role: .cancel) {
                postToDelete = nil
            }
            Button("刪除", role: .destructive) {
                if let post = postToDelete {
                    Task {
                        await deletePost(post)
                    }
                }
            }
        } message: {
            Text("確定要刪除這則貼文嗎？此操作無法撤銷。")
        }
        .overlay {
            if isDeleting {
                Color.black.opacity(0.3)
                    .ignoresSafeArea()
                ProgressView()
                    .tint(.white)
                    .scaleEffect(1.2)
            }
        }
    }

    // ==================== 用户信息区块垂直位置调整 ====================
    // 调整此值可单独控制头像、用户名、位置、职业、粉丝统计区块的垂直位置
    // 正值向下移动，负值向上移动
    private let userInfoBlockVerticalOffset: CGFloat = 0  // ← 在此调整垂直偏移量

    // ==================== 内容区域（标签栏+帖子）垂直位置调整 ====================
    // 调整此值可控制 Posts/Saved/Liked 标签栏及下方内容的垂直位置
    // 正值向下移动，负值向上移动
    private let contentSectionVerticalOffset: CGFloat = 20  // ← 向下偏移 8pt，与用户信息区域保持 8pt 间距

    // MARK: - 背景层（与 UserProfile 结构一致）
    private var profileBackgroundSection: some View {
        ZStack {
            // 背景图片
            Group {
                if let bgImage = localBackgroundImage {
                    Image(uiImage: bgImage)
                        .resizable()
                        .scaledToFill()
                } else {
                    Image("Profile-background")
                        .resizable()
                        .scaledToFill()
                }
            }

            // 第一层遮罩 - 暖色调
            Rectangle()
                .foregroundColor(.clear)
                .background(Color(red: 0, green: 0, blue: 0).opacity(0))

            // 第二层遮罩 - 黑色
            Rectangle()
                .foregroundColor(.clear)
                .background(Color(red: 0, green: 0, blue: 0).opacity(0.20))
        }
        .clipped()
    }

    // MARK: - 顶部导航栏（与 UserProfile 结构一致）
    private var profileNavigationBar: some View {
        HStack {
            // 左侧：用户名 + 下拉箭头
            Button(action: {
                withAnimation(.easeOut(duration: 0.25)) {
                    activeSheet = .accountSwitcher
                }
            }) {
                HStack(spacing: 4.s) {
                    Text(displayUsername)
                        .font(.system(size: 16.f, weight: .semibold))
                        .foregroundColor(.white)
                    Image(systemName: "chevron.down")
                        .font(.system(size: 12.f))
                        .foregroundColor(.white)
                }
            }

            Spacer()

            // 右侧：分享 + 设置图标
            HStack(spacing: 18.s) {
                Button(action: { activeSheet = .shareSheet }) {
                    Image("share")
                        .resizable()
                        .scaledToFit()
                        .frame(width: 24.s, height: 24.s)
                }

                Button(action: { currentPage = .setting }) {
                    Image("Setting(white)")
                        .resizable()
                        .scaledToFit()
                        .frame(width: 24.s, height: 24.s)
                }
            }
        }
        .padding(.horizontal, 17.w)
        .padding(.top, 64.h)  // 距离手机绝对顶部 64pt（与 UserProfile 一致）
    }

    // MARK: - 用户信息区域（与 UserProfile 结构一致）
    private var userInfoSection: some View {
        VStack(spacing: 8.h) {
            VStack(spacing: 8.h) {
                // 头像
                Button(action: { activeSheet = .avatarPicker }) {
                    ZStack {
<<<<<<< HEAD
                        // 头像图片
                        if let avatarImage = avatarManager.pendingAvatar ?? localAvatarImage {
                            Image(uiImage: avatarImage)
                                .resizable()
                                .scaledToFill()
                                .frame(width: 100.s, height: 100.s)
                                .clipShape(Circle())
                        } else if let avatarUrl = displayUser?.avatarUrl, let url = URL(string: avatarUrl) {
                            AsyncImage(url: url) { image in
                                image
                                    .resizable()
                                    .scaledToFill()
                            } placeholder: {
                                Circle()
                                    .foregroundColor(Color(red: 0.50, green: 0.23, blue: 0.27).opacity(0.50))
                            }
                            .frame(width: 100.s, height: 100.s)
                            .clipShape(Circle())
                        } else {
                            Circle()
                                .foregroundColor(Color(red: 0.50, green: 0.23, blue: 0.27).opacity(0.50))
                                .frame(width: 100.s, height: 100.s)
                        }
=======
                        // 头像图片 - 使用 AvatarView 组件统一处理
                        AvatarView(
                            image: avatarManager.pendingAvatar ?? localAvatarImage,
                            url: displayUser?.avatarUrl,
                            size: 100.s,
                            name: displayUser?.displayName ?? displayUser?.username
                        )
>>>>>>> 76dc7566
                    }
                    .frame(width: 108.s, height: 108.s)
                    .overlay(
                        Circle()
                            .inset(by: 1)
                            .stroke(.white, lineWidth: 2)
                    )
                    .overlay(
                        // 添加头像图标
                        Image("AddAvatar")
                            .resizable()
                            .scaledToFit()
                            .frame(width: 24.s, height: 24.s)
                            .offset(x: 38.s, y: 38.s)
                    )
                }

                // 用户名
                Text(displayUser?.displayName ?? displayUser?.username ?? "User")
                    .font(.system(size: 16.f, weight: .semibold))
                    .foregroundColor(.white)

                // 地区
                Text(displayUser?.location ?? " ")
                    .font(.system(size: 14.f, weight: .light))
                    .foregroundColor(.white)
                    .frame(height: 17.h)
            }
            .frame(width: 130.w, height: 158.h)

            // 职业 + 蓝标
            HStack(spacing: 4.s) {
                Text(displayUser?.bio ?? " ")
                    .font(.system(size: 14.f, weight: .light))
                    .foregroundColor(Color(red: 0.97, green: 0.97, blue: 0.97))

                if displayUser?.bio != nil && !displayUser!.bio!.isEmpty {
                    Image("Blue-v")
                        .resizable()
                        .scaledToFit()
                        .frame(width: 14.s, height: 14.s)
                }
            }
            .frame(height: 17.h)

            // 统计数据
            HStack(spacing: -16.s) {
                // Following
                VStack(spacing: 1.h) {
                    Text("\(displayUser?.safeFollowingCount ?? 0)")
                        .font(.system(size: 16.f, weight: .semibold))
                        .foregroundColor(.white)
                    Text("Following")
                        .font(.system(size: 14.f, weight: .light))
                        .foregroundColor(.white)
                }
                .frame(width: 132.w, height: 40.h)
                .contentShape(Rectangle())
                .onTapGesture {
                    activeSheet = .following
                }

                // 分隔线
                Rectangle()
                    .foregroundColor(.clear)
                    .frame(width: 24.s, height: 0)
                    .overlay(
                        Rectangle()
                            .stroke(.white, lineWidth: 0.5)
                            .frame(width: 0.5, height: 24.h)
                    )

                // Followers
                VStack(spacing: 1.h) {
                    Text("\(displayUser?.safeFollowerCount ?? 0)")
                        .font(.system(size: 16.f, weight: .semibold))
                        .foregroundColor(.white)
                    Text("Followers")
                        .font(.system(size: 14.f, weight: .light))
                        .foregroundColor(.white)
                }
                .frame(width: 132.w, height: 40.h)
                .contentShape(Rectangle())
                .onTapGesture {
                    activeSheet = .followers
                }

                // 分隔线
                Rectangle()
                    .foregroundColor(.clear)
                    .frame(width: 24.s, height: 0)
                    .overlay(
                        Rectangle()
                            .stroke(.white, lineWidth: 0.5)
                            .frame(width: 0.5, height: 24.h)
                    )

                // Halo
                VStack(spacing: 1.h) {
                    Text("\(displayUser?.safePostCount ?? 0)")
                        .font(.system(size: 16.f, weight: .semibold))
                        .foregroundColor(.white)
                    Text("Halo")
                        .font(.system(size: 14.f, weight: .light))
                        .foregroundColor(.white)
                }
                .frame(width: 118.w, height: 40.h)
            }
            .frame(height: 40.h)
        }
        .frame(maxWidth: .infinity)
        .frame(height: 240.h)
    }

    // MARK: - 用户信息头部区域（保留供旧代码兼容，但不再使用）
    private var userHeaderSection: some View {
        ZStack(alignment: .top) {
            // 背景图片 - 只通过右上角按钮更换（移除整体点击）
            // 背景圖片內容 - 带双层遮罩效果
            ZStack {
                // 背景图片
                Group {
                    if let bgImage = localBackgroundImage {
                        Image(uiImage: bgImage)
                            .resizable()
                            .scaledToFill()
                    } else {
                        Image("Profile-background")
                            .resizable()
                            .scaledToFill()
                    }
                }

                // 第一层遮罩 - 暖色调
                Rectangle()
                    .foregroundColor(.clear)
                    .background(Color(red: 0, green: 0, blue: 0).opacity(0))

                // 第二层遮罩 - 黑色
                Rectangle()
                    .foregroundColor(.clear)
                    .background(Color(red: 0, green: 0, blue: 0).opacity(0.20))
            }
            .frame(maxWidth: .infinity, maxHeight: .infinity)
            .clipped()
            .ignoresSafeArea()
            .frame(height: 331.h)  // 距离屏幕顶部 331px

            VStack(spacing: 0) {
                // MARK: - 顶部导航栏
                HStack {
                    // 左侧：用户名 + 下拉箭头
                    Button(action: {
                        withAnimation(.easeOut(duration: 0.25)) {
                            activeSheet = .accountSwitcher
                        }
                    }) {
                        HStack(spacing: 4.s) {
                            Text(displayUsername)
                                .font(.system(size: 16.f, weight: .semibold))
                                .foregroundColor(.white)
                            Image(systemName: "chevron.down")
                                .font(.system(size: 12.f))
                                .foregroundColor(.white)
                        }
                    }

                    Spacer()

                    // 右侧：分享 + 设置图标
                    HStack(spacing: 18.s) {
                        Button(action: { activeSheet = .shareSheet }) {
                            Image("share")
                                .resizable()
                                .scaledToFit()
                                .frame(width: 24.s, height: 24.s)
                        }

                        Button(action: { currentPage = .setting }) {
                            Image("Setting(white)")
                                .resizable()
                                .scaledToFit()
                                .frame(width: 24.s, height: 24.s)
                        }
                    }
                }
                .padding(.horizontal, 17.w)
                .padding(.top, 64.h)  // 距离手机顶部 64pt（忽略安全区域后）

                // MARK: - 用户信息区域
                VStack(spacing: 8.h) {
                    VStack(spacing: 8.h) {
                        // 头像（距离导航栏 16px）
                        Button(action: { activeSheet = .avatarPicker }) {
                            ZStack {
                                // 头像图片 - 使用 AvatarView 组件统一处理
                                AvatarView(
                                    image: avatarManager.pendingAvatar ?? localAvatarImage,
                                    url: displayUser?.avatarUrl,
                                    size: 100.s,
                                    name: displayUser?.displayName ?? displayUser?.username
                                )
                            }
                            .frame(width: 108.s, height: 108.s)
                            .overlay(
                                Circle()
                                    .inset(by: 1)
                                    .stroke(.white, lineWidth: 2)
                            )
                            .overlay(
                                // 添加头像图标 - 在白线前层
                                Image("AddAvatar")
                                    .resizable()
                                    .scaledToFit()
                                    .frame(width: 24.s, height: 24.s)
                                    .offset(x: 38.s, y: 38.s)
                            )
                        }

                        // 用户名
                        Text(displayUser?.displayName ?? displayUser?.username ?? "User")
                            .font(.system(size: 16.f, weight: .semibold))
                            .foregroundColor(.white)

                        // 位置（未填写时显示空白，保留位置）
                        Text(displayUser?.location?.isEmpty == false ? displayUser!.location! : " ")
                            .font(Font.custom("SF Pro Display", size: 14.f).weight(.light))
                            .foregroundColor(.white)
                    }
                    .frame(width: 130.w)

                    // 职业 + 认证图标（未填写时显示空白，保留位置）
                    HStack(spacing: 10.s) {
                        Text(displayUser?.bio?.isEmpty == false ? displayUser!.bio! : " ")
                            .font(Font.custom("SF Pro Display", size: 14.f).weight(.light))
                            .foregroundColor(.white)
                        if displayUser?.safeIsVerified == true {
                            Image("BlueV")
                                .resizable()
                                .scaledToFit()
                                .frame(width: 24.s, height: 24.s)
                        }
                    }

                    // Following / Followers / Halo
                    HStack(spacing: -2) {
                        // Following
                        Button(action: { activeSheet = .following }) {
                            VStack(spacing: 1.h) {
                                Text("\(displayUser?.safeFollowingCount ?? 0)")
                                    .font(.system(size: 16.f, weight: .semibold))
                                    .foregroundColor(.white)
                                Text("Following")
                                    .font(.system(size: 14.f, weight: .light))
                                    .foregroundColor(.white)
                            }
                            .frame(width: 125.w, height: 40.h)
                        }

                        // 分隔线
                        Rectangle()
                            .fill(.white.opacity(0.5))
                            .frame(width: 1, height: 24.h)

                        // Followers
                        Button(action: { activeSheet = .followers }) {
                            VStack(spacing: 1.h) {
                                Text("\(displayUser?.safeFollowerCount ?? 0)")
                                    .font(.system(size: 16.f, weight: .semibold))
                                    .foregroundColor(.white)
                                Text("Followers")
                                    .font(.system(size: 14.f, weight: .light))
                                    .foregroundColor(.white)
                            }
                            .frame(width: 132.w, height: 40.h)
                        }

                        // 分隔线
                        Rectangle()
                            .fill(.white.opacity(0.5))
                            .frame(width: 1, height: 24.h)

                        // Halo
                        VStack(spacing: 1.h) {
                            Text("\(userPostsManager.postCount)")
                                .font(.system(size: 16.f, weight: .semibold))
                                .foregroundColor(.white)
                            Text("Halo")
                                .font(.system(size: 14.f, weight: .light))
                                .foregroundColor(.white)
                        }
                        .frame(width: 118.w, height: 40.h)
                    }
                    .frame(height: 40.h)
                }
                .frame(maxWidth: .infinity)
                .frame(height: 240.h)
                .padding(.top, 0)
            }
            .ignoresSafeArea(edges: .top)  // 让导航栏从屏幕绝对顶部开始计算
        }
        .frame(height: 300.h)  // 整个头部区域高度，Posts栏紧随其后（间距8px）
    }

    // MARK: - 内容区域
    private var contentSection: some View {
        VStack(spacing: 0) {
            // 顶部分隔线
            Rectangle()
                .fill(Color(red: 0.74, green: 0.74, blue: 0.74))
                .frame(height: 0.5)

            // MARK: - 标签栏
            HStack(spacing: 42.s) {
                // 标签按钮
                HStack(spacing: 40.s) {
                    Button(action: {
                        profileData.selectedTab = .posts
                        Task {
                            await profileData.loadContent(for: .posts)
                        }
                    }) {
                        Text("Posts")
                            .font(.system(size: 16.f, weight: .semibold))
                            .foregroundColor(profileData.selectedTab == .posts ? Color(red: 0.87, green: 0.11, blue: 0.26) : .black)
                    }

                    Button(action: {
                        profileData.selectedTab = .saved
                        Task {
                            await profileData.loadContent(for: .saved)
                        }
                    }) {
                        Text("Saved")
                            .font(.system(size: 16.f, weight: .semibold))
                            .foregroundColor(profileData.selectedTab == .saved ? Color(red: 0.87, green: 0.11, blue: 0.26) : .black)
                    }

                    Button(action: {
                        profileData.selectedTab = .liked
                        Task {
                            await profileData.loadContent(for: .liked)
                        }
                    }) {
                        Text("Liked")
                            .font(.system(size: 16.f, weight: .semibold))
                            .foregroundColor(profileData.selectedTab == .liked ? Color(red: 0.87, green: 0.11, blue: 0.26) : .black)
                    }
                }
                .frame(width: 211.w, height: 24.h)

                // 搜索图标
                Button(action: {
                    let wasShowingSearch = showSearchBar
                    withAnimation(.easeInOut(duration: 0.2)) {
                        showSearchBar.toggle()
                    }
                    if wasShowingSearch {
                        searchText = ""
                        profileData.searchQuery = ""
                        profileData.isSearching = false
                    }
                }) {
                    if showSearchBar {
                        Image(systemName: "xmark.circle.fill")
                            .font(.system(size: 20.f))
                            .foregroundColor(.black)
                    } else {
                        Image("search(gray)")
                            .resizable()
                            .scaledToFit()
                    }
                }
                .frame(width: 24.s, height: 24.s)
            }
            .padding(.top, 12.h)
            .padding(.bottom, 16.h)
            .padding(.leading, 82.w)
            .padding(.trailing, 16.w)
            .frame(maxWidth: .infinity)

            // MARK: - 搜索框
            if showSearchBar {
                HStack(spacing: 10.s) {
                    Image(systemName: "magnifyingglass")
                        .font(.system(size: 14.f))
                        .foregroundColor(Color(red: 0.38, green: 0.37, blue: 0.37))

                    TextField("搜索帖子內容...", text: $searchText)
                        .font(.system(size: 14.f))
                        .foregroundColor(.black)
                        .textFieldStyle(.plain)
                        .onChange(of: searchText) { _, newValue in
                            searchDebounceTask?.cancel()
                            searchDebounceTask = Task {
                                try? await Task.sleep(for: .milliseconds(300))
                                guard !Task.isCancelled else { return }
                                await profileData.searchInProfile(query: newValue)
                            }
                        }

                    if !searchText.isEmpty {
                        Button(action: {
                            searchText = ""
                            profileData.searchQuery = ""
                            profileData.isSearching = false
                        }) {
                            Image(systemName: "xmark.circle.fill")
                                .font(.system(size: 14.f))
                                .foregroundColor(.gray)
                        }
                    }
                }
                .padding(EdgeInsets(top: 8.h, leading: 12.w, bottom: 8.h, trailing: 12.w))
                .background(Color(red: 0.95, green: 0.95, blue: 0.95))
                .cornerRadius(10.s)
                .padding(.horizontal, 16.w)
                .padding(.bottom, 8.h)
                .transition(.move(edge: .top).combined(with: .opacity))
            }

            // 分隔线
            Rectangle()
                .fill(DesignTokens.borderColor)
                .frame(height: 0.5)

            // MARK: - 帖子网格
            // Posts: 用户发布的帖子 | Saved: 收藏的帖子 | Liked: 点赞的帖子
            if profileData.isLoading && filteredProfilePosts.isEmpty {
                VStack {
                    Spacer()
                    ProgressView()
                        .scaleEffect(1.2)
                    Spacer()
                }
                .frame(maxWidth: .infinity, maxHeight: .infinity)
            } else if filteredProfilePosts.isEmpty {
                if !searchText.isEmpty {
                    searchEmptyStateView
                } else {
                    emptyStateView
                }
            } else {
                ScrollView {
                    LazyVGrid(columns: [GridItem(.flexible(), spacing: 5.s), GridItem(.flexible(), spacing: 5.s)], spacing: 5.s) {
                        ForEach(filteredProfilePosts) { post in
                            // Posts tab: 使用当前用户信息（因为是自己的帖子）
                            // Saved/Liked tabs: 使用帖子的作者信息（带后备）
                            let isOwnPost = profileData.selectedTab == .posts
                            let authorName = isOwnPost
                                ? (displayUser?.displayName ?? displayUser?.username ?? "Me")
                                : post.displayAuthorName  // 使用 Post 的 displayAuthorName 属性
                            let authorAvatar = isOwnPost
                                ? displayUser?.avatarUrl
                                : post.authorAvatarUrl

                            PostCard(
                                imageUrl: post.mediaUrls?.first,
                                imageName: "PostCardImage",
                                title: "\(authorName) \(post.content)",
                                authorName: authorName,
                                authorAvatarUrl: authorAvatar,
                                likeCount: post.likeCount ?? 0,
                                onTap: nil
                            )
                        }
                    }
                    .padding(.horizontal, 5.w)
                    .padding(.top, 5.h)
                    .padding(.bottom, 100.h)
                }
                .frame(maxWidth: .infinity, maxHeight: .infinity)
                .clipped()
            }
        }
        .background(Color(red: 0.96, green: 0.96, blue: 0.96))  // 整个内容区域灰色背景
    }

    // MARK: - 空状态视图
    private var emptyStateView: some View {
        VStack(spacing: 12.h) {
            Image(systemName: "tray")
                .font(.system(size: 48.f))
                .foregroundColor(.gray)
            Text("No posts yet")
                .font(.system(size: 16.f))
                .foregroundColor(.gray)
        }
        .padding(.top, 60.h)
    }

    // MARK: - 搜索无结果视图
    private var searchEmptyStateView: some View {
        VStack(spacing: 12.h) {
            Image(systemName: "magnifyingglass")
                .font(.system(size: 48.f))
                .foregroundColor(.gray)
                .symbolEffect(.pulse, options: .repeating)
            Text("找不到相關帖子")
                .font(.system(size: 16.f, weight: .medium))
                .foregroundColor(.gray)
            Text("試試其他關鍵詞")
                .font(.system(size: 14.f))
                .foregroundColor(.gray.opacity(0.7))
        }
        .padding(.top, 60.h)
    }

    // MARK: - 删除帖子
    private func deletePost(_ post: Post) async {
        await MainActor.run {
            isDeleting = true
        }

        do {
            // 调用 API 删除帖子
            let contentService = ContentService()
            try await contentService.deletePost(postId: post.id)

            // 从本地状态中移除
            userPostsManager.deletePost(postId: post.id)

            print("✅ Post deleted successfully: \(post.id)")
        } catch {
            print("❌ Failed to delete post: \(error)")
            // TODO: 显示错误提示给用户
        }

        await MainActor.run {
            isDeleting = false
            postToDelete = nil
        }
    }

    // MARK: - 載入並上傳頭像
    private func loadAndUploadAvatar(from item: PhotosPickerItem?) async {
        guard let item = item,
              let userId = authManager.currentUser?.id else { return }

        await MainActor.run {
            isUploadingAvatar = true
        }

        do {
            // 載入圖片數據
            guard let data = try await item.loadTransferable(type: Data.self),
                  let image = UIImage(data: data),
                  let imageData = image.jpegData(compressionQuality: 0.8) else {
                throw NSError(domain: "ProfileView", code: 1, userInfo: [NSLocalizedDescriptionKey: "無法載入圖片"])
            }

            // 立即顯示本地預覽
            await MainActor.run {
                localAvatarImage = image
                avatarManager.pendingAvatar = image
            }

            // 上傳頭像到 MediaService
            let avatarUrl = try await mediaService.uploadImage(image: imageData, userId: userId)

            // 通過 IdentityService 更新用戶資料
            let updates = UserProfileUpdate(
                displayName: nil,
                bio: nil,
                avatarUrl: avatarUrl,
                coverUrl: nil,
                website: nil,
                location: nil
            )
            let updatedUser = try await identityService.updateUser(userId: userId, updates: updates)

            // 更新 AuthManager 中的當前用戶
            await MainActor.run {
                authManager.updateCurrentUser(updatedUser)
            }

            #if DEBUG
            print("✅ Avatar uploaded successfully: \(avatarUrl)")
            #endif

        } catch {
            #if DEBUG
            print("❌ Failed to upload avatar: \(error)")
            #endif
            // 還原本地狀態
            await MainActor.run {
                localAvatarImage = nil
                avatarManager.pendingAvatar = nil
            }
        }

        await MainActor.run {
            isUploadingAvatar = false
            avatarPhotoItem = nil
        }
    }

    // MARK: - 載入背景圖片（本地預覽）
    private func loadBackgroundImage(from item: PhotosPickerItem?) async {
        guard let item = item else { return }

        await MainActor.run {
            isUploadingBackground = true
        }

        do {
            // 載入圖片數據
            guard let data = try await item.loadTransferable(type: Data.self),
                  let image = UIImage(data: data) else {
                throw NSError(domain: "ProfileView", code: 2, userInfo: [NSLocalizedDescriptionKey: "無法載入背景圖片"])
            }

            // 顯示本地預覽
            await MainActor.run {
                localBackgroundImage = image
            }

            // TODO: 背景圖上傳到服務器的 API 待實現
            // let backgroundUrl = try await mediaService.uploadBackgroundImage(image: image)
            // try await userService.updateProfile(backgroundUrl: backgroundUrl)

            #if DEBUG
            print("✅ Background image loaded locally")
            #endif

        } catch {
            #if DEBUG
            print("❌ Failed to load background image: \(error)")
            #endif
        }

        await MainActor.run {
            isUploadingBackground = false
            backgroundPhotoItem = nil
        }
    }

    // MARK: - 底部导航栏
    private var bottomNavigationBar: some View {
        BottomTabBar(
            currentPage: $currentPage,
            showPhotoOptions: Binding(
                get: { activeSheet == .photoOptions },
                set: { if $0 { activeSheet = .photoOptions } else { activeSheet = .none } }
            ),
            showNewPost: Binding(
                get: { if case .newPost = activeSheet { return true } else { return false } },
                set: { if $0 { activeSheet = .newPost(initialImage: nil) } else { activeSheet = .none } }
            )
        )
    }

}

// MARK: - 帖子卡片组件
struct PostGridCard: View {
    let post: Post

    private var formattedDate: String {
        let date = Date(timeIntervalSince1970: TimeInterval(post.createdAt))
        let now = Date()
        let interval = now.timeIntervalSince(date)

        if interval < 60 {
            return "just now"
        } else if interval < 3600 {
            return "\(Int(interval / 60))m"
        } else if interval < 86400 {
            return "\(Int(interval / 3600))h"
        } else if interval < 604800 {
            return "\(Int(interval / 86400))d"
        } else {
            return "\(Int(interval / 604800))w"
        }
    }

    private var displayUsername: String {
        // Show first 8 characters of creator ID as placeholder
        "User \(post.creatorId.prefix(8))"
    }

    var body: some View {
        VStack(alignment: .leading, spacing: 0) {
            // 顶部用户信息
            HStack(spacing: 8.s) {
                Circle()
                    .fill(DesignTokens.avatarPlaceholder)
                    .frame(width: 24.s, height: 24.s)

                VStack(alignment: .leading, spacing: 2.h) {
                    Text(displayUsername)
                        .font(.system(size: 12.f, weight: .semibold))
                        .foregroundColor(.black)

                    Text(formattedDate)
                        .font(.system(size: 10.f))
                        .foregroundColor(.gray)
                }

                Spacer()
            }
            .padding(.horizontal, 12.w)
            .padding(.top, 12.h)

            // 图片占位符 - TODO: 当 Post 模型支持 mediaUrls 后加载真实图片
            Rectangle()
                .fill(DesignTokens.avatarPlaceholder)
                .frame(height: 200.h)
                .cornerRadius(8.s)
                .padding(.horizontal, 12.w)
                .padding(.top, 8.h)

            // 实际帖子内容
            Text(post.content.isEmpty ? "No content" : post.content)
                .font(.system(size: 13.f, weight: .medium))
                .foregroundColor(.black)
                .lineLimit(2)
                .padding(.horizontal, 12.w)
                .padding(.top, 8.h)
                .padding(.bottom, 12.h)
        }
        .background(.white)
        .cornerRadius(12.s)
        .shadow(color: .black.opacity(0.05), radius: 3.s, y: 1)
    }
}

// MARK: - Previews

#Preview("Profile") {
    ProfileView(currentPage: .constant(.account))
        .environmentObject(AuthenticationManager.shared)
}<|MERGE_RESOLUTION|>--- conflicted
+++ resolved
@@ -483,31 +483,6 @@
                 // 头像
                 Button(action: { activeSheet = .avatarPicker }) {
                     ZStack {
-<<<<<<< HEAD
-                        // 头像图片
-                        if let avatarImage = avatarManager.pendingAvatar ?? localAvatarImage {
-                            Image(uiImage: avatarImage)
-                                .resizable()
-                                .scaledToFill()
-                                .frame(width: 100.s, height: 100.s)
-                                .clipShape(Circle())
-                        } else if let avatarUrl = displayUser?.avatarUrl, let url = URL(string: avatarUrl) {
-                            AsyncImage(url: url) { image in
-                                image
-                                    .resizable()
-                                    .scaledToFill()
-                            } placeholder: {
-                                Circle()
-                                    .foregroundColor(Color(red: 0.50, green: 0.23, blue: 0.27).opacity(0.50))
-                            }
-                            .frame(width: 100.s, height: 100.s)
-                            .clipShape(Circle())
-                        } else {
-                            Circle()
-                                .foregroundColor(Color(red: 0.50, green: 0.23, blue: 0.27).opacity(0.50))
-                                .frame(width: 100.s, height: 100.s)
-                        }
-=======
                         // 头像图片 - 使用 AvatarView 组件统一处理
                         AvatarView(
                             image: avatarManager.pendingAvatar ?? localAvatarImage,
@@ -515,7 +490,6 @@
                             size: 100.s,
                             name: displayUser?.displayName ?? displayUser?.username
                         )
->>>>>>> 76dc7566
                     }
                     .frame(width: 108.s, height: 108.s)
                     .overlay(
