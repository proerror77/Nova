--- conflicted
+++ resolved
@@ -7,55 +7,7 @@
     @EnvironmentObject private var pushManager: PushNotificationManager
     @State private var isPostAsExpanded = false
     @State private var selectedPostAsType: PostAsType = .realName
-<<<<<<< HEAD
-    private let aliasEditState = AliasEditState.shared
-
-    // MARK: - Computed Properties
-
-    /// Convert accounts to display data for PostAsSelectionPanel
-    private var accountDisplayData: [AccountDisplayData] {
-        // If we have accounts from API, use them
-        if !viewModel.accounts.isEmpty {
-            return viewModel.accounts.map { AccountDisplayData(from: $0) }
-        }
-
-        // Fallback: create display data from current user + placeholder alias
-        var displayData: [AccountDisplayData] = []
-
-        // Primary account from current user
-        if let user = authManager.currentUser {
-            displayData.append(AccountDisplayData(fromUser: user))
-        }
-
-        // Add alias placeholder if no alias accounts exist
-        if !viewModel.hasAliasAccount {
-            displayData.append(.placeholderAlias)
-        }
-
-        return displayData
-    }
-
-    // MARK: - Account Handling
-
-    private func handleAccountTap(_ account: AccountDisplayData) {
-        if account.isPrimary {
-            // Go to profile settings for primary account
-            currentPage = .profileSetting
-        } else if account.id == "placeholder-alias" {
-            // Create new alias
-            viewModel.createNewAliasAccount()
-            currentPage = .aliasName
-        } else if account.isAlias {
-            // Edit existing alias
-            if let aliasAccount = viewModel.accounts.first(where: { $0.id == account.id }) {
-                viewModel.editAliasAccount(aliasAccount)
-            }
-            currentPage = .aliasName
-        }
-    }
-=======
     @State private var isPushEnabled = false
->>>>>>> dab44894
 
     var body: some View {
         ZStack {
@@ -123,13 +75,16 @@
 
                                 // 展开的选择面板 - 使用高度动画
                                 PostAsSelectionPanel(
-                                    accounts: accountDisplayData,
-                                    selectedAccountId: viewModel.currentAccountId,
-                                    onAccountTap: { account in
-                                        handleAccountTap(account)
+                                    selectedType: $selectedPostAsType,
+                                    realName: authManager.currentUser?.displayName ?? authManager.currentUser?.username ?? "User",
+                                    username: authManager.currentUser?.username ?? "username",
+                                    avatarUrl: authManager.currentUser?.avatarUrl,
+                                    onRealNameTap: {
+                                        currentPage = .profileSetting
                                     },
-                                    pendingPrimaryAvatar: AvatarManager.shared.pendingAvatar,
-                                    isLoading: viewModel.isLoadingAccounts
+                                    onAliasTap: {
+                                        currentPage = .aliasName
+                                    }
                                 )
                                 .frame(height: isPostAsExpanded ? nil : 0, alignment: .top)
                                 .clipped()
