--- conflicted
+++ resolved
@@ -642,13 +642,8 @@
     // MARK: - 消息页面内容
     private var messageContent: some View {
         ZStack(alignment: .bottom) {
-<<<<<<< HEAD
-            // MARK: - 背景色（改为白色）
-            Color.white
-=======
             // MARK: - 背景色
             DesignTokens.surface
->>>>>>> 8dce3b38
                 .ignoresSafeArea()
 
             VStack(spacing: 0) {
@@ -659,11 +654,7 @@
                         // 标题文本 - 居中
                         Text(LocalizedStringKey("Message"))
                             .font(.system(size: 18.f, weight: .semibold))
-<<<<<<< HEAD
-                            .foregroundColor(.black)
-=======
                             .foregroundColor(DesignTokens.textPrimary)
->>>>>>> 8dce3b38
                             .lineLimit(1)
                             .fixedSize(horizontal: true, vertical: false)
                         
@@ -693,20 +684,12 @@
                     HStack(spacing: 10.s) {
                         Image(systemName: "magnifyingglass")
                             .font(.system(size: 15.f))
-<<<<<<< HEAD
-                            .foregroundColor(Color(red: 0.41, green: 0.41, blue: 0.41))
-=======
                             .foregroundColor(DesignTokens.textSecondary)
->>>>>>> 8dce3b38
 
                         TextField("Search", text: $searchText)
                             .font(.system(size: 14.f))
                             .tracking(0.28)
-<<<<<<< HEAD
-                            .foregroundColor(Color(red: 0.41, green: 0.41, blue: 0.41))
-=======
                             .foregroundColor(DesignTokens.textSecondary)
->>>>>>> 8dce3b38
                             .focused($isSearchFocused)
                             .onChange(of: searchText) { _, newValue in
                                 isSearching = !newValue.isEmpty
@@ -728,50 +711,21 @@
                             }) {
                                 Image(systemName: "xmark.circle.fill")
                                     .font(.system(size: 14.f))
-<<<<<<< HEAD
-                                    .foregroundColor(Color(red: 0.41, green: 0.41, blue: 0.41))
-=======
                                     .foregroundColor(DesignTokens.textSecondary)
->>>>>>> 8dce3b38
                             }
                         }
                     }
                     .padding(EdgeInsets(top: 6.h, leading: 12.w, bottom: 6.h, trailing: 12.w))
                     .frame(maxWidth: .infinity)
                     .frame(height: 32.h)
-<<<<<<< HEAD
-                    .background(Color(red: 0.91, green: 0.91, blue: 0.91))
-=======
                     .background(DesignTokens.searchBarBackground)
->>>>>>> 8dce3b38
                     .cornerRadius(32.s)
                     .padding(.top, 10.h)
                     .padding(.horizontal, 16.w)
                     .padding(.bottom, 10.h)
                 }
                 .padding(.top, 56.h)
-<<<<<<< HEAD
-                .background(Color.white)
-
-                // MARK: - 预览模式提示（暂时隐藏）
-                // #if DEBUG
-                // if isPreviewMode {
-                //     HStack(spacing: 8) {
-                //         Image(systemName: "eye.fill")
-                //             .font(.system(size: 12))
-                //         Text("Preview Mode - Mock Data (Simulator)")
-                //             .font(.system(size: 12, weight: .medium))
-                //         Spacer()
-                //     }
-                //     .foregroundColor(.orange)
-                //     .padding(.horizontal, 16)
-                //     .padding(.vertical, 8)
-                //     .background(Color.orange.opacity(0.1))
-                // }
-                // #endif
-=======
                 .background(DesignTokens.surface)
->>>>>>> 8dce3b38
 
                 // MARK: - 搜索结果 / 消息列表
                 if isSearching {
@@ -1080,11 +1034,7 @@
                     Text(name)
                         .font(.system(size: 16.f, weight: .heavy))
                         .tracking(0.32)
-<<<<<<< HEAD
-                        .foregroundColor(.black)
-=======
                         .foregroundColor(DesignTokens.textPrimary)
->>>>>>> 8dce3b38
 
                     // E2EE indicator
                     if isEncrypted {
@@ -1099,11 +1049,7 @@
                     Text(messagePreview)
                         .font(.system(size: 14.f))
                         .tracking(0.28)
-<<<<<<< HEAD
-                        .foregroundColor(Color(red: 0.41, green: 0.41, blue: 0.41))
-=======
                         .foregroundColor(DesignTokens.textSecondary)
->>>>>>> 8dce3b38
                         .lineLimit(1)
                         .truncationMode(.tail)
                 }
@@ -1116,31 +1062,19 @@
                     Text(time)
                         .font(.system(size: 12.f))
                         .tracking(0.24)
-<<<<<<< HEAD
-                        .foregroundColor(Color(red: 0.64, green: 0.64, blue: 0.64))
-=======
                         .foregroundColor(DesignTokens.textMuted)
->>>>>>> 8dce3b38
 
                     // 未读徽章
                     if unreadCount > 0 {
                         let badgeText = unreadCount > 9 ? "9+" : "\(unreadCount)"
                         let badgeWidth: CGFloat = unreadCount > 9 ? 22.s : 17.s
-<<<<<<< HEAD
-                        
-=======
-
->>>>>>> 8dce3b38
+
                         Text(badgeText)
                             .font(.system(size: 12.f))
                             .tracking(0.24)
                             .foregroundColor(.white)
                             .frame(width: badgeWidth, height: 17.s)
-<<<<<<< HEAD
-                            .background(Color(red: 0.82, green: 0.11, blue: 0.26))
-=======
                             .background(DesignTokens.accentColor)
->>>>>>> 8dce3b38
                             .cornerRadius(8.5.s)
                     }
                 }
@@ -1149,11 +1083,7 @@
         .padding(.horizontal, 16.w)
         .frame(maxWidth: .infinity)
         .frame(height: 80.h)
-<<<<<<< HEAD
-        .background(Color.white)
-=======
         .background(DesignTokens.surface)
->>>>>>> 8dce3b38
     }
 }
 
