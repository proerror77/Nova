--- conflicted
+++ resolved
@@ -18,10 +18,7 @@
     @State private var showAddOptionsMenu = false
     @State private var showQRScanner = false
     @State private var selectedUserName = "User"
-<<<<<<< HEAD
-=======
     @State private var selectedConversationId = ""
->>>>>>> c553387f
     @State private var showImagePicker = false
     @State private var showCamera = false
     @State private var selectedImage: UIImage?
@@ -113,11 +110,7 @@
             if showChat {
                 ChatView(
                     showChat: $showChat,
-<<<<<<< HEAD
-                    conversationId: "temp_conversation_\(selectedUserName)",
-=======
                     conversationId: selectedConversationId,
->>>>>>> c553387f
                     userName: selectedUserName
                 )
                 .transition(.identity)
@@ -218,26 +211,6 @@
                 // MARK: - 消息列表
                 ScrollView {
                     VStack(spacing: 2) {
-<<<<<<< HEAD
-                        ForEach(conversations.indices, id: \.self) { index in
-                            let convo = conversations[index]
-                            MessageListItem(
-                                name: convo.userName,
-                                messagePreview: convo.lastMessage,
-                                time: convo.time,
-                                unreadCount: convo.unreadCount,
-                                showMessagePreview: true, // 总是显示消息预览
-                                showTimeAndBadge: convo.hasUnread
-                            )
-                            .onTapGesture {
-                                let userName = convo.userName
-                                // alice 跳转到 Alice 页面，其他用户跳转到 Chat 页面
-                                if userName.lowercased() == "alice" {
-                                    currentPage = .alice
-                                } else {
-                                    selectedUserName = userName
-                                    showChat = true
-=======
                         // 加载状态
                         if isLoading {
                             VStack(spacing: 16) {
@@ -265,14 +238,13 @@
                                         await loadConversations()
                                     }
                                 }) {
-                                Text(LocalizedStringKey("Retry"))
+                                    Text(LocalizedStringKey("Retry"))
                                         .font(Font.custom("Helvetica Neue", size: 14).weight(.medium))
                                         .foregroundColor(DesignTokens.textOnAccent)
                                         .padding(.horizontal, 24)
                                         .padding(.vertical, 8)
                                         .background(DesignTokens.accentColor)
                                         .cornerRadius(20)
->>>>>>> c553387f
                                 }
                             }
                             .frame(maxWidth: .infinity)
