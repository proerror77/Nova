import SwiftUI
import PhotosUI
import CoreLocation
import MapKit
import Combine
import AVFoundation

<<<<<<< HEAD
// MARK: - 消息UI模型
/// UI层的消息模型，包含后端Message + UI特定字段（图片、位置）
struct ChatMessage: Identifiable, Equatable {
    let id: String  // 改为String以匹配后端Message.id
    let backendMessage: Message?  // 后端消息对象（可选，本地消息可能还没发送）
=======
// MARK: - 消息模型
struct ChatMessage: Identifiable, Equatable {
    let id = UUID()
>>>>>>> 48fcfb91
    let text: String
    let isFromMe: Bool
    let timestamp: Date
    var image: UIImage?
    var location: CLLocationCoordinate2D?

    static func == (lhs: ChatMessage, rhs: ChatMessage) -> Bool {
        lhs.id == rhs.id
    }
<<<<<<< HEAD

    /// 从后端Message创建ChatMessage
    init(from message: Message, currentUserId: String) {
        self.id = message.id
        self.backendMessage = message
        self.text = message.content
        self.isFromMe = message.senderId == currentUserId
        self.timestamp = message.createdAt
        self.image = nil  // 图片需要单独加载
        self.location = nil  // TODO: 解析location类型消息
    }

    /// 创建本地消息（发送前）
    init(localText: String, isFromMe: Bool = true, image: UIImage? = nil, location: CLLocationCoordinate2D? = nil) {
        self.id = UUID().uuidString
        self.backendMessage = nil
        self.text = localText
        self.isFromMe = isFromMe
        self.timestamp = Date()
        self.image = image
        self.location = location
    }
=======
>>>>>>> 48fcfb91
}

// MARK: - 聊天位置管理器
class ChatLocationManager: NSObject, ObservableObject, CLLocationManagerDelegate {
    private let manager = CLLocationManager()
    @Published var location: CLLocationCoordinate2D?
    @Published var authorizationStatus: CLAuthorizationStatus = .notDetermined
    @Published var locationError: Error?

    override init() {
        super.init()
        manager.delegate = self
        manager.desiredAccuracy = kCLLocationAccuracyBest
    }

    func requestLocation() {
        manager.requestWhenInUseAuthorization()
        manager.requestLocation()
    }

    func locationManager(_ manager: CLLocationManager, didUpdateLocations locations: [CLLocation]) {
        location = locations.first?.coordinate
    }

    func locationManager(_ manager: CLLocationManager, didFailWithError error: Error) {
        print("Location error: \(error.localizedDescription)")
        locationError = error
    }

    func locationManagerDidChangeAuthorization(_ manager: CLLocationManager) {
        authorizationStatus = manager.authorizationStatus
        if authorizationStatus == .authorizedWhenInUse || authorizationStatus == .authorizedAlways {
            manager.requestLocation()
        }
    }
}

// MARK: - 相机视图
struct CameraView: UIViewControllerRepresentable {
    @Binding var image: UIImage?
    @Environment(\.dismiss) var dismiss

    func makeUIViewController(context: Context) -> UIImagePickerController {
        let picker = UIImagePickerController()
        picker.sourceType = .camera
        picker.delegate = context.coordinator
        return picker
    }

    func updateUIViewController(_ uiViewController: UIImagePickerController, context: Context) {}

    func makeCoordinator() -> Coordinator {
        Coordinator(self)
    }

    class Coordinator: NSObject, UIImagePickerControllerDelegate, UINavigationControllerDelegate {
        let parent: CameraView

        init(_ parent: CameraView) {
            self.parent = parent
        }

        func imagePickerController(_ picker: UIImagePickerController, didFinishPickingMediaWithInfo info: [UIImagePickerController.InfoKey : Any]) {
            if let image = info[.originalImage] as? UIImage {
                parent.image = image
            }
            parent.dismiss()
        }

        func imagePickerControllerDidCancel(_ picker: UIImagePickerController) {
            parent.dismiss()
        }
    }
}

// MARK: - 位置标注
struct LocationAnnotation: Identifiable {
    let id = UUID()
    let coordinate: CLLocationCoordinate2D
}

// MARK: - 位置消息预览视图
struct LocationMessageView: View {
    let location: CLLocationCoordinate2D

    var body: some View {
        let region = MKCoordinateRegion(
            center: location,
            span: MKCoordinateSpan(latitudeDelta: 0.01, longitudeDelta: 0.01)
        )

        VStack(spacing: 4) {
            Map(coordinateRegion: .constant(region))
                .frame(width: 180, height: 120)
                .cornerRadius(12)
                .disabled(true)

            Text("My Location")
                .font(Font.custom("Helvetica Neue", size: 12))
                .foregroundColor(Color(red: 0.34, green: 0.34, blue: 0.34))
        }
        .padding(8)
        .background(Color(red: 0.85, green: 0.85, blue: 0.85))
        .cornerRadius(12)
    }
}

// MARK: - 消息气泡视图
struct MessageBubbleView: View {
    let message: ChatMessage

    var body: some View {
        if message.isFromMe {
            myMessageView
        } else {
            otherMessageView
        }
    }

    private var myMessageView: some View {
        HStack(spacing: 6) {
            Spacer()

            messageContent

            Circle()
                .fill(Color(red: 0.50, green: 0.23, blue: 0.27).opacity(0.50))
                .frame(width: 50, height: 50)
        }
        .padding(.horizontal, 16)
    }

    private var otherMessageView: some View {
        HStack(spacing: 6) {
            Circle()
                .fill(Color(red: 0.50, green: 0.23, blue: 0.27).opacity(0.50))
                .frame(width: 50, height: 50)

            Text(message.text)
                .font(Font.custom("Helvetica Neue", size: 18))
                .foregroundColor(Color(red: 0.34, green: 0.34, blue: 0.34))
                .padding(EdgeInsets(top: 10, leading: 16, bottom: 10, trailing: 16))
                .background(Color(red: 0.85, green: 0.85, blue: 0.85))
                .cornerRadius(23)

            Spacer()
        }
        .padding(.horizontal, 16)
    }

    @ViewBuilder
    private var messageContent: some View {
        if let image = message.image {
            Image(uiImage: image)
                .resizable()
                .scaledToFit()
                .frame(maxWidth: 200, maxHeight: 200)
                .cornerRadius(12)
        } else if let location = message.location {
            LocationMessageView(location: location)
        } else {
            Text(message.text)
                .font(Font.custom("Helvetica Neue", size: 18))
                .foregroundColor(Color(red: 0.34, green: 0.34, blue: 0.34))
                .padding(EdgeInsets(top: 10, leading: 16, bottom: 10, trailing: 16))
                .background(Color(red: 0.85, green: 0.85, blue: 0.85))
                .cornerRadius(23)
        }
    }
}

// MARK: - 附件选项按钮
struct AttachmentOptionButton: View {
    let icon: String
    let title: String
    let action: () -> Void

    var body: some View {
        VStack(spacing: 4) {
            Rectangle()
                .foregroundColor(.clear)
                .frame(width: 60, height: 60)
                .background(.white)
                .cornerRadius(10)
                .overlay(
                    Image(systemName: icon)
                        .font(.system(size: 24))
                        .foregroundColor(.black)
                )
            Text(title)
                .font(Font.custom("Helvetica Neue", size: 12))
                .lineSpacing(20)
                .foregroundColor(Color(red: 0.25, green: 0.25, blue: 0.25))
        }
        .frame(width: 60)
        .onTapGesture {
            action()
        }
    }
}

struct ChatView: View {
    // MARK: - Static Properties
    private static let dateFormatter: DateFormatter = {
        let formatter = DateFormatter()
        formatter.dateFormat = "yyyy/MM/dd  HH:mm"
        return formatter
    }()

<<<<<<< HEAD
    // MARK: - Dependencies & Required Properties
    /// 聊天服务 - 负责发送/接收消息、WebSocket连接
    /// ⚠️ 这是连接后端API的关键，不要替换成其他Service
    @State private var chatService = ChatService()

    /// 必需参数
    @Binding var showChat: Bool
    let conversationId: String  // ← 从上级View传入，标识当前聊天对象
    var userName: String = "User"

    // MARK: - State
=======
    @Binding var showChat: Bool
    var userName: String = "User"
    var initialMessages: [ChatMessage] = []
>>>>>>> 48fcfb91
    @State private var messageText = ""
    @State private var showUserProfile = false
    @State private var messages: [ChatMessage] = []
    @State private var showAttachmentOptions = false
    @FocusState private var isInputFocused: Bool

<<<<<<< HEAD
    // 加载状态
    @State private var isLoadingHistory = false
    @State private var isSending = false
    @State private var error: String?

=======
>>>>>>> 48fcfb91
    // 相册相关
    @State private var selectedPhotoItem: PhotosPickerItem?

    // 相机相关
    @State private var showCamera = false
    @State private var cameraImage: UIImage?
    @State private var showCameraPermissionAlert = false

    // 位置相关
    @StateObject private var locationManager = ChatLocationManager()
    @State private var showLocationAlert = false
<<<<<<< HEAD

    // 当前用户ID（从Keychain获取）
    private var currentUserId: String {
        KeychainService.shared.get(.userId) ?? "unknown"
    }
=======
>>>>>>> 48fcfb91

    var body: some View {
        ZStack {
            Color(red: 0.97, green: 0.96, blue: 0.96)
                .ignoresSafeArea()

            VStack(spacing: 0) {
                navigationBar
<<<<<<< HEAD

                Divider()
                    .frame(height: 0.5)
                    .background(Color(red: 0.74, green: 0.74, blue: 0.74))

                messageListView

                inputAreaView
            }
        }
        .fullScreenCover(isPresented: $showUserProfile) {
            UserProfileView(showUserProfile: $showUserProfile)
        }
        .fullScreenCover(isPresented: $showCamera) {
            CameraView(image: $cameraImage)
        }
        .onChange(of: selectedPhotoItem) { _, newItem in
            handlePhotoSelection(newItem)
        }
        .onChange(of: cameraImage) { _, newImage in
            handleCameraImage(newImage)
        }
        .onReceive(locationManager.$location) { newLocation in
            handleLocationUpdate(newLocation)
        }
        .alert("Share Location", isPresented: $showLocationAlert) {
            Button("Share") {
                if let location = locationManager.location {
                    sendLocationMessage(location: location)
                }
            }
            Button("Cancel", role: .cancel) {}
        } message: {
            Text("Share your current location?")
        }
        .alert("Camera Access Required", isPresented: $showCameraPermissionAlert) {
            Button("Cancel", role: .cancel) { }
            Button("Settings") {
                if let settingsUrl = URL(string: UIApplication.openSettingsURLString) {
                    UIApplication.shared.open(settingsUrl)
                }
            }
        } message: {
            Text("Please enable camera access in Settings to take photos.")
        }
        .transaction { transaction in
            transaction.disablesAnimations = true
        }
        .task {
            // ✅ 使用.task而非.onAppear - 自动处理取消
            await loadChatData()
        }
        .onDisappear {
            // 断开WebSocket连接
            chatService.disconnectWebSocket()
        }
    }

    // MARK: - 导航栏
    private var navigationBar: some View {
        HStack(spacing: 13) {
            Button(action: {
                showChat = false
            }) {
                Image(systemName: "chevron.left")
                    .font(.system(size: 20, weight: .medium))
                    .foregroundColor(.black)
            }

            HStack(spacing: 13) {
                // 头像 - alice 使用自定义图片，其他用户使用默认圆形
                if userName.lowercased() == "alice" {
                    Image("alice-avatar")
                        .resizable()
                        .scaledToFill()
                        .frame(width: 50, height: 50)
                        .clipShape(Circle())
                } else {
                    Circle()
                        .fill(Color(red: 0.50, green: 0.23, blue: 0.27).opacity(0.50))
                        .frame(width: 50, height: 50)
                }

                Text(userName)
                    .font(Font.custom("Helvetica Neue", size: 20).weight(.medium))
                    .foregroundColor(.black)
            }
            .contentShape(Rectangle())
            .onTapGesture {
                var transaction = Transaction()
                transaction.disablesAnimations = true
                withTransaction(transaction) {
                    showUserProfile = true
                }
            }

            Spacer()
        }
        .frame(height: DesignTokens.topBarHeight)
        .padding(.horizontal, 16)
        .background(Color.white)
    }

    // MARK: - 消息列表
    private var messageListView: some View {
        ScrollViewReader { proxy in
            ScrollView {
                VStack(spacing: 16) {
                    // 加载状态指示器
                    if isLoadingHistory {
                        ProgressView("Loading messages...")
                            .padding()
                    }

                    // 错误提示
                    if let error = error {
                        VStack(spacing: 8) {
                            Image(systemName: "exclamationmark.triangle")
                                .font(.system(size: 30))
                                .foregroundColor(.orange)
                            Text(error)
                                .font(.system(size: 14))
                                .foregroundColor(.secondary)
                                .multilineTextAlignment(.center)
                            Button("Retry") {
                                Task { await loadChatData() }
                            }
                            .buttonStyle(.bordered)
                        }
                        .padding()
                    }

                    Text(currentDateString())
                        .font(Font.custom("Helvetica Neue", size: 12))
                        .foregroundColor(Color(red: 0.59, green: 0.59, blue: 0.59))
                        .padding(.top, 16)

                    ForEach(messages) { message in
                        MessageBubbleView(message: message)
                            .id(message.id)
                    }

                    // 发送中指示器
                    if isSending {
                        HStack {
                            Spacer()
                            ProgressView()
                                .scaleEffect(0.8)
                            Text("Sending...")
                                .font(.system(size: 12))
                                .foregroundColor(.secondary)
                            Spacer()
                        }
                        .padding(.horizontal)
                    }
                }
                .padding(.bottom, 16)
            }
            .onChange(of: messages.count) { _, _ in
                if let lastMessage = messages.last {
                    withAnimation {
                        proxy.scrollTo(lastMessage.id, anchor: .bottom)
                    }
                }
            }
            .onTapGesture {
                if showAttachmentOptions {
                    showAttachmentOptions = false
                }
            }
        }
    }

    // MARK: - 输入区域
    private var inputAreaView: some View {
        VStack(spacing: 0) {
            Divider()
                .frame(height: 0.5)
                .background(Color(red: 0.74, green: 0.74, blue: 0.74))

            HStack(spacing: 12) {
                Button(action: {
                    withAnimation(.easeInOut(duration: 0.2)) {
                        showAttachmentOptions.toggle()
                    }
                }) {
                    ZStack {
                        Circle()
                            .stroke(Color(red: 0.91, green: 0.18, blue: 0.30), lineWidth: 2)
                            .frame(width: 26, height: 26)

                        Image(systemName: showAttachmentOptions ? "xmark" : "plus")
                            .font(.system(size: 14, weight: .medium))
                            .foregroundColor(Color(red: 0.91, green: 0.18, blue: 0.30))
=======

                Divider()
                    .frame(height: 0.5)
                    .background(Color(red: 0.74, green: 0.74, blue: 0.74))

                messageListView

                inputAreaView
            }
        }
        .fullScreenCover(isPresented: $showUserProfile) {
            UserProfileView(showUserProfile: $showUserProfile)
        }
        .fullScreenCover(isPresented: $showCamera) {
            CameraView(image: $cameraImage)
        }
        .onChange(of: selectedPhotoItem) { _, newItem in
            handlePhotoSelection(newItem)
        }
        .onChange(of: cameraImage) { _, newImage in
            handleCameraImage(newImage)
        }
        .onReceive(locationManager.$location) { newLocation in
            handleLocationUpdate(newLocation)
        }
        .alert("Share Location", isPresented: $showLocationAlert) {
            Button("Share") {
                if let location = locationManager.location {
                    sendLocationMessage(location: location)
                }
            }
            Button("Cancel", role: .cancel) {}
        } message: {
            Text("Share your current location?")
        }
        .alert("Camera Access Required", isPresented: $showCameraPermissionAlert) {
            Button("Cancel", role: .cancel) { }
            Button("Settings") {
                if let settingsUrl = URL(string: UIApplication.openSettingsURLString) {
                    UIApplication.shared.open(settingsUrl)
                }
            }
        } message: {
            Text("Please enable camera access in Settings to take photos.")
        }
        .transaction { transaction in
            transaction.disablesAnimations = true
        }
        .onAppear {
            // 加载初始消息
            if messages.isEmpty && !initialMessages.isEmpty {
                messages = initialMessages
            }
        }
    }

    // MARK: - 导航栏
    private var navigationBar: some View {
        HStack(spacing: 13) {
            Button(action: {
                showChat = false
            }) {
                Image(systemName: "chevron.left")
                    .font(.system(size: 20, weight: .medium))
                    .foregroundColor(.black)
            }

            HStack(spacing: 13) {
                // 头像 - alice 使用自定义图片，其他用户使用默认圆形
                if userName.lowercased() == "alice" {
                    Image("alice-avatar")
                        .resizable()
                        .scaledToFill()
                        .frame(width: 50, height: 50)
                        .clipShape(Circle())
                } else {
                    Circle()
                        .fill(Color(red: 0.50, green: 0.23, blue: 0.27).opacity(0.50))
                        .frame(width: 50, height: 50)
                }

                Text(userName)
                    .font(Font.custom("Helvetica Neue", size: 20).weight(.medium))
                    .foregroundColor(.black)
            }
            .contentShape(Rectangle())
            .onTapGesture {
                var transaction = Transaction()
                transaction.disablesAnimations = true
                withTransaction(transaction) {
                    showUserProfile = true
                }
            }

            Spacer()
        }
        .frame(height: DesignTokens.topBarHeight)
        .padding(.horizontal, 16)
        .background(Color.white)
    }

    // MARK: - 消息列表
    private var messageListView: some View {
        ScrollViewReader { proxy in
            ScrollView {
                VStack(spacing: 16) {
                    Text(currentDateString())
                        .font(Font.custom("Helvetica Neue", size: 12))
                        .foregroundColor(Color(red: 0.59, green: 0.59, blue: 0.59))
                        .padding(.top, 16)

                    ForEach(messages) { message in
                        MessageBubbleView(message: message)
                            .id(message.id)
                    }
                }
                .padding(.bottom, 16)
            }
            .onChange(of: messages.count) { _, _ in
                if let lastMessage = messages.last {
                    withAnimation {
                        proxy.scrollTo(lastMessage.id, anchor: .bottom)
                    }
                }
            }
            .onTapGesture {
                if showAttachmentOptions {
                    showAttachmentOptions = false
                }
            }
        }
    }

    // MARK: - 输入区域
    private var inputAreaView: some View {
        VStack(spacing: 0) {
            Divider()
                .frame(height: 0.5)
                .background(Color(red: 0.74, green: 0.74, blue: 0.74))

            HStack(spacing: 12) {
                Button(action: {
                    withAnimation(.easeInOut(duration: 0.2)) {
                        showAttachmentOptions.toggle()
                    }
                }) {
                    ZStack {
                        Circle()
                            .stroke(Color(red: 0.91, green: 0.18, blue: 0.30), lineWidth: 2)
                            .frame(width: 26, height: 26)

                        Image(systemName: showAttachmentOptions ? "xmark" : "plus")
                            .font(.system(size: 14, weight: .medium))
                            .foregroundColor(Color(red: 0.91, green: 0.18, blue: 0.30))
                    }
                }

                HStack(spacing: 8) {
                    Image(systemName: "waveform")
                        .font(.system(size: 14))
                        .foregroundColor(Color(red: 0.53, green: 0.53, blue: 0.53))

                    TextField("Type a message...", text: $messageText)
                        .font(Font.custom("Helvetica Neue", size: 16))
                        .foregroundColor(Color(red: 0.34, green: 0.34, blue: 0.34))
                        .focused($isInputFocused)
                        .onSubmit {
                            sendMessage()
                        }
                }
                .padding(EdgeInsets(top: 8, leading: 12, bottom: 8, trailing: 12))
                .background(Color(red: 0.53, green: 0.53, blue: 0.53).opacity(0.20))
                .cornerRadius(26)
                .onChange(of: isInputFocused) { _, focused in
                    if focused && showAttachmentOptions {
                        showAttachmentOptions = false
                    }
                }

                Button(action: {
                    sendMessage()
                }) {
                    Circle()
                        .fill(messageText.isEmpty ? Color.gray : Color(red: 0.91, green: 0.18, blue: 0.30))
                        .frame(width: 33, height: 33)
                        .overlay(
                            Image(systemName: "paperplane.fill")
                                .font(.system(size: 14))
                                .foregroundColor(.white)
                        )
                }
                .disabled(messageText.isEmpty)
            }
            .padding(.horizontal, 16)
            .padding(.vertical, 12)
            .background(Color.white)

            if showAttachmentOptions {
                attachmentOptionsView
                    .transition(.move(edge: .bottom))
            }
        }
    }

    // MARK: - 附件选项视图
    private var attachmentOptionsView: some View {
        VStack(spacing: 0) {
            HStack(spacing: 15) {
                PhotosPicker(selection: $selectedPhotoItem, matching: .images) {
                    VStack(spacing: 4) {
                        Rectangle()
                            .foregroundColor(.clear)
                            .frame(width: 60, height: 60)
                            .background(.white)
                            .cornerRadius(10)
                            .overlay(
                                Image(systemName: "photo.on.rectangle")
                                    .font(.system(size: 24))
                                    .foregroundColor(.black)
                            )
                        Text("Album")
                            .font(Font.custom("Helvetica Neue", size: 12))
                            .lineSpacing(20)
                            .foregroundColor(Color(red: 0.25, green: 0.25, blue: 0.25))
>>>>>>> 48fcfb91
                    }
                    .frame(width: 60)
                }

<<<<<<< HEAD
                HStack(spacing: 8) {
                    Image(systemName: "waveform")
                        .font(.system(size: 14))
                        .foregroundColor(Color(red: 0.53, green: 0.53, blue: 0.53))

                    TextField("Type a message...", text: $messageText)
                        .font(Font.custom("Helvetica Neue", size: 16))
                        .foregroundColor(Color(red: 0.34, green: 0.34, blue: 0.34))
                        .focused($isInputFocused)
                        .onSubmit {
                            sendMessage()
                        }
                }
                .padding(EdgeInsets(top: 8, leading: 12, bottom: 8, trailing: 12))
                .background(Color(red: 0.53, green: 0.53, blue: 0.53).opacity(0.20))
                .cornerRadius(26)
                .onChange(of: isInputFocused) { _, focused in
                    if focused && showAttachmentOptions {
                        showAttachmentOptions = false
                    }
                }

                Button(action: {
                    sendMessage()
                }) {
                    Circle()
                        .fill(messageText.isEmpty ? Color.gray : Color(red: 0.91, green: 0.18, blue: 0.30))
                        .frame(width: 33, height: 33)
                        .overlay(
                            Image(systemName: "paperplane.fill")
                                .font(.system(size: 14))
                                .foregroundColor(.white)
                        )
                }
                .disabled(messageText.isEmpty)
            }
            .padding(.horizontal, 16)
            .padding(.vertical, 12)
            .background(Color.white)

            if showAttachmentOptions {
                attachmentOptionsView
                    .transition(.move(edge: .bottom))
            }
        }
    }

    // MARK: - 附件选项视图
    private var attachmentOptionsView: some View {
        VStack(spacing: 0) {
            HStack(spacing: 15) {
                PhotosPicker(selection: $selectedPhotoItem, matching: .images) {
                    VStack(spacing: 4) {
                        Rectangle()
                            .foregroundColor(.clear)
                            .frame(width: 60, height: 60)
                            .background(.white)
                            .cornerRadius(10)
                            .overlay(
                                Image(systemName: "photo.on.rectangle")
                                    .font(.system(size: 24))
                                    .foregroundColor(.black)
                            )
                        Text("Album")
                            .font(Font.custom("Helvetica Neue", size: 12))
                            .lineSpacing(20)
                            .foregroundColor(Color(red: 0.25, green: 0.25, blue: 0.25))
                    }
                    .frame(width: 60)
                }

                AttachmentOptionButton(icon: "camera", title: "Camera") {
                    showAttachmentOptions = false
                    checkCameraPermissionAndOpen()
                }

                AttachmentOptionButton(icon: "video.fill", title: "Video Call") {
                    showAttachmentOptions = false
                }

                AttachmentOptionButton(icon: "phone.fill", title: "Voice Call") {
                    showAttachmentOptions = false
                }

                AttachmentOptionButton(icon: "location.fill", title: "Location") {
                    showAttachmentOptions = false
                    locationManager.requestLocation()
                    showLocationAlert = true
=======
                AttachmentOptionButton(icon: "camera", title: "Camera") {
                    showAttachmentOptions = false
                    checkCameraPermissionAndOpen()
                }

                AttachmentOptionButton(icon: "video.fill", title: "Video Call") {
                    showAttachmentOptions = false
                }

                AttachmentOptionButton(icon: "phone.fill", title: "Voice Call") {
                    showAttachmentOptions = false
                }

                AttachmentOptionButton(icon: "location.fill", title: "Location") {
                    showAttachmentOptions = false
                    locationManager.requestLocation()
                    showLocationAlert = true
                }
            }
            .padding(.vertical, 16)
        }
        .frame(maxWidth: .infinity)
        .background(Color(red: 0.91, green: 0.91, blue: 0.91))
    }

    // MARK: - 事件处理
    private func handlePhotoSelection(_ newItem: PhotosPickerItem?) {
        Task {
            do {
                if let data = try await newItem?.loadTransferable(type: Data.self),
                   let image = UIImage(data: data) {
                    await MainActor.run {
                        sendImageMessage(image: image)
                    }
>>>>>>> 48fcfb91
                }
            } catch {
                print("Failed to load photo: \(error.localizedDescription)")
                // Consider showing user-facing error in future
            }
            .padding(.vertical, 16)
        }
<<<<<<< HEAD
        .frame(maxWidth: .infinity)
        .background(Color(red: 0.91, green: 0.91, blue: 0.91))
    }

    // MARK: - 事件处理
    private func handlePhotoSelection(_ newItem: PhotosPickerItem?) {
        Task {
            do {
                if let data = try await newItem?.loadTransferable(type: Data.self),
                   let image = UIImage(data: data) {
                    await MainActor.run {
                        sendImageMessage(image: image)
                    }
                }
            } catch {
                print("Failed to load photo: \(error.localizedDescription)")
                // Consider showing user-facing error in future
            }
        }
    }

    private func handleCameraImage(_ newImage: UIImage?) {
        if let image = newImage {
            sendImageMessage(image: image)
            cameraImage = nil
        }
    }

=======
    }

    private func handleCameraImage(_ newImage: UIImage?) {
        if let image = newImage {
            sendImageMessage(image: image)
            cameraImage = nil
        }
    }

>>>>>>> 48fcfb91
    private func handleLocationUpdate(_ newLocation: CLLocationCoordinate2D?) {
        if let location = newLocation, showLocationAlert {
            sendLocationMessage(location: location)
            showLocationAlert = false
        }
    }

<<<<<<< HEAD
    // MARK: - API调用

    /// 加载聊天数据（消息历史 + WebSocket连接）
    private func loadChatData() async {
        isLoadingHistory = true
        error = nil

        do {
            // 1. 获取消息历史
            let response = try await chatService.getMessages(conversationId: conversationId, limit: 50)

            // 2. 转换为UI消息
            messages = response.messages.map { ChatMessage(from: $0, currentUserId: currentUserId) }

            // 3. 连接WebSocket接收实时消息
            chatService.onMessageReceived = { [weak chatService] newMessage in
                Task { @MainActor in
                    // 避免重复添加（如果消息已存在）
                    guard !self.messages.contains(where: { $0.id == newMessage.id }) else { return }
                    self.messages.append(ChatMessage(from: newMessage, currentUserId: self.currentUserId))
                }
            }
            chatService.connectWebSocket()

            #if DEBUG
            print("[ChatView] Loaded \(messages.count) messages for conversation \(conversationId)")
            #endif

        } catch {
            self.error = "Failed to load messages: \(error.localizedDescription)"
            #if DEBUG
            print("[ChatView] Load error: \(error)")
            #endif
        }

        isLoadingHistory = false
    }

    // MARK: - 发送文字消息
    private func sendMessage() {
        let trimmedText = messageText.trimmingCharacters(in: .whitespacesAndNewlines)
        guard !trimmedText.isEmpty, !isSending else { return }

        // 立即添加到UI（乐观更新）
        let localMessage = ChatMessage(localText: trimmedText, isFromMe: true)
        messages.append(localMessage)

        messageText = ""
        showAttachmentOptions = false

        // 异步发送到服务器
        Task {
            isSending = true
            do {
                let sentMessage = try await chatService.sendMessage(
                    conversationId: conversationId,
                    content: trimmedText,
                    type: .text
                )

                // 替换本地消息为服务器返回的消息
                if let index = messages.firstIndex(where: { $0.id == localMessage.id }) {
                    messages[index] = ChatMessage(from: sentMessage, currentUserId: currentUserId)
                }

                #if DEBUG
                print("[ChatView] Message sent successfully: \(sentMessage.id)")
                #endif

            } catch {
                // 发送失败 - 标记消息为失败状态（TODO: 添加重试UI）
                #if DEBUG
                print("[ChatView] Failed to send message: \(error)")
                #endif
                // 可以在这里移除失败的消息或添加重试按钮
            }
            isSending = false
        }
=======
    // MARK: - 发送文字消息
    private func sendMessage() {
        let trimmedText = messageText.trimmingCharacters(in: .whitespacesAndNewlines)
        guard !trimmedText.isEmpty else { return }

        let myMessage = ChatMessage(text: trimmedText, isFromMe: true, timestamp: Date())
        messages.append(myMessage)

        messageText = ""
        showAttachmentOptions = false
>>>>>>> 48fcfb91
    }

    // MARK: - 发送图片消息
    private func sendImageMessage(image: UIImage) {
<<<<<<< HEAD
        // TODO: 先上传图片到Media Service，获取URL，然后发送消息
        // 暂时只添加到本地UI
        let localMessage = ChatMessage(localText: "", isFromMe: true, image: image)
        messages.append(localMessage)

        #if DEBUG
        print("[ChatView] Image upload not yet implemented")
        #endif
=======
        var message = ChatMessage(text: "", isFromMe: true, timestamp: Date())
        message.image = image
        messages.append(message)
>>>>>>> 48fcfb91
    }

    // MARK: - 发送位置消息
    private func sendLocationMessage(location: CLLocationCoordinate2D) {
<<<<<<< HEAD
        // TODO: 发送location类型消息
        // 暂时只添加到本地UI
        let localMessage = ChatMessage(localText: "", isFromMe: true, location: location)
        messages.append(localMessage)

        #if DEBUG
        print("[ChatView] Location sharing not yet implemented")
        #endif
=======
        var message = ChatMessage(text: "", isFromMe: true, timestamp: Date())
        message.location = location
        messages.append(message)
>>>>>>> 48fcfb91
    }

    // MARK: - 获取当前日期字符串
    private func currentDateString() -> String {
        return Self.dateFormatter.string(from: Date())
    }

    // MARK: - 检查相机权限
    private func checkCameraPermissionAndOpen() {
        switch AVCaptureDevice.authorizationStatus(for: .video) {
        case .authorized:
            // Already authorized - open camera
            showCamera = true
        case .notDetermined:
            // Request permission
            AVCaptureDevice.requestAccess(for: .video) { granted in
                DispatchQueue.main.async {
                    if granted {
                        showCamera = true
                    } else {
                        showCameraPermissionAlert = true
                    }
                }
            }
        case .denied, .restricted:
            // Permission denied - show alert to open settings
            showCameraPermissionAlert = true
        @unknown default:
            showCameraPermissionAlert = true
        }
    }
}

#Preview {
<<<<<<< HEAD
    ChatView(
        showChat: .constant(true),
        conversationId: "preview_conversation_123",
        userName: "Alice AI"
    )
=======
    ChatView(showChat: .constant(true), userName: "alice")
>>>>>>> 48fcfb91
}<|MERGE_RESOLUTION|>--- conflicted
+++ resolved
@@ -5,17 +5,11 @@
 import Combine
 import AVFoundation
 
-<<<<<<< HEAD
 // MARK: - 消息UI模型
 /// UI层的消息模型，包含后端Message + UI特定字段（图片、位置）
 struct ChatMessage: Identifiable, Equatable {
     let id: String  // 改为String以匹配后端Message.id
     let backendMessage: Message?  // 后端消息对象（可选，本地消息可能还没发送）
-=======
-// MARK: - 消息模型
-struct ChatMessage: Identifiable, Equatable {
-    let id = UUID()
->>>>>>> 48fcfb91
     let text: String
     let isFromMe: Bool
     let timestamp: Date
@@ -25,7 +19,6 @@
     static func == (lhs: ChatMessage, rhs: ChatMessage) -> Bool {
         lhs.id == rhs.id
     }
-<<<<<<< HEAD
 
     /// 从后端Message创建ChatMessage
     init(from message: Message, currentUserId: String) {
@@ -48,8 +41,6 @@
         self.image = image
         self.location = location
     }
-=======
->>>>>>> 48fcfb91
 }
 
 // MARK: - 聊天位置管理器
@@ -259,7 +250,6 @@
         return formatter
     }()
 
-<<<<<<< HEAD
     // MARK: - Dependencies & Required Properties
     /// 聊天服务 - 负责发送/接收消息、WebSocket连接
     /// ⚠️ 这是连接后端API的关键，不要替换成其他Service
@@ -271,25 +261,18 @@
     var userName: String = "User"
 
     // MARK: - State
-=======
-    @Binding var showChat: Bool
-    var userName: String = "User"
-    var initialMessages: [ChatMessage] = []
->>>>>>> 48fcfb91
     @State private var messageText = ""
     @State private var showUserProfile = false
     @State private var messages: [ChatMessage] = []
     @State private var showAttachmentOptions = false
     @FocusState private var isInputFocused: Bool
 
-<<<<<<< HEAD
     // 加载状态
     @State private var isLoadingHistory = false
     @State private var isSending = false
     @State private var error: String?
 
-=======
->>>>>>> 48fcfb91
+
     // 相册相关
     @State private var selectedPhotoItem: PhotosPickerItem?
 
@@ -301,14 +284,12 @@
     // 位置相关
     @StateObject private var locationManager = ChatLocationManager()
     @State private var showLocationAlert = false
-<<<<<<< HEAD
 
     // 当前用户ID（从Keychain获取）
     private var currentUserId: String {
         KeychainService.shared.get(.userId) ?? "unknown"
     }
-=======
->>>>>>> 48fcfb91
+
 
     var body: some View {
         ZStack {
@@ -317,7 +298,6 @@
 
             VStack(spacing: 0) {
                 navigationBar
-<<<<<<< HEAD
 
                 Divider()
                     .frame(height: 0.5)
@@ -472,161 +452,6 @@
                             Spacer()
                         }
                         .padding(.horizontal)
-                    }
-                }
-                .padding(.bottom, 16)
-            }
-            .onChange(of: messages.count) { _, _ in
-                if let lastMessage = messages.last {
-                    withAnimation {
-                        proxy.scrollTo(lastMessage.id, anchor: .bottom)
-                    }
-                }
-            }
-            .onTapGesture {
-                if showAttachmentOptions {
-                    showAttachmentOptions = false
-                }
-            }
-        }
-    }
-
-    // MARK: - 输入区域
-    private var inputAreaView: some View {
-        VStack(spacing: 0) {
-            Divider()
-                .frame(height: 0.5)
-                .background(Color(red: 0.74, green: 0.74, blue: 0.74))
-
-            HStack(spacing: 12) {
-                Button(action: {
-                    withAnimation(.easeInOut(duration: 0.2)) {
-                        showAttachmentOptions.toggle()
-                    }
-                }) {
-                    ZStack {
-                        Circle()
-                            .stroke(Color(red: 0.91, green: 0.18, blue: 0.30), lineWidth: 2)
-                            .frame(width: 26, height: 26)
-
-                        Image(systemName: showAttachmentOptions ? "xmark" : "plus")
-                            .font(.system(size: 14, weight: .medium))
-                            .foregroundColor(Color(red: 0.91, green: 0.18, blue: 0.30))
-=======
-
-                Divider()
-                    .frame(height: 0.5)
-                    .background(Color(red: 0.74, green: 0.74, blue: 0.74))
-
-                messageListView
-
-                inputAreaView
-            }
-        }
-        .fullScreenCover(isPresented: $showUserProfile) {
-            UserProfileView(showUserProfile: $showUserProfile)
-        }
-        .fullScreenCover(isPresented: $showCamera) {
-            CameraView(image: $cameraImage)
-        }
-        .onChange(of: selectedPhotoItem) { _, newItem in
-            handlePhotoSelection(newItem)
-        }
-        .onChange(of: cameraImage) { _, newImage in
-            handleCameraImage(newImage)
-        }
-        .onReceive(locationManager.$location) { newLocation in
-            handleLocationUpdate(newLocation)
-        }
-        .alert("Share Location", isPresented: $showLocationAlert) {
-            Button("Share") {
-                if let location = locationManager.location {
-                    sendLocationMessage(location: location)
-                }
-            }
-            Button("Cancel", role: .cancel) {}
-        } message: {
-            Text("Share your current location?")
-        }
-        .alert("Camera Access Required", isPresented: $showCameraPermissionAlert) {
-            Button("Cancel", role: .cancel) { }
-            Button("Settings") {
-                if let settingsUrl = URL(string: UIApplication.openSettingsURLString) {
-                    UIApplication.shared.open(settingsUrl)
-                }
-            }
-        } message: {
-            Text("Please enable camera access in Settings to take photos.")
-        }
-        .transaction { transaction in
-            transaction.disablesAnimations = true
-        }
-        .onAppear {
-            // 加载初始消息
-            if messages.isEmpty && !initialMessages.isEmpty {
-                messages = initialMessages
-            }
-        }
-    }
-
-    // MARK: - 导航栏
-    private var navigationBar: some View {
-        HStack(spacing: 13) {
-            Button(action: {
-                showChat = false
-            }) {
-                Image(systemName: "chevron.left")
-                    .font(.system(size: 20, weight: .medium))
-                    .foregroundColor(.black)
-            }
-
-            HStack(spacing: 13) {
-                // 头像 - alice 使用自定义图片，其他用户使用默认圆形
-                if userName.lowercased() == "alice" {
-                    Image("alice-avatar")
-                        .resizable()
-                        .scaledToFill()
-                        .frame(width: 50, height: 50)
-                        .clipShape(Circle())
-                } else {
-                    Circle()
-                        .fill(Color(red: 0.50, green: 0.23, blue: 0.27).opacity(0.50))
-                        .frame(width: 50, height: 50)
-                }
-
-                Text(userName)
-                    .font(Font.custom("Helvetica Neue", size: 20).weight(.medium))
-                    .foregroundColor(.black)
-            }
-            .contentShape(Rectangle())
-            .onTapGesture {
-                var transaction = Transaction()
-                transaction.disablesAnimations = true
-                withTransaction(transaction) {
-                    showUserProfile = true
-                }
-            }
-
-            Spacer()
-        }
-        .frame(height: DesignTokens.topBarHeight)
-        .padding(.horizontal, 16)
-        .background(Color.white)
-    }
-
-    // MARK: - 消息列表
-    private var messageListView: some View {
-        ScrollViewReader { proxy in
-            ScrollView {
-                VStack(spacing: 16) {
-                    Text(currentDateString())
-                        .font(Font.custom("Helvetica Neue", size: 12))
-                        .foregroundColor(Color(red: 0.59, green: 0.59, blue: 0.59))
-                        .padding(.top, 16)
-
-                    ForEach(messages) { message in
-                        MessageBubbleView(message: message)
-                            .id(message.id)
                     }
                 }
                 .padding(.bottom, 16)
@@ -737,101 +562,10 @@
                             .font(Font.custom("Helvetica Neue", size: 12))
                             .lineSpacing(20)
                             .foregroundColor(Color(red: 0.25, green: 0.25, blue: 0.25))
->>>>>>> 48fcfb91
                     }
                     .frame(width: 60)
                 }
 
-<<<<<<< HEAD
-                HStack(spacing: 8) {
-                    Image(systemName: "waveform")
-                        .font(.system(size: 14))
-                        .foregroundColor(Color(red: 0.53, green: 0.53, blue: 0.53))
-
-                    TextField("Type a message...", text: $messageText)
-                        .font(Font.custom("Helvetica Neue", size: 16))
-                        .foregroundColor(Color(red: 0.34, green: 0.34, blue: 0.34))
-                        .focused($isInputFocused)
-                        .onSubmit {
-                            sendMessage()
-                        }
-                }
-                .padding(EdgeInsets(top: 8, leading: 12, bottom: 8, trailing: 12))
-                .background(Color(red: 0.53, green: 0.53, blue: 0.53).opacity(0.20))
-                .cornerRadius(26)
-                .onChange(of: isInputFocused) { _, focused in
-                    if focused && showAttachmentOptions {
-                        showAttachmentOptions = false
-                    }
-                }
-
-                Button(action: {
-                    sendMessage()
-                }) {
-                    Circle()
-                        .fill(messageText.isEmpty ? Color.gray : Color(red: 0.91, green: 0.18, blue: 0.30))
-                        .frame(width: 33, height: 33)
-                        .overlay(
-                            Image(systemName: "paperplane.fill")
-                                .font(.system(size: 14))
-                                .foregroundColor(.white)
-                        )
-                }
-                .disabled(messageText.isEmpty)
-            }
-            .padding(.horizontal, 16)
-            .padding(.vertical, 12)
-            .background(Color.white)
-
-            if showAttachmentOptions {
-                attachmentOptionsView
-                    .transition(.move(edge: .bottom))
-            }
-        }
-    }
-
-    // MARK: - 附件选项视图
-    private var attachmentOptionsView: some View {
-        VStack(spacing: 0) {
-            HStack(spacing: 15) {
-                PhotosPicker(selection: $selectedPhotoItem, matching: .images) {
-                    VStack(spacing: 4) {
-                        Rectangle()
-                            .foregroundColor(.clear)
-                            .frame(width: 60, height: 60)
-                            .background(.white)
-                            .cornerRadius(10)
-                            .overlay(
-                                Image(systemName: "photo.on.rectangle")
-                                    .font(.system(size: 24))
-                                    .foregroundColor(.black)
-                            )
-                        Text("Album")
-                            .font(Font.custom("Helvetica Neue", size: 12))
-                            .lineSpacing(20)
-                            .foregroundColor(Color(red: 0.25, green: 0.25, blue: 0.25))
-                    }
-                    .frame(width: 60)
-                }
-
-                AttachmentOptionButton(icon: "camera", title: "Camera") {
-                    showAttachmentOptions = false
-                    checkCameraPermissionAndOpen()
-                }
-
-                AttachmentOptionButton(icon: "video.fill", title: "Video Call") {
-                    showAttachmentOptions = false
-                }
-
-                AttachmentOptionButton(icon: "phone.fill", title: "Voice Call") {
-                    showAttachmentOptions = false
-                }
-
-                AttachmentOptionButton(icon: "location.fill", title: "Location") {
-                    showAttachmentOptions = false
-                    locationManager.requestLocation()
-                    showLocationAlert = true
-=======
                 AttachmentOptionButton(icon: "camera", title: "Camera") {
                     showAttachmentOptions = false
                     checkCameraPermissionAndOpen()
@@ -866,28 +600,6 @@
                     await MainActor.run {
                         sendImageMessage(image: image)
                     }
->>>>>>> 48fcfb91
-                }
-            } catch {
-                print("Failed to load photo: \(error.localizedDescription)")
-                // Consider showing user-facing error in future
-            }
-            .padding(.vertical, 16)
-        }
-<<<<<<< HEAD
-        .frame(maxWidth: .infinity)
-        .background(Color(red: 0.91, green: 0.91, blue: 0.91))
-    }
-
-    // MARK: - 事件处理
-    private func handlePhotoSelection(_ newItem: PhotosPickerItem?) {
-        Task {
-            do {
-                if let data = try await newItem?.loadTransferable(type: Data.self),
-                   let image = UIImage(data: data) {
-                    await MainActor.run {
-                        sendImageMessage(image: image)
-                    }
                 }
             } catch {
                 print("Failed to load photo: \(error.localizedDescription)")
@@ -903,17 +615,6 @@
         }
     }
 
-=======
-    }
-
-    private func handleCameraImage(_ newImage: UIImage?) {
-        if let image = newImage {
-            sendImageMessage(image: image)
-            cameraImage = nil
-        }
-    }
-
->>>>>>> 48fcfb91
     private func handleLocationUpdate(_ newLocation: CLLocationCoordinate2D?) {
         if let location = newLocation, showLocationAlert {
             sendLocationMessage(location: location)
@@ -921,7 +622,6 @@
         }
     }
 
-<<<<<<< HEAD
     // MARK: - API调用
 
     /// 加载聊天数据（消息历史 + WebSocket连接）
@@ -1000,23 +700,10 @@
             }
             isSending = false
         }
-=======
-    // MARK: - 发送文字消息
-    private func sendMessage() {
-        let trimmedText = messageText.trimmingCharacters(in: .whitespacesAndNewlines)
-        guard !trimmedText.isEmpty else { return }
-
-        let myMessage = ChatMessage(text: trimmedText, isFromMe: true, timestamp: Date())
-        messages.append(myMessage)
-
-        messageText = ""
-        showAttachmentOptions = false
->>>>>>> 48fcfb91
     }
 
     // MARK: - 发送图片消息
     private func sendImageMessage(image: UIImage) {
-<<<<<<< HEAD
         // TODO: 先上传图片到Media Service，获取URL，然后发送消息
         // 暂时只添加到本地UI
         let localMessage = ChatMessage(localText: "", isFromMe: true, image: image)
@@ -1025,16 +712,10 @@
         #if DEBUG
         print("[ChatView] Image upload not yet implemented")
         #endif
-=======
-        var message = ChatMessage(text: "", isFromMe: true, timestamp: Date())
-        message.image = image
-        messages.append(message)
->>>>>>> 48fcfb91
     }
 
     // MARK: - 发送位置消息
     private func sendLocationMessage(location: CLLocationCoordinate2D) {
-<<<<<<< HEAD
         // TODO: 发送location类型消息
         // 暂时只添加到本地UI
         let localMessage = ChatMessage(localText: "", isFromMe: true, location: location)
@@ -1043,11 +724,6 @@
         #if DEBUG
         print("[ChatView] Location sharing not yet implemented")
         #endif
-=======
-        var message = ChatMessage(text: "", isFromMe: true, timestamp: Date())
-        message.location = location
-        messages.append(message)
->>>>>>> 48fcfb91
     }
 
     // MARK: - 获取当前日期字符串
@@ -1082,13 +758,9 @@
 }
 
 #Preview {
-<<<<<<< HEAD
     ChatView(
         showChat: .constant(true),
         conversationId: "preview_conversation_123",
         userName: "Alice AI"
     )
-=======
-    ChatView(showChat: .constant(true), userName: "alice")
->>>>>>> 48fcfb91
 }