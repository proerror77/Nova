--- conflicted
+++ resolved
@@ -74,11 +74,8 @@
                                 .foregroundColor(DesignTokens.textPrimary)
                                 .frame(width: 24.s, height: 24.s)
                         }
-<<<<<<< HEAD
-=======
                         .accessibilityLabel("Back")
                         .accessibilityHint("Returns to conversation list")
->>>>>>> da537237
                         
                         // 头像 - 可点击查看个人资料
                         Button {
@@ -90,11 +87,8 @@
                                 size: 36.s
                             )
                         }
-<<<<<<< HEAD
-=======
                         .accessibilityLabel("\(userName)'s profile picture")
                         .accessibilityHint("Double tap to view profile")
->>>>>>> da537237
                         
                         // 用户名和 E2EE 状态
                         VStack(alignment: .leading, spacing: 2.h) {
@@ -126,11 +120,8 @@
                                 .foregroundColor(DesignTokens.textPrimary)
                                 .frame(width: 24.s, height: 24.s)
                         }
-<<<<<<< HEAD
-=======
                         .accessibilityLabel("Search messages")
                         .accessibilityHint("Search within this conversation")
->>>>>>> da537237
                     }
                     .padding(.horizontal, 16.w)
                     .padding(.bottom, 12.h)
@@ -604,30 +595,13 @@
             }
             .padding(.horizontal, 16.w)
             .padding(.vertical, 8.h)
-<<<<<<< HEAD
-            .background(DesignTokens.surface)
-=======
             .glassInputBackground()  // Liquid Glass on iOS 26+
->>>>>>> da537237
         }
     }
 
     // MARK: - Attachment Options View
 
     private var attachmentOptionsView: some View {
-<<<<<<< HEAD
-        HStack(spacing: 20.w) {
-            // Photo picker
-            PhotosPicker(selection: $viewModel.selectedPhotoItem, matching: .images) {
-                VStack(spacing: 4.h) {
-                    Image(systemName: "photo.on.rectangle")
-                        .font(.system(size: 22.f))
-                    Text("Album")
-                        .font(.system(size: 11.f))
-                }
-                .foregroundColor(DesignTokens.textSecondary)
-                .frame(width: 60.s, height: 60.s)
-=======
         let columns = [
             GridItem(.flexible()),
             GridItem(.flexible()),
@@ -639,61 +613,27 @@
             // Photo picker
             PhotosPicker(selection: $viewModel.selectedPhotoItem, matching: .images) {
                 attachmentButton(icon: "photo.on.rectangle", label: "Album")
->>>>>>> da537237
             }
 
             // Camera
             Button(action: {
                 viewModel.checkCameraPermissionAndOpen()
             }) {
-<<<<<<< HEAD
-                VStack(spacing: 4.h) {
-                    Image(systemName: "camera")
-                        .font(.system(size: 22.f))
-                    Text("Camera")
-                        .font(.system(size: 11.f))
-                }
-                .foregroundColor(DesignTokens.textSecondary)
-                .frame(width: 60.s, height: 60.s)
-=======
                 attachmentButton(icon: "camera", label: "Camera")
->>>>>>> da537237
             }
 
             // Video call
             Button(action: {
                 viewModel.showVideoCall = true
             }) {
-<<<<<<< HEAD
-                VStack(spacing: 4.h) {
-                    Image(systemName: "video")
-                        .font(.system(size: 22.f))
-                    Text("Video")
-                        .font(.system(size: 11.f))
-                }
-                .foregroundColor(DesignTokens.textSecondary)
-                .frame(width: 60.s, height: 60.s)
-=======
                 attachmentButton(icon: "video", label: "Video")
->>>>>>> da537237
             }
 
             // Voice call
             Button(action: {
                 viewModel.showVoiceCall = true
             }) {
-<<<<<<< HEAD
-                VStack(spacing: 4.h) {
-                    Image(systemName: "phone")
-                        .font(.system(size: 22.f))
-                    Text("Call")
-                        .font(.system(size: 11.f))
-                }
-                .foregroundColor(DesignTokens.textSecondary)
-                .frame(width: 60.s, height: 60.s)
-=======
                 attachmentButton(icon: "phone", label: "Call")
->>>>>>> da537237
             }
 
             // Location
@@ -701,45 +641,19 @@
                 locationManager.requestLocation()
                 viewModel.showLocationAlert = true
             }) {
-<<<<<<< HEAD
-                VStack(spacing: 4.h) {
-                    Image(systemName: "location")
-                        .font(.system(size: 22.f))
-                    Text("Location")
-                        .font(.system(size: 11.f))
-                }
-                .foregroundColor(DesignTokens.textSecondary)
-                .frame(width: 60.s, height: 60.s)
-=======
                 attachmentButton(icon: "location", label: "Location")
->>>>>>> da537237
             }
 
             // File picker
             Button(action: {
                 viewModel.showFilePicker = true
             }) {
-<<<<<<< HEAD
-                VStack(spacing: 4.h) {
-                    Image(systemName: "doc")
-                        .font(.system(size: 22.f))
-                    Text("File")
-                        .font(.system(size: 11.f))
-                }
-                .foregroundColor(DesignTokens.textSecondary)
-                .frame(width: 60.s, height: 60.s)
-=======
                 attachmentButton(icon: "doc", label: "File")
->>>>>>> da537237
             }
         }
         .padding(.vertical, 12.h)
         .padding(.horizontal, 16.w)
-<<<<<<< HEAD
-        .background(DesignTokens.surface)
-=======
         .glassSurface()  // Liquid Glass on iOS 26+
->>>>>>> da537237
         .transition(.move(edge: .bottom).combined(with: .opacity))
     }
 
@@ -810,12 +724,9 @@
             }
         }
         .frame(width: 44.s, height: 44.s)
-<<<<<<< HEAD
-=======
         .accessibilityLabel(viewModel.isRecordingVoice ? "Recording voice message" : "Record voice message")
         .accessibilityHint(viewModel.isRecordingVoice ? "Release to send, drag left to cancel" : "Hold to record a voice message")
         .accessibilityAddTraits(.startsMediaSession)
->>>>>>> da537237
     }
 }
 
