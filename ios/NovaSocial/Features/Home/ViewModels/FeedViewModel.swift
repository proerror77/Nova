--- conflicted
+++ resolved
@@ -444,18 +444,41 @@
         }
     }
 
-    private func fetchFeed(algorithm: FeedAlgorithm) async throws -> FeedResponse {
-        if isAuthenticated {
-            return try await feedService.getFeed(algo: algorithm, limit: 20, cursor: nil, channelId: selectedChannelId)
-        } else {
-            return try await feedService.getTrendingFeed(limit: 20, cursor: nil)
-        }
-    }
-
-    private func processFeedResponse(_ response: FeedResponse, algorithm: FeedAlgorithm) async {
-        await FeedCacheService.shared.cacheFeed(response, algo: algorithm, channelId: selectedChannelId, cursor: nil)
-
-<<<<<<< HEAD
+    /// Share a post - records share to backend and returns post for native share sheet
+    /// - Returns: The post to share, or nil if not found
+    func sharePost(postId: String) async -> FeedPost? {
+        guard let index = posts.firstIndex(where: { $0.id == postId }),
+              let userId = currentUserId else { return nil }
+
+        let post = posts[index]
+
+        // Record share to backend (don't block on this)
+        Task {
+            do {
+                try await socialService.createShare(postId: postId, userId: userId)
+                // Update share count on success
+                await MainActor.run {
+                    if let idx = posts.firstIndex(where: { $0.id == postId }) {
+                        posts[idx] = posts[idx].copying(shareCount: posts[idx].shareCount + 1)
+                    }
+                }
+            } catch {
+                #if DEBUG
+                print("[Feed] Share post error: \(error)")
+                #endif
+            }
+        }
+
+        return post
+    }
+
+    /// Increment comment count for a post (called when a comment is successfully added)
+    func incrementCommentCount(postId: String) {
+        guard let index = posts.firstIndex(where: { $0.id == postId }) else { return }
+        let post = posts[index]
+        posts[index] = post.copying(commentCount: post.commentCount + 1)
+    }
+
     /// Update comment count for a post to a specific value (called when actual count is fetched from API)
     func updateCommentCount(postId: String, count: Int) {
         #if DEBUG
@@ -490,23 +513,23 @@
         }
         ongoingBookmarkOperations.insert(postId)
         defer { ongoingBookmarkOperations.remove(postId) }
-=======
-        postIds = response.postIds
-        currentCursor = response.cursor
-        hasMore = response.hasMore
->>>>>>> 35c05451
-
-        var allPosts = response.posts.map { FeedPost(from: $0) }
-        allPosts = postProcessor.syncCurrentUserProfile(allPosts)
-
-        let missingPosts = memoryManager.getMissingRecentPosts(serverPostIds: Set(allPosts.map { $0.id }))
-        if !missingPosts.isEmpty {
-            allPosts.insert(contentsOf: missingPosts, at: 0)
-        }
-
-        posts = postProcessor.deduplicatePosts(allPosts)
-
-<<<<<<< HEAD
+
+        #if DEBUG
+        print("[Feed] toggleBookmark called for postId: \(postId)")
+        print("[Feed] currentUserId: \(currentUserId ?? "nil")")
+        #endif
+
+        guard let index = posts.firstIndex(where: { $0.id == postId }),
+              let userId = currentUserId else {
+            #if DEBUG
+            print("[Feed] toggleBookmark early return - postId not found or userId is nil")
+            #endif
+            return
+        }
+
+        let post = posts[index]
+        let wasBookmarked = post.isBookmarked
+
         // Optimistic update - 同时更新 bookmarkCount 和 isBookmarked
         posts[index] = post.copying(
             bookmarkCount: wasBookmarked ? post.bookmarkCount - 1 : post.bookmarkCount + 1,
@@ -555,10 +578,35 @@
             print("[Feed] Toggle bookmark error: \(error)")
             #endif
         }
-=======
+    }
+
+    private func fetchFeed(algorithm: FeedAlgorithm) async throws -> FeedResponse {
+        if isAuthenticated {
+            return try await feedService.getFeed(algo: algorithm, limit: 20, cursor: nil, channelId: selectedChannelId)
+        } else {
+            return try await feedService.getTrendingFeed(limit: 20, cursor: nil)
+        }
+    }
+
+    private func processFeedResponse(_ response: FeedResponse, algorithm: FeedAlgorithm) async {
+        await FeedCacheService.shared.cacheFeed(response, algo: algorithm, channelId: selectedChannelId, cursor: nil)
+
+        postIds = response.postIds
+        currentCursor = response.cursor
+        hasMore = response.hasMore
+
+        var allPosts = response.posts.map { FeedPost(from: $0) }
+        allPosts = postProcessor.syncCurrentUserProfile(allPosts)
+
+        let missingPosts = memoryManager.getMissingRecentPosts(serverPostIds: Set(allPosts.map { $0.id }))
+        if !missingPosts.isEmpty {
+            allPosts.insert(contentsOf: missingPosts, at: 0)
+        }
+
+        posts = postProcessor.deduplicatePosts(allPosts)
+
         imagePrefetcher.prefetchImagesForPosts(posts, startIndex: 0, count: 10)
         loadAsyncEnrichments(for: posts)
->>>>>>> 35c05451
     }
 
     private func loadAsyncEnrichments(for posts: [FeedPost]) {
