--- conflicted
+++ resolved
@@ -494,14 +494,6 @@
                             }
                     )
                 }
-
-<<<<<<< HEAD
-
-=======
-                // MARK: - ScrollView 下方间距
-                Color.clear
-                    .frame(height: 100)  // 为底部导航栏预留空间
->>>>>>> 76dc7566
             }
             }
 
@@ -597,16 +589,6 @@
                 selectedPhotos = []
             }
         }
-    }
-}
-
-<<<<<<< HEAD
-=======
-// MARK: - Scroll Offset Preference Key
-struct ScrollOffsetPreferenceKey: PreferenceKey {
-    static var defaultValue: CGFloat = 0
-    static func reduce(value: inout CGFloat, nextValue: () -> CGFloat) {
-        value = nextValue()
     }
 }
 
@@ -749,7 +731,6 @@
     }
 }
 
->>>>>>> 76dc7566
 #Preview {
     HomeView(currentPage: .constant(.home))
         .environmentObject(AuthenticationManager.shared)
