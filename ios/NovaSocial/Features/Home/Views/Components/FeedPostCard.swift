import SwiftUI

// MARK: - Feed Post Card (Dynamic Data)
// iOS 17+ 优化：使用 Symbol Effects 和更好的状态管理
// 手勢支援：滑動、長按、縮放

struct FeedPostCard: View {
    let post: FeedPost
    @Binding var showReportView: Bool
    var onLike: () -> Void = {}
    var onComment: () -> Void = {}
    var onShare: () -> Void = {}
    var onBookmark: () -> Void = {}
    var onDelete: (() -> Void)? = nil

    @State private var currentPage: Int = 0
    @State private var isVisible = false

    // iOS 17+ Symbol Effect 动画状态
    @State private var likeAnimationTrigger = false
    @State private var bookmarkAnimationTrigger = false

    // MARK: - Gesture States
    /// 長按選單
    @State private var showingLongPressMenu = false
    /// 縮放預覽的圖片 URL
    @State private var zoomingImageUrl: String? = nil
    /// 雙擊點讚動畫 (Instagram 風格愛心動畫)
    @State private var showDoubleTapHeart = false
    @State private var doubleTapHeartPosition: CGPoint = .zero
    /// 文本展开/收起状态
    @State private var isTextExpanded = false
    /// 觸覺回饋生成器
    private let hapticFeedback = UIImpactFeedbackGenerator(style: .medium)
    private let hapticLight = UIImpactFeedbackGenerator(style: .light)

    // Target size for feed images (optimized for display)
    private let imageTargetSize = CGSize(width: 750, height: 1000)

    var body: some View {
        // MARK: - Main Content (Instagram Style - No Swipe Gestures)
        mainContent
        // MARK: - Long Press Menu
        .confirmationDialog("貼文選項", isPresented: $showingLongPressMenu, titleVisibility: .visible) {
            Button("分享", action: onShare)
            Button("收藏") {
                bookmarkAnimationTrigger.toggle()
                onBookmark()
            }
            Button("複製連結") {
                UIPasteboard.general.string = "https://nova.social/post/\(post.id)"
                hapticLight.impactOccurred()
            }
            Button("舉報", role: .destructive) {
                showReportView = true
            }
            if onDelete != nil {
                Button("刪除", role: .destructive) {
                    onDelete?()
                }
            }
            Button("取消", role: .cancel) { }
        }
    }

    // MARK: - Main Content View
    private var mainContent: some View {
        VStack(spacing: 8.h) {
            // MARK: - User Info Header
            HStack {
                HStack(spacing: 10.w) {
                    // Avatar - 显示用户头像或默认头像
                    AvatarView(image: nil, url: post.authorAvatar, size: 30.s)

                    // User Info
                    VStack(alignment: .leading, spacing: 2.h) {
                        HStack(spacing: 4.w) {
                            Text(post.authorName)
                                .font(.system(size: 12.f))
                                .tracking(0.24)
                                .foregroundColor(.black)

                            // 认证标记 (可选)
                            Image("Blue-v")
                                .resizable()
                                .scaledToFit()
                                .frame(width: 14.s, height: 14.s)
                        }

                        HStack(spacing: 9.w) {
                            Text(post.createdAt.timeAgoDisplay())
                                .font(.system(size: 10.f))
                                .foregroundColor(Color(red: 0.27, green: 0.27, blue: 0.27))

                            Text("Location")
                                .font(.system(size: 10.f))
                                .foregroundColor(Color(red: 0.27, green: 0.27, blue: 0.27))
                        }
                    }
                }

                Spacer()

                // Share Button
                Button(action: onShare) {
                    Image("card-share-icon")
                        .resizable()
                        .scaledToFit()
                        .frame(width: 20.s, height: 20.s)
                }
                .accessibilityLabel("Share")
            }
            .frame(width: 343.w)
            .padding(.horizontal, 16.w)

            // MARK: - Post Media (Images/Video/Live Photo) - Instagram Style
            if !post.displayMediaUrls.isEmpty {
                mediaContent
            }

            // MARK: - Post Content & Interaction
            VStack(alignment: .leading, spacing: 10.h) {
                // Post Content Text with expandable "more/less"
                if !post.content.trimmingCharacters(in: .whitespacesAndNewlines).isEmpty {
                    ExpandableTextView(
                        text: post.content,
                        isExpanded: $isTextExpanded,
                        lineLimit: 1
                    )
                    .frame(width: 343.w, alignment: .leading)
                }

                // Interaction Buttons - 三个按钮始终保持20pt间距
                HStack(spacing: 20.w) {
                    // Like button
                    Button {
                        likeAnimationTrigger.toggle()
                        onLike()
                    } label: {
                        HStack(spacing: 6.w) {
                            Image(post.isLiked ? "card-heart-icon-filled" : "card-heart-icon")
                                .resizable()
                                .scaledToFit()
                                .frame(width: 20.s, height: 20.s)
                            Text("\(post.likeCount)")
                                .font(.system(size: 10.f))
                                .foregroundColor(Color(red: 0.41, green: 0.41, blue: 0.41))
                                .contentTransition(.numericText())
                        }
                        .contentShape(Rectangle())
                    }
                    .buttonStyle(.plain)
                    .accessibilityLabel("Like, \(post.likeCount) likes")

                    // Comment button
                    Button(action: onComment) {
                        HStack(spacing: 6.w) {
                            Image("card-comment-icon")
                                .resizable()
                                .scaledToFit()
                                .frame(width: 20.s, height: 20.s)
                            Text("\(post.commentCount)")
                                .font(.system(size: 10.f))
                                .foregroundColor(Color(red: 0.41, green: 0.41, blue: 0.41))
                                .contentTransition(.numericText())
                        }
                    }
                    .accessibilityLabel("Comments, \(post.commentCount)")

<<<<<<< HEAD
                    // Bookmark/Star button
=======
                    // Collect/Star button - 使用项目 collect/collect-fill 图标
>>>>>>> 76dc7566
                    Button {
                        bookmarkAnimationTrigger.toggle()
                        onBookmark()
                    } label: {
<<<<<<< HEAD
                        HStack(spacing: 6.w) {
                            Image(post.isBookmarked ? "card-star-icon-filled" : "card-star-icon")
                                .resizable()
                                .scaledToFit()
                                .frame(width: 20.s, height: 20.s)
=======
                        HStack(spacing: 6) {
                            Image(post.isBookmarked ? "collect-fill" : "collect")
                                .renderingMode(.template)
                                .resizable()
                                .scaledToFit()
                                .frame(width: 18, height: 18)
                                .foregroundColor(post.isBookmarked ? .orange : Color(red: 0.38, green: 0.37, blue: 0.37))
                                .scaleEffect(bookmarkAnimationTrigger ? 1.2 : 1.0)
                                .animation(.spring(response: 0.3, dampingFraction: 0.6), value: bookmarkAnimationTrigger)
>>>>>>> 76dc7566
                            Text("\(post.bookmarkCount)")
                                .font(.system(size: 10.f))
                                .foregroundColor(Color(red: 0.41, green: 0.41, blue: 0.41))
                        }
                        .contentShape(Rectangle())
                    }
<<<<<<< HEAD
                    .buttonStyle(.plain)
                    .accessibilityLabel("Bookmark, \(post.bookmarkCount)")
=======
                    .accessibilityLabel("Collect, \(post.bookmarkCount)")
>>>>>>> 76dc7566

                    Spacer()
                }
            }
            .padding(.top, 2.h)  // 与分页指示器总间距 10pt (8 + 2)
            .padding(.horizontal, 16.w)
            .padding(.bottom, 20.h)
        }
        .padding(.top, 20.h)
        .frame(width: 375.w)
        .background(.white)
        .accessibilityElement(children: .contain)
        .accessibilityLabel("Post by \(post.authorName)")
        .onAppear {
            isVisible = true
        }
        .onDisappear {
            isVisible = false
            // Clean up off-screen resources
            cleanupOffScreenResources()
        }
    }


    // MARK: - Media Content View (Instagram Style - Native Scroll)

    @ViewBuilder
    private var mediaContent: some View {
        ZStack {
            VStack(spacing: 8.h) {
                switch post.mediaType {
                case .video:
                    // Video post - show video player
                    videoContent

                case .livePhoto:
                    // Live Photo - show with indicator
                    livePhotoContent

                case .image, .mixed, .none:
                    // Image carousel (default) - Native SwiftUI scroll, no gesture interference
                    imageCarousel
                }

                // Page indicator for multiple media items
                if mediaItemCount > 1 {
                    pageIndicator
                }
            }

            // Instagram style double-tap heart animation
            if showDoubleTapHeart {
                Image(systemName: "heart.fill")
                    .font(.system(size: 80))
                    .foregroundColor(.white)
                    .shadow(color: .black.opacity(0.3), radius: 10)
                    .scaleEffect(showDoubleTapHeart ? 1.0 : 0.5)
                    .opacity(showDoubleTapHeart ? 1.0 : 0)
                    .animation(.spring(response: 0.3, dampingFraction: 0.6), value: showDoubleTapHeart)
            }
        }
    }

    // MARK: - Video Content

    @ViewBuilder
    private var videoContent: some View {
        if let videoUrl = post.mediaUrls.first,
           let url = URL(string: videoUrl) {
            // Get thumbnail URL (second URL or from thumbnailUrls)
            let thumbnailUrl: URL? = {
                if let thumb = post.thumbnailUrls.first {
                    return URL(string: thumb)
                } else if post.mediaUrls.count > 1 {
                    return URL(string: post.mediaUrls[1])
                }
                return nil
            }()

            FeedVideoPlayer(
                url: url,
                thumbnailUrl: thumbnailUrl,
                autoPlay: true,
                isMuted: true,
                height: 500.h
            )
        }
    }

    // MARK: - Live Photo Content

    @ViewBuilder
    private var livePhotoContent: some View {
        // For Live Photo, show the still image with a Live Photo badge
        // The first URL is the still image
        if let imageUrl = post.displayMediaUrls.first {
            ZStack(alignment: .topLeading) {
                FeedCachedImage(
                    url: URL(string: imageUrl),
                    targetSize: imageTargetSize
                ) { image in
                    image
                        .resizable()
                        .scaledToFill()
                } placeholder: {
                    Rectangle()
                        .fill(Color(red: 0.50, green: 0.23, blue: 0.27).opacity(0.50))
                        .overlay(
                            ProgressView()
                                .tint(.white)
                        )
                }
                .frame(width: 375.w, height: 500.h)
                .clipped()

                // Live Photo badge
                HStack(spacing: 4) {
                    Image(systemName: "livephoto")
                        .font(.system(size: 12, weight: .medium))
                    Text("LIVE")
                        .font(.system(size: 10, weight: .semibold))
                }
                .foregroundColor(.white)
                .padding(.horizontal, 8)
                .padding(.vertical, 4)
                .background(Color.black.opacity(0.6))
                .cornerRadius(4)
                .padding(12)
            }
        }
    }

    // MARK: - Image Carousel (TabView for smooth paging)
    // 🚀 使用 TabView 替代 ScrollView 解決手勢衝突問題
    // TabView 的 page style 專門為分頁設計，手勢處理更流暢
    @ViewBuilder
    private var imageCarousel: some View {
        TabView(selection: $currentPage) {
            ForEach(Array(post.displayMediaUrls.enumerated()), id: \.offset) { index, imageUrl in
                mediaItemView(for: imageUrl, at: index)
                    .frame(maxWidth: .infinity, maxHeight: .infinity)
                    .clipped()
                    .tag(index)
            }
        }
        .tabViewStyle(.page(indexDisplayMode: .never))
        .frame(width: 375.w, height: 500.h)
        .clipped()
        .onChange(of: currentPage) { _, newPage in
            // Prefetch adjacent images when page changes
            prefetchAdjacentImages(around: newPage)
        }
        .onAppear {
            // Prefetch first page's adjacent images
            prefetchAdjacentImages(around: 0)
        }
    }
    
    /// Current visible image index
    private var currentImageIndex: Int {
        currentPage
    }

    /// Prefetch images adjacent to the given index
    private func prefetchAdjacentImages(around index: Int) {
        // Prefetch next image if exists
        if index + 1 < post.displayMediaUrls.count {
            let nextUrl = post.displayMediaUrls[index + 1]
            if !isVideoUrl(nextUrl) {
                Task.detached(priority: .low) { [imageTargetSize] in
                    _ = await ImageCacheService.shared.loadImage(
                        from: nextUrl,
                        targetSize: imageTargetSize,
                        priority: .low
                    )
                }
            }
        }

        // Prefetch previous image if exists
        if index > 0 {
            let prevUrl = post.displayMediaUrls[index - 1]
            if !isVideoUrl(prevUrl) {
                Task.detached(priority: .low) { [imageTargetSize] in
                    _ = await ImageCacheService.shared.loadImage(
                        from: prevUrl,
                        targetSize: imageTargetSize,
                        priority: .low
                    )
                }
            }
        }
    }

    // MARK: - Single Media Item View (Instagram Style)
    @ViewBuilder
    private func mediaItemView(for urlString: String, at index: Int) -> some View {
        // Check if this URL is a video (for mixed content posts)
        if isVideoUrl(urlString), let url = URL(string: urlString) {
            // Get thumbnail for this video
            let thumbnailUrl: URL? = {
                // For mixed content, thumbnail might be the next URL
                if index + 1 < post.mediaUrls.count {
                    let nextUrl = post.mediaUrls[index + 1]
                    if !isVideoUrl(nextUrl) {
                        return URL(string: nextUrl)
                    }
                }
                // Or from thumbnailUrls
                if index < post.thumbnailUrls.count {
                    return URL(string: post.thumbnailUrls[index])
                }
                return nil
            }()

            FeedVideoPlayer(
                url: url,
                thumbnailUrl: thumbnailUrl,
                autoPlay: true,
                isMuted: true,
                height: 500.h
            )
            // Instagram style: double-tap to like on video
            .onTapGesture(count: 2) {
                triggerDoubleTapLike()
            }
        } else {
            // Image - Instagram style: double-tap to like
            FeedCachedImage(
                url: URL(string: urlString),
                targetSize: imageTargetSize
            ) { image in
                image
                    .resizable()
                    .scaledToFill()
            } placeholder: {
                Rectangle()
                    .fill(Color(red: 0.50, green: 0.23, blue: 0.27).opacity(0.50))
                    .overlay(
                        ProgressView()
                            .tint(.white)
                    )
            }
            .frame(maxWidth: .infinity, maxHeight: .infinity)
            .clipped()
            .contentShape(Rectangle())
            // Instagram style: double-tap to like
            .onTapGesture(count: 2) {
                triggerDoubleTapLike()
            }
            // Single tap to view full screen (optional, like Instagram)
            .onTapGesture(count: 1) {
                // Single tap does nothing for now (Instagram behavior)
                // Can be used to pause/play video or show/hide UI
            }
            // Long press for menu
            .onLongPressGesture(minimumDuration: 0.5) {
                hapticFeedback.impactOccurred()
                showingLongPressMenu = true
            }
        }
    }

    // MARK: - Instagram Style Double-Tap Like
    /// 觸發 Instagram 風格的雙擊點讚動畫
    private func triggerDoubleTapLike() {
        hapticFeedback.impactOccurred()

        // 顯示愛心動畫
        withAnimation(.spring(response: 0.3, dampingFraction: 0.6)) {
            showDoubleTapHeart = true
        }

        // 如果還沒點讚，執行點讚
        if !post.isLiked {
            likeAnimationTrigger.toggle()
            onLike()
        }

        // 延遲隱藏愛心
        DispatchQueue.main.asyncAfter(deadline: .now() + 0.8) {
            withAnimation(.easeOut(duration: 0.2)) {
                showDoubleTapHeart = false
            }
        }
    }

    // MARK: - Page Indicator

    private var pageIndicator: some View {
        HStack(spacing: 5.w) {
            ForEach(0..<mediaItemCount, id: \.self) { index in
                Circle()
                    .fill(index == currentImageIndex ?
                          Color(red: 0.87, green: 0.11, blue: 0.26) :
                          Color(red: 0.90, green: 0.90, blue: 0.90))
                    .frame(width: 6.s, height: 6.s)
            }
        }
    }

    // MARK: - Helper Properties

    /// Number of media items to display (excluding thumbnail URLs for videos)
    private var mediaItemCount: Int {
        switch post.mediaType {
        case .video, .livePhoto:
            return 1 // Video and Live Photo show as single item
        default:
            return post.displayMediaUrls.count
        }
    }

    /// Check if a URL points to a video file
    private func isVideoUrl(_ urlString: String) -> Bool {
        let lowercased = urlString.lowercased()
        return lowercased.contains(".mp4") ||
               lowercased.contains(".m4v") ||
               lowercased.contains(".mov") ||
               lowercased.contains(".webm")
    }

    // MARK: - Resource Cleanup

    /// Clean up resources when card goes off-screen to reduce memory usage
    private func cleanupOffScreenResources() {
        // Cancel any ongoing image prefetch operations for this post
        // The ImageCacheService maintains its own cache, so images will be quickly
        // reloaded if user scrolls back to this post
        Task.detached(priority: .utility) { [displayUrls = post.displayMediaUrls] in
            // Evict off-screen images from memory cache (but keep on disk)
            await ImageCacheService.shared.evictFromMemory(urls: displayUrls)
        }
    }
}

// MARK: - Preview
#Preview {
    @Previewable @State var showReport = false

    ScrollView {
        VStack(spacing: 16) {
            // 带图片的帖子
            FeedPostCard(
                post: FeedPost.preview,
                showReportView: $showReport
            )
        }
        .padding(.horizontal, 16)
    }
    .background(Color(red: 0.24, green: 0.24, blue: 0.24))
}

// MARK: - Preview Data
extension FeedPost {
    static var preview: FeedPost {
        FeedPost(
            id: "preview-1",
            authorId: "user-123",
            authorName: "Simone Carter",
            authorAvatar: "https://picsum.photos/100/100",
            content: "I will come again next time to visit and experience the beautiful scenery that this place has to offer.",
            mediaUrls: [
                "https://picsum.photos/400/533",
                "https://picsum.photos/401/534",
                "https://picsum.photos/402/535",
                "https://picsum.photos/403/536",
                "https://picsum.photos/404/537"
            ],
            createdAt: Date().addingTimeInterval(-5400), // 1d30m ago
            likeCount: 2234,
            commentCount: 1232,
            shareCount: 1232,
            isLiked: false,
            isBookmarked: false
        )
    }

    static var previewTextOnly: FeedPost {
        FeedPost(
            id: "preview-2",
            authorId: "user-456",
            authorName: "Jane Smith",
            authorAvatar: nil,
            content: "Just finished reading an amazing book!",
            mediaUrls: [],
            createdAt: Date().addingTimeInterval(-7200),
            likeCount: 56,
            commentCount: 8,
            shareCount: 3,
            isLiked: false,
            isBookmarked: true
        )
    }
}

// MARK: - Expandable Text View
/// 可展开/收起的文本视图，文本超过指定行数时显示 "more"，展开后显示 "less"
struct ExpandableTextView: View {
    let text: String
    @Binding var isExpanded: Bool
    let lineLimit: Int
    
    @State private var isTruncated: Bool = false
    
    // "more" 按钮的预留宽度
    private let moreButtonWidth: CGFloat = 32.w
    // 可用宽度 (343pt - more按钮宽度)
    private var textMaxWidth: CGFloat { 343.w - moreButtonWidth }
    
    var body: some View {
        if isExpanded {
            // 展开状态：显示完整文本 + " less"
            (Text(text)
                .font(.system(size: 12.f))
                .tracking(0.24)
                .foregroundColor(.black)
            + Text(" less")
                .font(.system(size: 12.f))
                .tracking(0.24)
                .foregroundColor(Color(red: 0.64, green: 0.64, blue: 0.64)))
            .fixedSize(horizontal: false, vertical: true)
            .onTapGesture {
                withAnimation(.easeInOut(duration: 0.2)) {
                    isExpanded = false
                }
            }
        } else {
            // 收起状态
            HStack(alignment: .bottom, spacing: 0) {
                // 文本区域
                Text(text)
                    .font(.system(size: 12.f))
                    .tracking(0.24)
                    .foregroundColor(.black)
                    .lineLimit(lineLimit)
                    .truncationMode(.tail)
                    .frame(maxWidth: isTruncated ? textMaxWidth : .infinity, alignment: .leading)
                
                // more 按钮（仅在截断时显示）
                if isTruncated {
                    Text("more")
                        .font(.system(size: 12.f))
                        .tracking(0.24)
                        .foregroundColor(Color(red: 0.64, green: 0.64, blue: 0.64))
                        .onTapGesture {
                            withAnimation(.easeInOut(duration: 0.2)) {
                                isExpanded = true
                            }
                        }
                }
            }
            .background(
                // 隐藏测量：比较单行高度和完整文本高度
                ZStack {
                    // 完整文本（不限行数）
                    Text(text)
                        .font(.system(size: 12.f))
                        .tracking(0.24)
                        .fixedSize(horizontal: false, vertical: true)
                        .frame(width: 343.w, alignment: .leading)
                        .background(GeometryReader { geo in
                            Color.clear.onAppear {
                                // 如果完整文本高度超过约 18pt（单行高度），则需要截断
                                if geo.size.height > 18 {
                                    isTruncated = true
                                }
                            }
                            .onChange(of: text) { _, _ in
                                if geo.size.height > 18 {
                                    isTruncated = true
                                } else {
                                    isTruncated = false
                                }
                            }
                        })
                }
                .hidden()
            )
        }
    }
}

// Preference Keys for size measurement
private struct IntrinsicSizePreferenceKey: PreferenceKey {
    static var defaultValue: CGSize = .zero
    static func reduce(value: inout CGSize, nextValue: () -> CGSize) {
        value = nextValue()
    }
}

// MARK: - String Identifiable Extension (for fullScreenCover)
extension String: @retroactive Identifiable {
    public var id: String { self }
}

// MARK: - Zoomable Image View (Pinch to Zoom)
/// 全螢幕可縮放圖片檢視器
struct ZoomableImageView: View {
    let imageUrl: String
    let onDismiss: () -> Void

    @State private var scale: CGFloat = 1.0
    @State private var lastScale: CGFloat = 1.0
    @State private var offset: CGSize = .zero
    @State private var lastOffset: CGSize = .zero

    private let minScale: CGFloat = 1.0
    private let maxScale: CGFloat = 5.0

    var body: some View {
        GeometryReader { geometry in
            ZStack {
                // 背景
                Color.black.ignoresSafeArea()

                // 可縮放圖片
                FeedCachedImage(
                    url: URL(string: imageUrl),
                    targetSize: CGSize(width: 1500, height: 2000)
                ) { image in
                    image
                        .resizable()
                        .scaledToFit()
                } placeholder: {
                    ProgressView()
                        .tint(.white)
                }
                .scaleEffect(scale)
                .offset(offset)
                .gesture(
                    // 縮放手勢
                    MagnifyGesture()
                        .onChanged { value in
                            let delta = value.magnification / lastScale
                            lastScale = value.magnification
                            scale = min(max(scale * delta, minScale), maxScale)
                        }
                        .onEnded { _ in
                            lastScale = 1.0
                            // 如果縮放小於 1，重置
                            if scale < minScale {
                                withAnimation(.spring(response: 0.3, dampingFraction: 0.8)) {
                                    scale = minScale
                                    offset = .zero
                                }
                            }
                        }
                )
                .simultaneousGesture(
                    // 拖曳手勢 (縮放時移動)
                    DragGesture()
                        .onChanged { value in
                            if scale > 1 {
                                offset = CGSize(
                                    width: lastOffset.width + value.translation.width,
                                    height: lastOffset.height + value.translation.height
                                )
                            }
                        }
                        .onEnded { _ in
                            lastOffset = offset
                            // 如果縮放回到 1，重置位置
                            if scale <= 1 {
                                withAnimation(.spring(response: 0.3, dampingFraction: 0.8)) {
                                    offset = .zero
                                    lastOffset = .zero
                                }
                            }
                        }
                )
                .onTapGesture(count: 2) {
                    // 雙擊切換縮放
                    withAnimation(.spring(response: 0.3, dampingFraction: 0.8)) {
                        if scale > 1 {
                            scale = 1
                            offset = .zero
                            lastOffset = .zero
                        } else {
                            scale = 2.5
                        }
                    }
                }

                // 關閉按鈕
                VStack {
                    HStack {
                        Spacer()
                        Button {
                            onDismiss()
                        } label: {
                            Image(systemName: "xmark.circle.fill")
                                .font(.system(size: 30))
                                .foregroundStyle(.white.opacity(0.8), .black.opacity(0.3))
                        }
                        .padding()
                    }
                    Spacer()
                }
            }
        }
        .gesture(
            // 下滑關閉
            DragGesture(minimumDistance: 50)
                .onEnded { value in
                    if value.translation.height > 100 && scale <= 1 {
                        onDismiss()
                    }
                }
        )
    }
}<|MERGE_RESOLUTION|>--- conflicted
+++ resolved
@@ -167,44 +167,24 @@
                     }
                     .accessibilityLabel("Comments, \(post.commentCount)")
 
-<<<<<<< HEAD
-                    // Bookmark/Star button
-=======
                     // Collect/Star button - 使用项目 collect/collect-fill 图标
->>>>>>> 76dc7566
                     Button {
                         bookmarkAnimationTrigger.toggle()
                         onBookmark()
                     } label: {
-<<<<<<< HEAD
                         HStack(spacing: 6.w) {
-                            Image(post.isBookmarked ? "card-star-icon-filled" : "card-star-icon")
+                            Image(post.isBookmarked ? "collect-fill" : "collect")
                                 .resizable()
                                 .scaledToFit()
                                 .frame(width: 20.s, height: 20.s)
-=======
-                        HStack(spacing: 6) {
-                            Image(post.isBookmarked ? "collect-fill" : "collect")
-                                .renderingMode(.template)
-                                .resizable()
-                                .scaledToFit()
-                                .frame(width: 18, height: 18)
-                                .foregroundColor(post.isBookmarked ? .orange : Color(red: 0.38, green: 0.37, blue: 0.37))
-                                .scaleEffect(bookmarkAnimationTrigger ? 1.2 : 1.0)
-                                .animation(.spring(response: 0.3, dampingFraction: 0.6), value: bookmarkAnimationTrigger)
->>>>>>> 76dc7566
                             Text("\(post.bookmarkCount)")
                                 .font(.system(size: 10.f))
                                 .foregroundColor(Color(red: 0.41, green: 0.41, blue: 0.41))
                         }
                         .contentShape(Rectangle())
                     }
-<<<<<<< HEAD
                     .buttonStyle(.plain)
-                    .accessibilityLabel("Bookmark, \(post.bookmarkCount)")
-=======
                     .accessibilityLabel("Collect, \(post.bookmarkCount)")
->>>>>>> 76dc7566
 
                     Spacer()
                 }
