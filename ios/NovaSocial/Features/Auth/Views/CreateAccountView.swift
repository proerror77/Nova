--- conflicted
+++ resolved
@@ -433,15 +433,6 @@
 
             // Provide user-friendly error messages
             if error.localizedDescription.contains("409") || error.localizedDescription.contains("already exists") {
-<<<<<<< HEAD
-                errorMessage = "Username or email already exists. Please try another."
-            } else if error.localizedDescription.contains("network") || error.localizedDescription.contains("connection") {
-                errorMessage = "Network error. Please check your connection."
-            } else if error.localizedDescription.contains("invite") || error.localizedDescription.contains("code") {
-                errorMessage = "Invalid invite code. Please contact support."
-            } else {
-                errorMessage = "Registration failed: \(error.localizedDescription)"
-=======
                 errorMessage = "Username_or_email_exists"
             } else if error.localizedDescription.contains("network") || error.localizedDescription.contains("connection") {
                 errorMessage = "Network_error"
@@ -449,7 +440,6 @@
                 errorMessage = "Invalid_invite_code"
             } else {
                 errorMessage = String(format: NSLocalizedString("Registration_failed", comment: ""), error.localizedDescription)
->>>>>>> c553387f
             }
         }
 
