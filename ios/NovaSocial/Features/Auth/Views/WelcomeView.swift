--- conflicted
+++ resolved
@@ -44,21 +44,13 @@
                                 color: Color(red: 0, green: 0, blue: 0, opacity: 0.25), radius: 4, y: 4
                             )
 
-<<<<<<< HEAD
-                        Text("Icered is invite only")
-=======
                         Text(LocalizedStringKey("Icered_invite_only"))
->>>>>>> c553387f
                             .font(Font.custom("Inter", size: 24).weight(.bold))
                             .lineSpacing(45.29)
                             .foregroundColor(Color(red: 0.87, green: 0.11, blue: 0.26))
                             .offset(x: 1, y: -143.50)
 
-<<<<<<< HEAD
-                        Text("lf you have an invite code, enter it below.")
-=======
                         Text(LocalizedStringKey("Invite_hint"))
->>>>>>> c553387f
                             .font(Font.custom("Helvetica Neue", size: 14).weight(.light))
                             .foregroundColor(Color(red: 0.53, green: 0.53, blue: 0.53))
                             .offset(x: 0.50, y: -120)
@@ -100,11 +92,7 @@
                                         .progressViewStyle(CircularProgressViewStyle(tint: .white))
                                         .scaleEffect(0.8)
                                 }
-<<<<<<< HEAD
-                                Text("Done")
-=======
                                 Text(LocalizedStringKey("Done"))
->>>>>>> c553387f
                                     .font(Font.custom("Helvetica Neue", size: 16).weight(.medium))
                                     .lineSpacing(20)
                                     .foregroundColor(.white)
@@ -117,11 +105,7 @@
                         .offset(x: 0, y: -2.50)
 
                         HStack(spacing: 0) {
-<<<<<<< HEAD
-                            Text("Notify me when access opens")
-=======
                             Text(LocalizedStringKey("Notify_me_when_access_opens"))
->>>>>>> c553387f
                                 .font(Font.custom("Helvetica Neue", size: 14).weight(.light))
                                 .lineSpacing(20)
                                 .foregroundColor(Color(red: 0.53, green: 0.53, blue: 0.53))
@@ -130,11 +114,7 @@
 
                         // Error Message
                         if let errorMessage = errorMessage {
-<<<<<<< HEAD
-                            Text(errorMessage)
-=======
                             Text(LocalizedStringKey(errorMessage))
->>>>>>> c553387f
                                 .font(Font.custom("Helvetica Neue", size: 12))
                                 .foregroundColor(.red)
                                 .multilineTextAlignment(.center)
@@ -174,11 +154,6 @@
             print("[WelcomeView] Base URL: \(APIConfig.current.baseURL)")
             #endif
 
-<<<<<<< HEAD
-            struct ValidateResponse: Codable {
-                let valid: Bool
-                let message: String?
-=======
             // Note: APIClient uses .convertFromSnakeCase, so property names
             // will automatically map from snake_case (is_valid -> isValid)
             struct ValidateResponse: Codable {
@@ -186,7 +161,6 @@
                 let issuerUsername: String?
                 let expiresAt: Int64?
                 let error: String?
->>>>>>> c553387f
             }
 
             let response: ValidateResponse = try await client.request(
@@ -195,25 +169,17 @@
             )
 
             #if DEBUG
-<<<<<<< HEAD
-            print("[WelcomeView] API response - valid: \(response.valid), message: \(response.message ?? "nil")")
-            #endif
-
-            if response.valid {
-=======
             print("[WelcomeView] API response - isValid: \(response.isValid), issuer: \(response.issuerUsername ?? "nil"), error: \(response.error ?? "nil")")
             #endif
 
             if response.isValid {
->>>>>>> c553387f
                 // Valid invite code - navigate to login
                 await MainActor.run {
                     currentPage = .login
                 }
             } else {
                 // Invalid invite code
-<<<<<<< HEAD
-                errorMessage = response.message ?? "Invalid invite code. Please try again."
+                errorMessage = response.error ?? "Invalid_invite_code_generic"
             }
         } catch {
             // Handle network errors
@@ -224,26 +190,10 @@
             #endif
 
             if error.localizedDescription.contains("network") || error.localizedDescription.contains("connection") {
-                errorMessage = "Network error. Please check your connection."
+                errorMessage = "Network_error"
             } else {
-                errorMessage = "Invalid invite code. Please try again."
-=======
-                errorMessage = response.error ?? "Invalid_invite_code_generic"
->>>>>>> c553387f
-            }
-        } catch {
-            // Handle network errors
-            #if DEBUG
-            print("[WelcomeView] Invite code validation error: \(error)")
-            print("[WelcomeView] Error details: \(error.localizedDescription)")
-            print("[WelcomeView] Error type: \(type(of: error))")
-            #endif
-
-                if error.localizedDescription.contains("network") || error.localizedDescription.contains("connection") {
-                    errorMessage = "Network_error"
-                } else {
-                    errorMessage = "Invalid_invite_code_generic"
-                }
+                errorMessage = "Invalid_invite_code_generic"
+            }
         }
 
         isLoading = false
