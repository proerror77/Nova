import SwiftUI

// MARK: - Login View

struct LoginView: View {
    // MARK: - Binding
    @Binding var currentPage: AppPage

    // MARK: - State
    @State private var email = ""
    @State private var password = ""
    @State private var isLoading = false
    @State private var isGoogleLoading = false
    @State private var errorMessage: String?
    @State private var showPassword = false

    // MARK: - Validation State
    @State private var emailError: String?
    @State private var passwordError: String?

    // Access global AuthenticationManager
    private let authManager = AuthenticationManager.shared

    var body: some View {
        ZStack {
            // Background Image
            GeometryReader { geometry in
                Image("Login-Background")
                    .resizable()
                    .scaledToFill()
                    .frame(width: geometry.size.width, height: geometry.size.height)
                    .clipped()
            }
            .edgesIgnoringSafeArea(.all)

            // Dark overlay to dim the background
            Color.black
                .opacity(0.4)
                .ignoresSafeArea()

            VStack(spacing: 0) {
                Spacer()

                // Main Content
                ZStack {
                    Group {
                        // ICERED Logo Icon at top
                        Image("Login-Icon")
                            .resizable()
                            .scaledToFit()
                            .frame(width: 180, height: 90)
                            .offset(x: 0, y: -290)

                        // Welcome Text
                        Text("Welcome to Icered—for the masters of the universe.")
                            .font(Font.custom("Helvetica Neue", size: 16).weight(.thin))
                            .lineSpacing(20)
                            .foregroundColor(.white)
                            .multilineTextAlignment(.center)
                            .padding(.horizontal, 40)
                            .offset(x: 0.50, y: -180)

                        // Labels removed - placeholder text provides field hints

                        // Forgot password
                        Text("Forgot password?")
                            .font(Font.custom("Helvetica Neue", size: 10).weight(.light))
                            .lineSpacing(20)
                            .foregroundColor(Color(red: 0.77, green: 0.77, blue: 0.77))
                            .offset(x: 132, y: 44)
                            .onTapGesture {
                                // TODO: Handle forgot password
                            }

                        // SHOW/HIDE password toggle
                        Text(showPassword ? "HIDE" : "SHOW")
                            .font(Font.custom("Helvetica Neue", size: 12).weight(.light))
                            .lineSpacing(20)
                            .foregroundColor(Color(red: 0.53, green: 0.53, blue: 0.53))
                            .offset(x: 138.50, y: -1)
                            .onTapGesture {
                                showPassword.toggle()
                            }

                        // Sign In Button
                        Button(action: {
                            Task {
                                await handleLogin()
                            }
                        }) {
                            HStack(spacing: 8) {
                                if isLoading {
                                    ProgressView()
                                        .progressViewStyle(CircularProgressViewStyle(tint: .white))
                                }
                                Text("Sign In")
                                    .font(Font.custom("Helvetica Neue", size: 16).weight(.medium))
                                    .lineSpacing(20)
                                    .foregroundColor(.white)
                            }
                            .frame(width: 343, height: 46)
                            .background(Color(red: 0.87, green: 0.11, blue: 0.26))
                            .cornerRadius(31.50)
                        }
                        .disabled(isLoading || isGoogleLoading)
                        .offset(x: 0, y: 87)

                        // Google Sign-In Button
                        Button(action: {
                            Task {
                                await handleGoogleSignIn()
                            }
                        }) {
                            HStack(spacing: 12) {
                                if isGoogleLoading {
                                    ProgressView()
                                        .progressViewStyle(CircularProgressViewStyle(tint: .black))
                                } else {
                                    // Google Logo
                                    Image(systemName: "g.circle.fill")
                                        .font(.system(size: 20))
                                        .foregroundColor(.red)
                                }
                                Text("Continue with Google")
                                    .font(Font.custom("Helvetica Neue", size: 16).weight(.medium))
                                    .foregroundColor(.black)
                            }
                            .frame(width: 343, height: 46)
                            .background(Color.white)
                            .cornerRadius(31.50)
                        }
                        .disabled(isLoading || isGoogleLoading)
                        .offset(x: 0, y: 145)

                        // "or you can" text
                        Text("or you can")
                            .font(Font.custom("Helvetica Neue", size: 16).weight(.medium))
                            .lineSpacing(20)
                            .foregroundColor(.white)
                            .offset(x: 0.50, y: 208)

                        // Create Account Button - 跳转到 CreateAccountView
                        Button(action: {
                            currentPage = .createAccount
                        }) {
                            HStack(spacing: 8) {
                                Text("Create An Account")
                                    .font(Font.custom("Helvetica Neue", size: 16).weight(.medium))
                                    .lineSpacing(20)
                                    .foregroundColor(.white)
                            }
                            .frame(width: 343, height: 46)
                            .cornerRadius(31.50)
                            .overlay(
                                RoundedRectangle(cornerRadius: 31.50)
                                    .inset(by: 0.20)
                                    .stroke(.white, lineWidth: 0.20)
                            )
                        }
                        .offset(x: 0, y: 265)

                        // Skip Button - 跳过登录直接进入Home（临时登录模式）
                        Button(action: {
                            // 设置临时登录状态
                            AuthenticationManager.shared.setGuestMode()
                            currentPage = .home
                        }) {
                            Text("Skip")
                                .font(Font.custom("Helvetica Neue", size: 14).weight(.light))
                                .foregroundColor(Color(red: 0.77, green: 0.77, blue: 0.77))
                                .underline()
                        }
                        .offset(x: 0, y: 330)

                        // Skip Button - 跳过登录直接进入Home（临时登录模式）
                        Button(action: {
                            // 设置临时登录状态
                            AuthenticationManager.shared.setGuestMode()
                            currentPage = .home
                        }) {
                            Text("Skip")
                                .font(Font.custom("Helvetica Neue", size: 14).weight(.light))
                                .foregroundColor(Color(red: 0.77, green: 0.77, blue: 0.77))
                                .underline()
                        }
                        .offset(x: 0, y: 280)

                        // Error Message
                        if let errorMessage = errorMessage {
                            Text(errorMessage)
                                .font(Font.custom("Helvetica Neue", size: 12))
                                .foregroundColor(.red)
                                .multilineTextAlignment(.center)
                                .padding(.horizontal, 40)
                                .offset(x: 0, y: 100)
                        }
                    }

                    Group {
                        // Email/Username Input Field
                        VStack(alignment: .leading, spacing: 4) {
                            ZStack(alignment: .leading) {
                                Rectangle()
                                    .foregroundColor(.clear)
                                    .frame(width: 343, height: 49)
                                    .cornerRadius(6)
                                    .overlay(
                                        RoundedRectangle(cornerRadius: 6)
                                            .inset(by: 0.20)
                                            .stroke(emailError != nil ? Color.red : .white, lineWidth: emailError != nil ? 1 : 0.20)
                                    )

                                TextField("", text: $email, prompt: Text("Enter your email").foregroundColor(Color.white.opacity(0.4)))
                                    .foregroundColor(.white)
                                    .font(Font.custom("Helvetica Neue", size: 14))
                                    .padding(.horizontal, 16)
                                    .autocapitalization(.none)
                                    .keyboardType(.emailAddress)
                                    .autocorrectionDisabled()
                                    .onChange(of: email) { _, newValue in
                                        validateEmailRealtime(newValue)
                                    }
                            }
                            .frame(width: 343, height: 49)

                            // Inline error for email - fixed height to prevent layout shift
                            Text(emailError ?? " ")
                                .font(Font.custom("Helvetica Neue", size: 11))
                                .foregroundColor(Color(red: 1, green: 0.4, blue: 0.4))
                                .padding(.leading, 4)
                                .opacity(emailError != nil ? 1 : 0)
                        }
                        .offset(x: 0, y: -69.50)

                        // Password Input Field
                        VStack(alignment: .leading, spacing: 4) {
                            ZStack(alignment: .leading) {
                                Rectangle()
                                    .foregroundColor(.clear)
                                    .frame(width: 343, height: 49)
                                    .cornerRadius(6)
                                    .overlay(
                                        RoundedRectangle(cornerRadius: 6)
                                            .inset(by: 0.20)
                                            .stroke(passwordError != nil ? Color.red : .white, lineWidth: passwordError != nil ? 1 : 0.20)
                                    )

                                if showPassword {
                                    TextField("", text: $password, prompt: Text("Enter your password").foregroundColor(Color.white.opacity(0.4)))
                                        .foregroundColor(.white)
                                        .font(Font.custom("Helvetica Neue", size: 14))
                                        .padding(.horizontal, 16)
                                        .padding(.trailing, 60)
                                        .autocapitalization(.none)
                                        .autocorrectionDisabled()
                                } else {
                                    SecureField("", text: $password, prompt: Text("Enter your password").foregroundColor(Color.white.opacity(0.4)))
                                        .foregroundColor(.white)
                                        .font(Font.custom("Helvetica Neue", size: 14))
                                        .padding(.horizontal, 16)
                                        .padding(.trailing, 60)
                                }
                            }
                            .frame(width: 343, height: 49)

                            // Inline error for password - fixed height to prevent layout shift
                            Text(passwordError ?? " ")
                                .font(Font.custom("Helvetica Neue", size: 11))
                                .foregroundColor(Color(red: 1, green: 0.4, blue: 0.4))
                                .padding(.leading, 4)
                                .opacity(passwordError != nil ? 1 : 0)
                        }
                        .offset(x: 0, y: -0.50)

                        // Decorative lines
                        Rectangle()
                            .foregroundColor(.clear)
                            .frame(width: 120, height: 0)
                            .overlay(Rectangle()
                                .stroke(.white, lineWidth: 0.20))
                            .offset(x: -111.50, y: 152)

                        Rectangle()
                            .foregroundColor(.clear)
                            .frame(width: 120, height: 0)
                            .overlay(Rectangle()
                                .stroke(.white, lineWidth: 0.20))
                            .offset(x: 111.50, y: 152)
                    }
                }
                .frame(width: 375, height: 812)

                Spacer()
            }
        }
    }

    // MARK: - Actions

    private func handleLogin() async {
        guard validateLogin() else { return }

        isLoading = true
        errorMessage = nil

        do {
            _ = try await authManager.login(
                username: email.trimmingCharacters(in: .whitespacesAndNewlines),
                password: password
            )
            // Success - AuthenticationManager will update isAuthenticated
        } catch {
<<<<<<< HEAD
            // Provide user-friendly error messages
            if error.localizedDescription.contains("401") || error.localizedDescription.contains("Unauthorized") {
                errorMessage = "Invalid email or password. Please try again."
            } else if error.localizedDescription.contains("network") || error.localizedDescription.contains("connection") {
                errorMessage = "Network error. Please check your connection."
            } else {
                errorMessage = "Login failed. Please try again."
            }
            #if DEBUG
            print("[LoginView] Login error: \(error)")
            #endif
        }

        isLoading = false
=======
            errorMessage = "Login failed: \(error.localizedDescription)"
        }

        isLoading = false
    }

    private func handleGoogleSignIn() async {
        isGoogleLoading = true
        errorMessage = nil

        do {
            let _ = try await authManager.loginWithGoogle()
            // Success - AuthenticationManager will update isAuthenticated
        } catch {
            // Check if user cancelled (error description contains "cancelled")
            let errorDesc = error.localizedDescription.lowercased()
            if errorDesc.contains("cancel") {
                // User cancelled, no error message needed
            } else {
                errorMessage = error.localizedDescription
            }
        }

        isGoogleLoading = false
>>>>>>> 48fcfb91
    }

    // MARK: - Validation

    private func validateLogin() -> Bool {
        let trimmedEmail = email.trimmingCharacters(in: .whitespacesAndNewlines)

        if trimmedEmail.isEmpty {
            errorMessage = "Please enter your email"
            return false
        }

        if !isValidEmail(trimmedEmail) {
            errorMessage = "Please enter a valid email address"
            return false
        }

        if password.isEmpty {
            errorMessage = "Please enter your password"
            return false
        }

        return true
    }

    // MARK: - Realtime Validation

    private func validateEmailRealtime(_ value: String) {
        let trimmed = value.trimmingCharacters(in: .whitespacesAndNewlines)
        if trimmed.isEmpty {
            emailError = nil  // Don't show error for empty field until submit
        } else if !isValidEmail(trimmed) {
            emailError = "Invalid email format"
        } else {
            emailError = nil
        }
    }

    // MARK: - Validation Helpers

    private func isValidEmail(_ email: String) -> Bool {
        // Basic email format validation using regex
        let emailRegex = #"^[A-Za-z0-9._%+-]+@[A-Za-z0-9.-]+\.[A-Za-z]{2,}$"#
        return email.range(of: emailRegex, options: .regularExpression) != nil
    }
}

// MARK: - Preview

#Preview {
    LoginView(currentPage: .constant(.login))
}<|MERGE_RESOLUTION|>--- conflicted
+++ resolved
@@ -310,7 +310,6 @@
             )
             // Success - AuthenticationManager will update isAuthenticated
         } catch {
-<<<<<<< HEAD
             // Provide user-friendly error messages
             if error.localizedDescription.contains("401") || error.localizedDescription.contains("Unauthorized") {
                 errorMessage = "Invalid email or password. Please try again."
@@ -325,11 +324,6 @@
         }
 
         isLoading = false
-=======
-            errorMessage = "Login failed: \(error.localizedDescription)"
-        }
-
-        isLoading = false
     }
 
     private func handleGoogleSignIn() async {
@@ -350,7 +344,6 @@
         }
 
         isGoogleLoading = false
->>>>>>> 48fcfb91
     }
 
     // MARK: - Validation
