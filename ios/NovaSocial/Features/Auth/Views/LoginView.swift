import SwiftUI

// MARK: - Login View

struct LoginView: View {
    // MARK: - Binding
    @Binding var currentPage: AppPage

    // MARK: - State
    @State private var email = ""
    @State private var password = ""
    @State private var isLoading = false
    @State private var isGoogleLoading = false
    @State private var errorMessage: String?
    @State private var showPassword = false

    // MARK: - Validation State
    @State private var emailError: String?
    @State private var passwordError: String?

    // Access global AuthenticationManager
    @EnvironmentObject private var authManager: AuthenticationManager

    var body: some View {
        ZStack {
            // Background Image
            GeometryReader { geometry in
                Image("Login-Background")
                    .resizable()
                    .scaledToFill()
                    .frame(width: geometry.size.width, height: geometry.size.height)
                    .clipped()
            }
            .edgesIgnoringSafeArea(.all)

            // Dark overlay to dim the background
            Color.black
                .opacity(0.4)
                .ignoresSafeArea()

            VStack(spacing: 0) {
                Spacer()

                // Main Content
                ZStack {
                    Group {
                        // ICERED Logo Icon at top
                        Image("Login-Icon")
                            .resizable()
                            .scaledToFit()
                            .frame(width: 180, height: 90)
                            .offset(x: 0, y: -290)

                        // Welcome Text
                        Text(LocalizedStringKey("Welcome_Title"))
                            .font(Font.custom("Helvetica Neue", size: 16).weight(.thin))
                            .lineSpacing(20)
                            .foregroundColor(.white)
                            .multilineTextAlignment(.center)
                            .padding(.horizontal, 40)
                            .offset(x: 0.50, y: -180)

                        // Labels removed - placeholder text provides field hints

                        // Forgot password
                        Text(LocalizedStringKey("Forgot_Password"))
                            .font(Font.custom("Helvetica Neue", size: 10).weight(.light))
                            .lineSpacing(20)
                            .foregroundColor(Color(red: 0.77, green: 0.77, blue: 0.77))
                            .offset(x: 132, y: 44)
                            .onTapGesture {
                                // TODO: Handle forgot password
                            }

                        // SHOW/HIDE password toggle
                        Text(showPassword ? LocalizedStringKey("Hide") : LocalizedStringKey("Show"))
                            .font(Font.custom("Helvetica Neue", size: 12).weight(.light))
                            .lineSpacing(20)
                            .foregroundColor(Color(red: 0.53, green: 0.53, blue: 0.53))
                            .offset(x: 138.50, y: -1)
                            .onTapGesture {
                                showPassword.toggle()
                            }

                        // Sign In Button
                        Button(action: {
                            Task {
                                await handleLogin()
                            }
                        }) {
                            HStack(spacing: 8) {
                                if isLoading {
                                    ProgressView()
                                        .progressViewStyle(CircularProgressViewStyle(tint: .white))
                                }
                                Text(LocalizedStringKey("Sign_In"))
                                    .font(Font.custom("Helvetica Neue", size: 16).weight(.medium))
                                    .lineSpacing(20)
                                    .foregroundColor(.white)
                            }
                            .frame(width: 343, height: 46)
                            .background(Color(red: 0.87, green: 0.11, blue: 0.26))
                            .cornerRadius(31.50)
                        }
                        .disabled(isLoading || isGoogleLoading)
                        .accessibilityIdentifier("signInButton")
                        .offset(x: 0, y: 87)

                        // Google Sign-In Button
                        Button(action: {
                            Task {
                                await handleGoogleSignIn()
                            }
                        }) {
                            HStack(spacing: 12) {
                                if isGoogleLoading {
                                    ProgressView()
                                        .progressViewStyle(CircularProgressViewStyle(tint: .black))
                                } else {
                                    // Google Logo
                                    Image(systemName: "g.circle.fill")
                                        .font(.system(size: 20))
                                        .foregroundColor(.red)
                                }
                                Text("Continue with Google")
                                    .font(Font.custom("Helvetica Neue", size: 16).weight(.medium))
                                    .foregroundColor(.black)
                            }
                            .frame(width: 343, height: 46)
                            .background(Color.white)
                            .cornerRadius(31.50)
                        }
                        .disabled(isLoading || isGoogleLoading)
                        .offset(x: 0, y: 145)

                        // "or you can" text
                        Text("or you can")
                            .font(Font.custom("Helvetica Neue", size: 16).weight(.medium))
                            .lineSpacing(20)
                            .foregroundColor(.white)
                            .offset(x: 0.50, y: 208)

                        // Create Account Button - 跳转到 CreateAccountView
                        Button(action: {
                            currentPage = .createAccount
                        }) {
                            HStack(spacing: 8) {
                                Text(LocalizedStringKey("Create_An_Account"))
                                    .font(Font.custom("Helvetica Neue", size: 16).weight(.medium))
                                    .lineSpacing(20)
                                    .foregroundColor(.white)
                            }
                            .frame(width: 343, height: 46)
                            .cornerRadius(31.50)
                            .overlay(
                                RoundedRectangle(cornerRadius: 31.50)
                                    .inset(by: 0.20)
                                    .stroke(.white, lineWidth: 0.20)
                            )
                        }
                        .accessibilityIdentifier("createAccountButton")
                        .offset(x: 0, y: 265)

                        // Error Message
                        if let errorMessage = errorMessage {
                                Text(LocalizedStringKey(errorMessage))
                                .font(Font.custom("Helvetica Neue", size: 12))
                                .foregroundColor(.red)
                                .multilineTextAlignment(.center)
                                .padding(.horizontal, 40)
                                .offset(x: 0, y: 100)
                        }
                    }

                    Group {
                        // Email/Username Input Field
                        VStack(alignment: .leading, spacing: 4) {
                            ZStack(alignment: .leading) {
                                Rectangle()
                                    .foregroundColor(.clear)
                                    .frame(width: 343, height: 49)
                                    .cornerRadius(6)
                                    .overlay(
                                        RoundedRectangle(cornerRadius: 6)
                                            .inset(by: 0.20)
                                            .stroke(emailError != nil ? Color.red : .white, lineWidth: emailError != nil ? 1 : 0.20)
                                    )

                                TextField("", text: $email, prompt: Text(LocalizedStringKey("Enter_your_email")).foregroundColor(Color.white.opacity(0.4)))
                                    .foregroundColor(.white)
                                    .font(Font.custom("Helvetica Neue", size: 14))
                                    .padding(.horizontal, 16)
                                    .autocapitalization(.none)
                                    .keyboardType(.emailAddress)
                                    .autocorrectionDisabled()
                                    .accessibilityIdentifier("loginEmailTextField")
                                    .onChange(of: email) { _, newValue in
                                        validateEmailRealtime(newValue)
                                    }
                            }
                            .frame(width: 343, height: 49)

                            // Inline error for email - fixed height to prevent layout shift
                            Text(LocalizedStringKey(emailError ?? " "))
                                .font(Font.custom("Helvetica Neue", size: 11))
                                .foregroundColor(Color(red: 1, green: 0.4, blue: 0.4))
                                .padding(.leading, 4)
                                .opacity(emailError != nil ? 1 : 0)
                        }
                        .offset(x: 0, y: -69.50)

                        // Password Input Field
                        VStack(alignment: .leading, spacing: 4) {
                            ZStack(alignment: .leading) {
                                Rectangle()
                                    .foregroundColor(.clear)
                                    .frame(width: 343, height: 49)
                                    .cornerRadius(6)
                                    .overlay(
                                        RoundedRectangle(cornerRadius: 6)
                                            .inset(by: 0.20)
                                            .stroke(passwordError != nil ? Color.red : .white, lineWidth: passwordError != nil ? 1 : 0.20)
                                    )

                                if showPassword {
                                    TextField("", text: $password, prompt: Text(LocalizedStringKey("Enter_your_password")).foregroundColor(Color.white.opacity(0.4)))
                                        .foregroundColor(.white)
                                        .font(Font.custom("Helvetica Neue", size: 14))
                                        .padding(.horizontal, 16)
                                        .padding(.trailing, 60)
                                        .autocapitalization(.none)
                                        .autocorrectionDisabled()
                                        .accessibilityIdentifier("loginPasswordTextField")
                                } else {
                                    SecureField("", text: $password, prompt: Text(LocalizedStringKey("Enter_your_password")).foregroundColor(Color.white.opacity(0.4)))
                                        .foregroundColor(.white)
                                        .font(Font.custom("Helvetica Neue", size: 14))
                                        .padding(.horizontal, 16)
                                        .padding(.trailing, 60)
                                        .accessibilityIdentifier("loginPasswordTextField")
                                }
                            }
                            .frame(width: 343, height: 49)

                            // Inline error for password - fixed height to prevent layout shift
                            Text(LocalizedStringKey(passwordError ?? " "))
                                .font(Font.custom("Helvetica Neue", size: 11))
                                .foregroundColor(Color(red: 1, green: 0.4, blue: 0.4))
                                .padding(.leading, 4)
                                .opacity(passwordError != nil ? 1 : 0)
                        }
                        .offset(x: 0, y: -0.50)

                        // Decorative lines
                        Rectangle()
                            .foregroundColor(.clear)
                            .frame(width: 120, height: 0)
                            .overlay(Rectangle()
                                .stroke(.white, lineWidth: 0.20))
                            .offset(x: -111.50, y: 152)

                        Rectangle()
                            .foregroundColor(.clear)
                            .frame(width: 120, height: 0)
                            .overlay(Rectangle()
                                .stroke(.white, lineWidth: 0.20))
                            .offset(x: 111.50, y: 152)
                    }
                }
                .frame(width: 375, height: 812)

                Spacer()
            }
            .contentShape(Rectangle())
            .onTapGesture {
                UIApplication.shared.sendAction(#selector(UIResponder.resignFirstResponder), to: nil, from: nil, for: nil)
            }
        }
    }

    // MARK: - Actions

    private func handleLogin() async {
        guard validateLogin() else { return }

        isLoading = true
        errorMessage = nil

        do {
            _ = try await authManager.login(
                username: email.trimmingCharacters(in: .whitespacesAndNewlines),
                password: password
            )
            // Success - AuthenticationManager will update isAuthenticated
        } catch {
            // Provide user-friendly error messages
            if error.localizedDescription.contains("401") || error.localizedDescription.contains("Unauthorized") {
<<<<<<< HEAD
                errorMessage = "Invalid email or password. Please try again."
            } else if error.localizedDescription.contains("network") || error.localizedDescription.contains("connection") {
                errorMessage = "Network error. Please check your connection."
            } else {
                errorMessage = "Login failed. Please try again."
=======
                errorMessage = "Invalid_email_or_password"
            } else if error.localizedDescription.contains("network") || error.localizedDescription.contains("connection") {
                errorMessage = "Network_error"
            } else {
                errorMessage = "Login_failed"
>>>>>>> c553387f
            }
            #if DEBUG
            print("[LoginView] Login error: \(error)")
            #endif
        }

        isLoading = false
    }

    private func handleGoogleSignIn() async {
        isGoogleLoading = true
        errorMessage = nil

        do {
            let _ = try await authManager.loginWithGoogle()
            // Success - AuthenticationManager will update isAuthenticated
        } catch {
            // Check if user cancelled (error description contains "cancelled")
            let errorDesc = error.localizedDescription.lowercased()
            if errorDesc.contains("cancel") {
                // User cancelled, no error message needed
            } else {
                errorMessage = error.localizedDescription
            }
        }

        isGoogleLoading = false
    }

    // MARK: - Validation

    private func validateLogin() -> Bool {
        let trimmedEmail = email.trimmingCharacters(in: .whitespacesAndNewlines)

            if trimmedEmail.isEmpty {
                errorMessage = "Please_enter_your_email"
            return false
        }

            if !isValidEmail(trimmedEmail) {
                errorMessage = "Please_enter_a_valid_email"
            return false
        }

            if password.isEmpty {
                errorMessage = "Please_enter_your_password"
            return false
        }

        return true
    }

    // MARK: - Realtime Validation

    private func validateEmailRealtime(_ value: String) {
        let trimmed = value.trimmingCharacters(in: .whitespacesAndNewlines)
        if trimmed.isEmpty {
            emailError = nil  // Don't show error for empty field until submit
        } else if !isValidEmail(trimmed) {
            emailError = "Invalid_email_format"
        } else {
            emailError = nil
        }
    }

    // MARK: - Validation Helpers

    private func isValidEmail(_ email: String) -> Bool {
        // Basic email format validation using regex
        let emailRegex = #"^[A-Za-z0-9._%+-]+@[A-Za-z0-9.-]+\.[A-Za-z]{2,}$"#
        return email.range(of: emailRegex, options: .regularExpression) != nil
    }
}

// MARK: - Preview

#Preview {
    LoginView(currentPage: .constant(.login))
        .environmentObject(AuthenticationManager.shared)
}<|MERGE_RESOLUTION|>--- conflicted
+++ resolved
@@ -295,19 +295,11 @@
         } catch {
             // Provide user-friendly error messages
             if error.localizedDescription.contains("401") || error.localizedDescription.contains("Unauthorized") {
-<<<<<<< HEAD
-                errorMessage = "Invalid email or password. Please try again."
-            } else if error.localizedDescription.contains("network") || error.localizedDescription.contains("connection") {
-                errorMessage = "Network error. Please check your connection."
-            } else {
-                errorMessage = "Login failed. Please try again."
-=======
                 errorMessage = "Invalid_email_or_password"
             } else if error.localizedDescription.contains("network") || error.localizedDescription.contains("connection") {
                 errorMessage = "Network_error"
             } else {
                 errorMessage = "Login_failed"
->>>>>>> c553387f
             }
             #if DEBUG
             print("[LoginView] Login error: \(error)")
