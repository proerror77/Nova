import SwiftUI

// MARK: - Alice Model Data Structure
struct AliceModel: Identifiable {
    let id = UUID()
    let name: String
    let displayName: String
    let description: String
    let isOnDevice: Bool
    let isGrok: Bool

    init(name: String, displayName: String? = nil, description: String, isOnDevice: Bool = false, isGrok: Bool = false) {
        self.name = name
        self.displayName = displayName ?? name
        self.description = description
        self.isOnDevice = isOnDevice
        self.isGrok = name.hasPrefix("grok") || isGrok
    }
}

// MARK: - Alice Chat Message Data Structure
@Observable
final class AliceChatMessage: Identifiable {
    let id = UUID()
    var content: String
    let isUser: Bool
    let timestamp: Date
    var isStreaming: Bool
    var toolCallName: String?
    var isToolExecuting: Bool

    init(content: String, isUser: Bool, isStreaming: Bool = false, toolCallName: String? = nil) {
        self.content = content
        self.isUser = isUser
        self.timestamp = Date()
        self.isStreaming = isStreaming
        self.toolCallName = toolCallName
        self.isToolExecuting = false
    }
}

struct AliceView: View {
    @Binding var currentPage: AppPage
    @State private var showPhotoOptions = false
    @State private var showModelSelector = false
    @State private var showImagePicker = false
    @State private var showCamera = false
    @State private var selectedImage: UIImage?
    @State private var showGenerateImage = false
    @State private var showNewPost = false
    @State private var showWrite = false
    @State private var selectedModel = "grok-4"  // 預設使用 Grok 4
    
    // MARK: - Voice Chat States
    @State private var showVoiceChat = false

    // MARK: - Chat States
    @State private var messages: [AliceChatMessage] = []
    @State private var inputText = ""
    @State private var isWaitingForResponse = false
    @State private var errorMessage: String?

    // MARK: - AI Service
    private let aliceService = AliceService.shared
    private let aiRouter = AIRouter.shared
    private let xaiService = XAIService.shared

    // MARK: - Model Data
    // UI 显示 "alice + 版本"，实际功能通过 name 判断使用哪个 API
    private var aliceModels: [AliceModel] {
        var models: [AliceModel] = []

        // Grok 4 - X.AI 最新模型（推薦）
        models.append(AliceModel(
            name: "grok-4",  // 功能：使用 Grok API
            displayName: "alice 5.1",  // UI 显示
            description: "最新模型 ⭐️ 推薦"
        ))

        // 本地模型（如果可用）
        if aiRouter.isOnDeviceAvailable {
            models.append(AliceModel(
                name: "on-device",  // 功能：使用本地模型
                displayName: "alice Local",  // UI 显示
                description: "隱私優先・離線可用",
                isOnDevice: true
            ))
        }

        // 遠端模型（Nova 後端）
        models.append(contentsOf: [
            AliceModel(name: "gpt-4o-all", displayName: "alice Pro", description: "最強大模型"),
            AliceModel(name: "gpt-4o", displayName: "alice Plus", description: "進階優化"),
            AliceModel(name: "gpt-4", displayName: "alice 4.0", description: "標準版本"),
            AliceModel(name: "gpt-3.5-turbo", displayName: "alice Fast", description: "快速高效")
        ])

        return models
    }

    /// 是否使用 Grok (X.AI) 模型
    private var isUsingGrok: Bool {
        selectedModel.hasPrefix("grok")
    }

    /// 是否使用本地模型
    private var isUsingOnDevice: Bool {
        selectedModel == "on-device"
    }

    var body: some View {
        ZStack {
            // 条件渲染：根据状态切换视图
            if showNewPost {
                NewPostView(showNewPost: $showNewPost, initialImage: selectedImage)
                    .transition(.identity)
            } else if showGenerateImage {
                GenerateImage01View(showGenerateImage: $showGenerateImage)
                    .transition(.identity)
            } else if showWrite {
                WriteView(showWrite: $showWrite)
                    .transition(.identity)
            } else {
                aliceContent
            }
        }
        .animation(.none, value: showNewPost)
        .animation(.none, value: showGenerateImage)
        .animation(.none, value: showWrite)
        .sheet(isPresented: $showImagePicker) {
            ImagePicker(sourceType: .photoLibrary, selectedImage: $selectedImage)
        }
        .sheet(isPresented: $showCamera) {
            ImagePicker(sourceType: .camera, selectedImage: $selectedImage)
        }
        .fullScreenCover(isPresented: $showVoiceChat) {
            // 使用 LiveKit 語音對話（支援 barge-in 打斷）
            LiveKitVoiceChatView(isPresented: $showVoiceChat)
        }
        .onChange(of: selectedImage) { oldValue, newValue in
            // 选择/拍摄照片后，自动跳转到NewPostView
            if newValue != nil {
                showNewPost = true
            }
        }
    }

    // MARK: - Alice 主内容
    private var aliceContent: some View {
        ZStack(alignment: .bottom) {
            // 内容区域
            ZStack {
                // 背景色
                DesignTokens.backgroundColor
                    .ignoresSafeArea()

            VStack(spacing: 0) {
                // MARK: - 顶部导航栏
                VStack(spacing: 0) {
                    Spacer()
                    
                    HStack {
                        // 清除對話按鈕（左侧）
                        Button(action: clearChat) {
                            Image(systemName: "trash")
                                .font(.system(size: 18.f))
                                .foregroundColor(messages.isEmpty ? DesignTokens.textSecondary : DesignTokens.textPrimary)
                        }
                        .disabled(messages.isEmpty)
                        .padding(.leading, 16.w)
                        
                        Spacer()
                        
                        // 模型選擇器（中间）- 显示选中模型的 displayName
                        HStack(spacing: 6.s) {
                            Text(aliceModels.first { $0.name == selectedModel }?.displayName ?? "alice")
                                .font(.system(size: 18.f, weight: .semibold))
                                .foregroundColor(DesignTokens.textPrimary)
                                .lineLimit(1)
                            Image(systemName: "chevron.down")
                                .font(.system(size: 14.f, weight: .semibold))
                                .foregroundColor(DesignTokens.textPrimary)
                        }
                        .onTapGesture {
                            showModelSelector.toggle()
                        }
                        
                        Spacer()
                        
                        // 右侧占位符保持对称
                        Color.clear
                            .frame(width: 34.w, height: 18.h)
                            .padding(.trailing, 16.w)
                    }
                    .frame(height: 24.h)
                    
                    Spacer()
                        .frame(height: 18.h)
                    
                    Rectangle()
                        .fill(DesignTokens.borderColor)
                        .frame(maxWidth: .infinity)
                        .frame(height: 0.5)
                }
                .frame(maxWidth: .infinity)
                .frame(height: 98.h)

                // MARK: - 聊天消息区域
                if messages.isEmpty {
                    // 空状态 - 显示中间图标
                    VStack {
                        Spacer()
                        Image("alice-center-icon")
                            .resizable()
                            .scaledToFit()
                            .frame(width: 100, height: 100)
                        Spacer()
                    }
                    .contentShape(Rectangle())
                    .onTapGesture {
                        hideKeyboard()
                    }
                } else {
                    // 聊天消息列表
                    ScrollViewReader { proxy in
                        ScrollView {
                            LazyVStack(spacing: 16) {
                                ForEach(messages) { message in
                                    AliceStreamingMessageView(message: message)
                                        .id(message.id)
                                }

                                if isWaitingForResponse {
                                    HStack {
                                        StreamingIndicator(
                                            style: .thinking,
                                            color: DesignTokens.accentColor,
                                            size: 8
                                        )
                                        .padding(.leading, 16)
                                        Spacer()
                                    }
                                }
                            }
                            .padding(.horizontal, 16)
                            .padding(.top, 16)
                            .padding(.bottom, 16)
                        }
                        .contentShape(Rectangle())
                        .onTapGesture {
                            hideKeyboard()
                        }
                        .onChange(of: messages.count) { _, _ in
                            if let lastMessage = messages.last {
                                withAnimation {
                                    proxy.scrollTo(lastMessage.id, anchor: .bottom)
                                }
                            }
                        }
                        // Auto-scroll when streaming content updates
                        .onChange(of: messages.last?.content) { _, _ in
                            if let lastMessage = messages.last, lastMessage.isStreaming {
                                withAnimation(.easeOut(duration: 0.1)) {
                                    proxy.scrollTo(lastMessage.id, anchor: .bottom)
                                }
                            }
                        }
                    }
                }

                // MARK: - 底部固定区域（按钮组 + 输入框）
                VStack(spacing: 10.h) {
                    // 功能按钮组
                    HStack(spacing: 10.s) {
                        // Get Super alice 按钮
                        HStack(spacing: 10.s) {
                            Image(systemName: "sparkles")
                                .font(.system(size: 16.f))
                                .foregroundColor(DesignTokens.textPrimary)
                            Text("Get Super alice")
                                .font(.system(size: 12.f))
                                .tracking(0.24)
<<<<<<< HEAD
                                .foregroundColor(.black)
=======
                                .foregroundColor(DesignTokens.textPrimary)
>>>>>>> 8dce3b38
                        }
                        .padding(EdgeInsets(top: 10.h, leading: 16.w, bottom: 10.h, trailing: 16.w))
                        .background(DesignTokens.surface)
                        .cornerRadius(21.s)
                        .overlay(
                            RoundedRectangle(cornerRadius: 21.s)
                                .inset(by: 0.20)
<<<<<<< HEAD
                                .stroke(Color(red: 0.75, green: 0.75, blue: 0.75), lineWidth: 0.20)
=======
                                .stroke(DesignTokens.borderColor, lineWidth: 0.20)
>>>>>>> 8dce3b38
                        )

                        // Voice Mode 按钮
                        Button(action: {
                            showVoiceChat = true
                        }) {
                            HStack(spacing: 10.s) {
                                Image(systemName: "waveform")
                                    .font(.system(size: 16.f))
<<<<<<< HEAD
                                    .foregroundColor(.black)
                                Text("Voice Mode")
                                    .font(.system(size: 12.f))
                                    .tracking(0.24)
                                    .foregroundColor(.black)
=======
                                    .foregroundColor(DesignTokens.textPrimary)
                                Text("Voice Mode")
                                    .font(.system(size: 12.f))
                                    .tracking(0.24)
                                    .foregroundColor(DesignTokens.textPrimary)
>>>>>>> 8dce3b38
                            }
                            .padding(EdgeInsets(top: 10.h, leading: 16.w, bottom: 10.h, trailing: 16.w))
                            .background(
                                LinearGradient(
                                    colors: [
                                        Color(red: 0.86, green: 0.56, blue: 0.84).opacity(0.76),
                                        Color(red: 0.73, green: 0.58, blue: 0.87).opacity(0.52),
                                        Color(red: 0.45, green: 0.79, blue: 0.91).opacity(0.60)
                                    ],
                                    startPoint: .leading,
                                    endPoint: .trailing
                                )
                            )
                            .cornerRadius(21.s)
                            .overlay(
                                RoundedRectangle(cornerRadius: 21.s)
                                    .inset(by: 0.20)
                                    .stroke(
                                        LinearGradient(
                                            colors: [
                                                Color(red: 0.82, green: 0.33, blue: 0.80),
                                                Color(red: 0.38, green: 0.71, blue: 0.84)
                                            ],
                                            startPoint: .leading,
                                            endPoint: .trailing
                                        ),
                                        lineWidth: 0.20
                                    )
                            )
                        }
                    }
                    .frame(maxWidth: .infinity, alignment: .leading)
                    .padding(.horizontal, 16.w)

                    // 输入框区域
                    HStack(spacing: 10.s) {
                        Image(systemName: "plus")
                            .font(.system(size: 16.f, weight: .medium))
                            .foregroundColor(DesignTokens.textPrimary)

                        TextField("Ask any questions", text: $inputText)
                            .font(.system(size: 12.f))
                            .tracking(0.24)
<<<<<<< HEAD
                            .foregroundColor(Color(red: 0.41, green: 0.41, blue: 0.41))
=======
                            .foregroundColor(DesignTokens.textSecondary)
>>>>>>> 8dce3b38
                            .submitLabel(.send)
                            .onSubmit {
                                sendMessage()
                            }

                        if !inputText.isEmpty {
                            Button(action: sendMessage) {
                                Image("Send-Icon")
                                    .resizable()
                                    .scaledToFit()
                                    .frame(width: 24.s, height: 24.s)
                            }
                        }
                    }
                    .padding(EdgeInsets(top: 12.h, leading: 16.w, bottom: 12.h, trailing: 16.w))
                    .frame(maxWidth: .infinity)
                    .background(DesignTokens.surface)
                    .cornerRadius(45.s)
                    .overlay(
                        RoundedRectangle(cornerRadius: 45.s)
                            .inset(by: 0.20)
<<<<<<< HEAD
                            .stroke(Color(red: 0.75, green: 0.75, blue: 0.75), lineWidth: 0.20)
=======
                            .stroke(DesignTokens.borderColor, lineWidth: 0.20)
>>>>>>> 8dce3b38
                    )
                    .padding(.horizontal, 16.w)
                }
                .padding(.bottom, 82.h)  // 距离手机底部边缘 82pt
            }
            .background(DesignTokens.surface)
<<<<<<< HEAD
            .ignoresSafeArea(edges: .top)  // 统一处理顶部安全区域
=======
            .ignoresSafeArea(edges: [.top, .bottom])
>>>>>>> 8dce3b38
            .ignoresSafeArea(.keyboard, edges: .bottom)
            .ignoresSafeArea(edges: .bottom)

            // MARK: - 模型选择器弹窗
            if showModelSelector {
                modelSelectorModal
            }

            // MARK: - 照片选项弹窗
            if showPhotoOptions {
                PhotoOptionsModal(
                    isPresented: $showPhotoOptions,
                    onChoosePhoto: {
                        showImagePicker = true
                    },
                    onTakePhoto: {
                        showCamera = true
                    },
                    onGenerateImage: {
                        showGenerateImage = true
                    },
                    onWrite: {
                        showWrite = true
                    }
                )
            }
            }

            // MARK: - 底部导航栏（覆盖在内容上方）
            BottomTabBar(currentPage: $currentPage, showPhotoOptions: $showPhotoOptions, showNewPost: $showNewPost)
        }
        .ignoresSafeArea(edges: .bottom)
    }

    // MARK: - Send Message Function
    private func sendMessage() {
        let trimmedText = inputText.trimmingCharacters(in: .whitespacesAndNewlines)
        guard !trimmedText.isEmpty else { return }

        // 添加用户消息
        let userMessage = AliceChatMessage(content: trimmedText, isUser: true)
        messages.append(userMessage)

        // 清空输入框
        inputText = ""

        // 清除之前的错误
        errorMessage = nil

        // 根據模型選擇使用不同的處理方式
        if isUsingOnDevice {
            sendMessageWithStreaming(trimmedText)
        } else if isUsingGrok {
            sendMessageToGrok(trimmedText)
        } else {
            sendMessageToRemote(trimmedText)
        }
    }

    // MARK: - Streaming Message (On-Device with Tools)
    private func sendMessageWithStreaming(_ text: String) {
        // 創建空的 AI 回應訊息（用於流式更新）
        let aiMessage = AliceChatMessage(content: "", isUser: false, isStreaming: true)
        messages.append(aiMessage)

        Task {
            do {
                // Use tool-enabled streaming for richer responses
                let stream = aiRouter.streamChatWithTools(text)

                for try await chunk in stream {
                    await MainActor.run {
                        // Check if this is a tool call indicator
                        if chunk.hasPrefix("[TOOL:") && chunk.hasSuffix("]") {
                            let toolName = String(chunk.dropFirst(6).dropLast(1))
                            aiMessage.toolCallName = toolName
                            aiMessage.isToolExecuting = true
                        } else if chunk == "[TOOL_COMPLETE]" {
                            aiMessage.isToolExecuting = false
                        } else {
                            aiMessage.content += chunk
                        }
                    }
                }

                await MainActor.run {
                    aiMessage.isStreaming = false
                    aiMessage.isToolExecuting = false
                }
            } catch {
                await MainActor.run {
                    aiMessage.isStreaming = false
                    aiMessage.isToolExecuting = false
                    if aiMessage.content.isEmpty {
                        aiMessage.content = "抱歉，發生錯誤：\(error.localizedDescription)"
                    }
                    errorMessage = error.localizedDescription

                    #if DEBUG
                    print("[AliceView] Streaming error: \(error)")
                    #endif
                }
            }
        }
    }

    // MARK: - Grok Message (X.AI API)
    private func sendMessageToGrok(_ text: String) {
        // 創建空的 AI 回應訊息（用於流式更新）
        let aiMessage = AliceChatMessage(content: "", isUser: false, isStreaming: true)
        messages.append(aiMessage)

        Task {
            do {
                let stream = xaiService.streamChat(text)

                for try await chunk in stream {
                    await MainActor.run {
                        aiMessage.content += chunk
                    }
                }

                await MainActor.run {
                    aiMessage.isStreaming = false
                }
            } catch {
                await MainActor.run {
                    aiMessage.isStreaming = false

                    // Check for quota error and provide helpful message
                    let displayMessage: String
                    if let xaiError = error as? XAIError, xaiError.isQuotaError {
                        displayMessage = "AI 服務配額已用完，請稍後再試。\n\n此錯誤通常是暫時的，請稍等幾分鐘後重試。"
                    } else {
                        displayMessage = "抱歉，發生錯誤：\(error.localizedDescription)"
                    }

                    if aiMessage.content.isEmpty {
                        aiMessage.content = displayMessage
                    }
                    errorMessage = error.localizedDescription

                    #if DEBUG
                    print("[AliceView] Grok streaming error: \(error)")
                    #endif
                }
            }
        }
    }

    // MARK: - Remote Message (Cloud API)
    private func sendMessageToRemote(_ text: String) {
        isWaitingForResponse = true

        Task {
            do {
                // 构建对话历史
                let chatMessages = messages.map { msg in
                    AIChatMessage(
                        role: msg.isUser ? "user" : "assistant",
                        content: msg.content
                    )
                }

                // 调用 API
                let response = try await aliceService.sendMessage(
                    messages: chatMessages,
                    model: selectedModel
                )

                await MainActor.run {
                    isWaitingForResponse = false

                    // 添加 AI 响应
                    let aiMessage = AliceChatMessage(content: response, isUser: false)
                    messages.append(aiMessage)
                }
            } catch {
                await MainActor.run {
                    isWaitingForResponse = false
                    errorMessage = error.localizedDescription

                    // 显示错误消息
                    let errorMsg = AliceChatMessage(
                        content: "抱歉，我遇到了一个错误：\(error.localizedDescription)\n\n请稍后重试。",
                        isUser: false
                    )
                    messages.append(errorMsg)

                    #if DEBUG
                    print("[AliceView] Error: \(error)")
                    #endif
                }
            }
        }
    }

    // MARK: - Clear Chat
    private func clearChat() {
        messages.removeAll()
        aiRouter.resetChatSession()
        aiRouter.resetToolSession()
        xaiService.resetConversation()
    }

    // MARK: - 模型选择器弹窗
    private var modelSelectorModal: some View {
        ZStack {
            // 背景模糊遮罩（除了底部导航栏）
            VStack(spacing: 0) {
                Color.clear
                    .background(.ultraThinMaterial)
                    .ignoresSafeArea()

                // 底部导航栏区域保持清晰
                Color.clear
                    .frame(height: 95)
            }
            .onTapGesture {
                showModelSelector = false
            }

            // 模型选择器 - 使用结构化数据
            VStack {
                Spacer()
                    .frame(height: 88.h)  // 距离顶部 88pt

                VStack(spacing: 4) {
                    ForEach(aliceModels) { model in
                        ModelRowView(
                            model: model,
                            isSelected: model.name == selectedModel,
                            onSelect: {
                                selectedModel = model.name
                                showModelSelector = false
                            }
                        )
                    }
                }
                .padding(.vertical, 8)
                .frame(width: 280.w)  // 响应式宽度
                .background(DesignTokens.surface)
                .cornerRadius(20.s)
                .shadow(color: Color(red: 0, green: 0, blue: 0, opacity: 0.15), radius: 12, x: 0, y: 4)

                Spacer()
            }
            .frame(maxWidth: .infinity)  // 水平居中
        }
    }

}

// MARK: - Model Row Component
struct ModelRowView: View {
    let model: AliceModel
    let isSelected: Bool
    let onSelect: () -> Void

    var body: some View {
        Button(action: onSelect) {
            HStack(spacing: 12) {
                // 模型圖標
                if model.isGrok {
                    // X.AI Grok 圖標
                    Image(systemName: "sparkles")
                        .font(.system(size: 16))
                        .foregroundStyle(
                            LinearGradient(
                                colors: [.purple, .blue],
                                startPoint: .topLeading,
                                endPoint: .bottomTrailing
                            )
                        )
                } else if model.isOnDevice {
                    Image(systemName: "cpu")
                        .font(.system(size: 16))
                        .foregroundColor(.green)
                }

                VStack(alignment: .leading, spacing: 4) {
                    Text(model.displayName)
                        .font(.system(size: 16))
                        .foregroundColor(DesignTokens.textPrimary)

                    Text(model.description)
                        .font(.system(size: 14))
                        .foregroundColor(DesignTokens.textSecondary)
                }
                .frame(maxWidth: .infinity, alignment: .leading)

                if isSelected {
                    Image(systemName: "checkmark")
                        .font(.system(size: 16, weight: .semibold))
                        .foregroundColor(DesignTokens.accentColor)
                }
            }
            .padding(.horizontal, 16)
            .padding(.vertical, 12)
            .background(isSelected ? DesignTokens.tileBackground : Color.clear)
            .cornerRadius(12)
            .padding(.horizontal, 6)
        }
        .buttonStyle(PlainButtonStyle())
    }
}

// MARK: - Previews

#Preview("Alice - Default") {
    AliceView(currentPage: .constant(.alice))
        .environmentObject(AuthenticationManager.shared)
}

#Preview("Alice - Dark Mode") {
    AliceView(currentPage: .constant(.alice))
        .environmentObject(AuthenticationManager.shared)
        .preferredColorScheme(.dark)
}

// MARK: - Keyboard Dismissal Extension
extension View {
    func hideKeyboard() {
        UIApplication.shared.sendAction(#selector(UIResponder.resignFirstResponder), to: nil, from: nil, for: nil)
    }
}<|MERGE_RESOLUTION|>--- conflicted
+++ resolved
@@ -280,11 +280,7 @@
                             Text("Get Super alice")
                                 .font(.system(size: 12.f))
                                 .tracking(0.24)
-<<<<<<< HEAD
-                                .foregroundColor(.black)
-=======
                                 .foregroundColor(DesignTokens.textPrimary)
->>>>>>> 8dce3b38
                         }
                         .padding(EdgeInsets(top: 10.h, leading: 16.w, bottom: 10.h, trailing: 16.w))
                         .background(DesignTokens.surface)
@@ -292,11 +288,7 @@
                         .overlay(
                             RoundedRectangle(cornerRadius: 21.s)
                                 .inset(by: 0.20)
-<<<<<<< HEAD
-                                .stroke(Color(red: 0.75, green: 0.75, blue: 0.75), lineWidth: 0.20)
-=======
                                 .stroke(DesignTokens.borderColor, lineWidth: 0.20)
->>>>>>> 8dce3b38
                         )
 
                         // Voice Mode 按钮
@@ -306,19 +298,11 @@
                             HStack(spacing: 10.s) {
                                 Image(systemName: "waveform")
                                     .font(.system(size: 16.f))
-<<<<<<< HEAD
-                                    .foregroundColor(.black)
-                                Text("Voice Mode")
-                                    .font(.system(size: 12.f))
-                                    .tracking(0.24)
-                                    .foregroundColor(.black)
-=======
                                     .foregroundColor(DesignTokens.textPrimary)
                                 Text("Voice Mode")
                                     .font(.system(size: 12.f))
                                     .tracking(0.24)
                                     .foregroundColor(DesignTokens.textPrimary)
->>>>>>> 8dce3b38
                             }
                             .padding(EdgeInsets(top: 10.h, leading: 16.w, bottom: 10.h, trailing: 16.w))
                             .background(
@@ -362,11 +346,7 @@
                         TextField("Ask any questions", text: $inputText)
                             .font(.system(size: 12.f))
                             .tracking(0.24)
-<<<<<<< HEAD
-                            .foregroundColor(Color(red: 0.41, green: 0.41, blue: 0.41))
-=======
                             .foregroundColor(DesignTokens.textSecondary)
->>>>>>> 8dce3b38
                             .submitLabel(.send)
                             .onSubmit {
                                 sendMessage()
@@ -388,22 +368,14 @@
                     .overlay(
                         RoundedRectangle(cornerRadius: 45.s)
                             .inset(by: 0.20)
-<<<<<<< HEAD
-                            .stroke(Color(red: 0.75, green: 0.75, blue: 0.75), lineWidth: 0.20)
-=======
                             .stroke(DesignTokens.borderColor, lineWidth: 0.20)
->>>>>>> 8dce3b38
                     )
                     .padding(.horizontal, 16.w)
                 }
                 .padding(.bottom, 82.h)  // 距离手机底部边缘 82pt
             }
             .background(DesignTokens.surface)
-<<<<<<< HEAD
             .ignoresSafeArea(edges: .top)  // 统一处理顶部安全区域
-=======
-            .ignoresSafeArea(edges: [.top, .bottom])
->>>>>>> 8dce3b38
             .ignoresSafeArea(.keyboard, edges: .bottom)
             .ignoresSafeArea(edges: .bottom)
 
