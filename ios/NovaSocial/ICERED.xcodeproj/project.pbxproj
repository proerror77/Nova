--- conflicted
+++ resolved
@@ -3,7 +3,7 @@
 	archiveVersion = 1;
 	classes = {
 	};
-	objectVersion = 63;
+	objectVersion = 77;
 	objects = {
 
 /* Begin PBXBuildFile section */
@@ -67,8 +67,6 @@
 		30B4DE5EEC65B15F44D5A916 /* ConversationModels.swift in Sources */ = {isa = PBXBuildFile; fileRef = D513935D933B49861CE3742D /* ConversationModels.swift */; };
 		30B8FED56BD2FC15EA847F3C /* MatrixServiceTests.swift in Sources */ = {isa = PBXBuildFile; fileRef = FB2AAE37D1FD1B67346E7E8E /* MatrixServiceTests.swift */; };
 		31A02BCB67566E60E88E3CC0 /* FriendRequestsView.swift in Sources */ = {isa = PBXBuildFile; fileRef = 18EBCDEC4F561F630331FD33 /* FriendRequestsView.swift */; };
-		32492EF32EFCC3ED00B6CC5C /* PostCard.swift in Sources */ = {isa = PBXBuildFile; fileRef = 32492EF22EFCC3ED00B6CC5C /* PostCard.swift */; };
-		3286B4652EFFCC390048C116 /* MatrixRustSDK in Embed Frameworks */ = {isa = PBXBuildFile; productRef = 89B16F3BD122ECA55FE121C5 /* MatrixRustSDK */; settings = {ATTRIBUTES = (CodeSignOnCopy, ); }; };
 		3553BB6E62A9D150C65FA109 /* GenerateImage01View.swift in Sources */ = {isa = PBXBuildFile; fileRef = 9F361F5818CDB8EEB87330CB /* GenerateImage01View.swift */; };
 		36197AA754ED191DC4253E52 /* FeedPostCard.swift in Sources */ = {isa = PBXBuildFile; fileRef = 0CF9EE837EC3996A27E70749 /* FeedPostCard.swift */; };
 		389668DBBA1E8F73CFC86A09 /* DeviceModels.swift in Sources */ = {isa = PBXBuildFile; fileRef = 60F5C35AAB0D88AE0B2AB108 /* DeviceModels.swift */; };
@@ -140,10 +138,7 @@
 		77979D4F17E2F19A5520790D /* ActivitySummaryView.swift in Sources */ = {isa = PBXBuildFile; fileRef = 5503545C3989A9F1C64F7C8B /* ActivitySummaryView.swift */; };
 		781EDB8A8203F62A09DD815E /* ChatServiceModels.swift in Sources */ = {isa = PBXBuildFile; fileRef = DA28EE2106A9A257E91DEBFF /* ChatServiceModels.swift */; };
 		79D3B98307F3B7BCE51E29BC /* MediaService.swift in Sources */ = {isa = PBXBuildFile; fileRef = 4FF0A921465A0341D2137D47 /* MediaService.swift */; };
-<<<<<<< HEAD
-=======
 		7A33D2EFB285FE2E5B811BA4 /* ICERED.app.dSYM.zip in Resources */ = {isa = PBXBuildFile; fileRef = TEMP_3F20CE71-21CF-457C-9EEC-BCAECEBD4533 /* ICERED.app.dSYM.zip */; };
->>>>>>> 76dc7566
 		7D07D0A8323FC0B5A6F06038 /* ChatLocationService.swift in Sources */ = {isa = PBXBuildFile; fileRef = F7A4B72A5D1FB0A7A4DF5196 /* ChatLocationService.swift */; };
 		7E83F8E47D13BC77F1E43BF5 /* GraphService.swift in Sources */ = {isa = PBXBuildFile; fileRef = 5CE6D2432D55B7E9FEE4622C /* GraphService.swift */; };
 		7F0B6D561E24238202ABCB55 /* LocationView.swift in Sources */ = {isa = PBXBuildFile; fileRef = 2E7A9645F230A1DF8AD452F2 /* LocationView.swift */; };
@@ -263,10 +258,7 @@
 		EB0FE1C0C133317FDCEF80FE /* DateExtension.swift in Sources */ = {isa = PBXBuildFile; fileRef = E35DC62777A5472A407CC9A8 /* DateExtension.swift */; };
 		EB19EDA9D356D4E627C1F597 /* PasskeyService.swift in Sources */ = {isa = PBXBuildFile; fileRef = C4D1D77C525B03021C70AE0D /* PasskeyService.swift */; };
 		EB34418FAB25322C97951C65 /* DraftManager.swift in Sources */ = {isa = PBXBuildFile; fileRef = 4064B6162320BA2946731EC5 /* DraftManager.swift */; };
-<<<<<<< HEAD
-=======
 		EBFB5A7C3B35C6CE96C461DE /* ICERED.ipa in Resources */ = {isa = PBXBuildFile; fileRef = TEMP_31EB803B-7427-4179-B77A-243B54F6D8DF /* ICERED.ipa */; };
->>>>>>> 76dc7566
 		EEBF79C69078D7BD5A9E44DB /* ShareSheet.swift in Sources */ = {isa = PBXBuildFile; fileRef = 0BA9A27686FBAD37E301363D /* ShareSheet.swift */; };
 		EMBED_MATRIXRUSTSDK_001 /* MatrixRustSDK in Embed Frameworks */ = {isa = PBXBuildFile; productRef = 89B16F3BD122ECA55FE121C5 /* MatrixRustSDK */; settings = {ATTRIBUTES = (CodeSignOnCopy, ); }; };
 		F0EAAD979FE6C4CF5333E288 /* ICEREDWidgets.appex in Embed Foundation Extensions */ = {isa = PBXBuildFile; fileRef = 4D39F35A0F59326A1235BEF7 /* ICEREDWidgets.appex */; settings = {ATTRIBUTES = (RemoveHeadersOnCopy, ); }; };
@@ -316,17 +308,6 @@
 /* End PBXContainerItemProxy section */
 
 /* Begin PBXCopyFilesBuildPhase section */
-		3286B4662EFFCC390048C116 /* Embed Frameworks */ = {
-			isa = PBXCopyFilesBuildPhase;
-			buildActionMask = 2147483647;
-			dstPath = "";
-			dstSubfolderSpec = 10;
-			files = (
-				3286B4652EFFCC390048C116 /* MatrixRustSDK in Embed Frameworks */,
-			);
-			name = "Embed Frameworks";
-			runOnlyForDeploymentPostprocessing = 0;
-		};
 		964DAE8E9C23F4949A45561E /* Embed Foundation Extensions */ = {
 			isa = PBXCopyFilesBuildPhase;
 			buildActionMask = 2147483647;
@@ -402,7 +383,7 @@
 		31C506816FBC6DA8C0428370 /* LoginView.swift */ = {isa = PBXFileReference; lastKnownFileType = sourcecode.swift; path = LoginView.swift; sourceTree = "<group>"; };
 		32492EF22EFCC3ED00B6CC5C /* PostCard.swift */ = {isa = PBXFileReference; lastKnownFileType = sourcecode.swift; path = PostCard.swift; sourceTree = "<group>"; };
 		332251B7AC761742A3FD05B9 /* TrendingService.swift */ = {isa = PBXFileReference; lastKnownFileType = sourcecode.swift; path = TrendingService.swift; sourceTree = "<group>"; };
-		333022523C822B72F1B62A65 /* raw_document_symbols.pkl */ = {isa = PBXFileReference; lastKnownFileType = file; path = raw_document_symbols.pkl; sourceTree = "<group>"; };
+		333022523C822B72F1B62A65 /* raw_document_symbols.pkl */ = {isa = PBXFileReference; path = raw_document_symbols.pkl; sourceTree = "<group>"; };
 		33C571AB47F91627A45BC417 /* BottomTabBar.swift */ = {isa = PBXFileReference; lastKnownFileType = sourcecode.swift; path = BottomTabBar.swift; sourceTree = "<group>"; };
 		35CDD0F078823EDEB9C2867F /* ImageCompressor.swift */ = {isa = PBXFileReference; lastKnownFileType = sourcecode.swift; path = ImageCompressor.swift; sourceTree = "<group>"; };
 		36A22EF01EE6C23DBFD7BBE2 /* CreateAccountView.swift */ = {isa = PBXFileReference; lastKnownFileType = sourcecode.swift; path = CreateAccountView.swift; sourceTree = "<group>"; };
@@ -432,11 +413,8 @@
 		4B2CB1217EA3D3BCDB64E1C0 /* WatchTimeService.swift */ = {isa = PBXFileReference; lastKnownFileType = sourcecode.swift; path = WatchTimeService.swift; sourceTree = "<group>"; };
 		4D0B03562814E181645E773D /* StartGroupChatView.swift */ = {isa = PBXFileReference; lastKnownFileType = sourcecode.swift; path = StartGroupChatView.swift; sourceTree = "<group>"; };
 		4D39F35A0F59326A1235BEF7 /* ICEREDWidgets.appex */ = {isa = PBXFileReference; explicitFileType = "wrapper.app-extension"; includeInIndex = 0; path = ICEREDWidgets.appex; sourceTree = BUILT_PRODUCTS_DIR; };
-<<<<<<< HEAD
-=======
 		4D39F35A0F59326A1235BEF7 /* ICEREDWidgets.appex */ = {isa = PBXFileReference; includeInIndex = 0; lastKnownFileType = "wrapper.app-extension"; path = ICEREDWidgets.appex; sourceTree = BUILT_PRODUCTS_DIR; };
 		4F255E798C924A69984211E9 /* SearchPostsTool.swift */ = {isa = PBXFileReference; includeInIndex = 1; lastKnownFileType = sourcecode.swift; path = SearchPostsTool.swift; sourceTree = "<group>"; };
->>>>>>> 76dc7566
 		4FF0A921465A0341D2137D47 /* MediaService.swift */ = {isa = PBXFileReference; lastKnownFileType = sourcecode.swift; path = MediaService.swift; sourceTree = "<group>"; };
 		511A3A7C4772B05DB4B9E441 /* WidgetEntries.swift */ = {isa = PBXFileReference; lastKnownFileType = sourcecode.swift; path = WidgetEntries.swift; sourceTree = "<group>"; };
 		516947E0D43092D83564A6CF /* SplashScreenView.swift */ = {isa = PBXFileReference; lastKnownFileType = sourcecode.swift; path = SplashScreenView.swift; sourceTree = "<group>"; };
@@ -469,7 +447,7 @@
 		6CFAEF2BEA59A56A0916439F /* UnreadMessagesView.swift */ = {isa = PBXFileReference; lastKnownFileType = sourcecode.swift; path = UnreadMessagesView.swift; sourceTree = "<group>"; };
 		6D34F87E7DE783C7F956B76F /* ChatView.swift */ = {isa = PBXFileReference; lastKnownFileType = sourcecode.swift; path = ChatView.swift; sourceTree = "<group>"; };
 		6EC248FD24BCF6177F84307C /* CameraView.swift */ = {isa = PBXFileReference; lastKnownFileType = sourcecode.swift; path = CameraView.swift; sourceTree = "<group>"; };
-		6FE503B433803D526D38998A /* document_symbols.pkl */ = {isa = PBXFileReference; lastKnownFileType = file; path = document_symbols.pkl; sourceTree = "<group>"; };
+		6FE503B433803D526D38998A /* document_symbols.pkl */ = {isa = PBXFileReference; path = document_symbols.pkl; sourceTree = "<group>"; };
 		706CF6489A01C5EA02A4547E /* FeedPostProcessor.swift */ = {isa = PBXFileReference; lastKnownFileType = sourcecode.swift; path = FeedPostProcessor.swift; sourceTree = "<group>"; };
 		7088BA67EEC2C3BBC08104F7 /* StreamingIndicator.swift */ = {isa = PBXFileReference; includeInIndex = 1; lastKnownFileType = sourcecode.swift; path = StreamingIndicator.swift; sourceTree = "<group>"; };
 		70B4789BECA285CAAE483BDA /* MatrixSSOManager.swift */ = {isa = PBXFileReference; lastKnownFileType = sourcecode.swift; path = MatrixSSOManager.swift; sourceTree = "<group>"; };
@@ -562,7 +540,7 @@
 		C65C59A952DAAFCAFE219CAD /* ErrorStateView.swift */ = {isa = PBXFileReference; lastKnownFileType = sourcecode.swift; path = ErrorStateView.swift; sourceTree = "<group>"; };
 		C6B7EF0FCF06C5477C18E6F9 /* ICERED.app */ = {isa = PBXFileReference; includeInIndex = 0; lastKnownFileType = wrapper.application; path = ICERED.app; sourceTree = BUILT_PRODUCTS_DIR; };
 		C73FD45286EFDA3DC3C27C34 /* VideoCompressor.swift */ = {isa = PBXFileReference; lastKnownFileType = sourcecode.swift; path = VideoCompressor.swift; sourceTree = "<group>"; };
-		C769A84F96229832BDBCB964 /* .gitignore */ = {isa = PBXFileReference; lastKnownFileType = text; path = .gitignore; sourceTree = "<group>"; };
+		C769A84F96229832BDBCB964 /* .gitignore */ = {isa = PBXFileReference; path = .gitignore; sourceTree = "<group>"; };
 		C793C66FA2BEB9095768AB8E /* APIClient.swift */ = {isa = PBXFileReference; lastKnownFileType = sourcecode.swift; path = APIClient.swift; sourceTree = "<group>"; };
 		C8E479E517FAEE1DD67A4149 /* FeedErrorView.swift */ = {isa = PBXFileReference; lastKnownFileType = sourcecode.swift; path = FeedErrorView.swift; sourceTree = "<group>"; };
 		CA6E010BF6D46CFA1A1EFE44 /* ProfileFollowersView.swift */ = {isa = PBXFileReference; lastKnownFileType = sourcecode.swift; path = ProfileFollowersView.swift; sourceTree = "<group>"; };
@@ -628,11 +606,9 @@
 		FB2C61556A6B4DAA297DFC3F /* AIModels.swift */ = {isa = PBXFileReference; lastKnownFileType = sourcecode.swift; path = AIModels.swift; sourceTree = "<group>"; };
 		FB630AEE7228BE7CEAE9E794 /* QRCodeScannerView.swift */ = {isa = PBXFileReference; lastKnownFileType = sourcecode.swift; path = QRCodeScannerView.swift; sourceTree = "<group>"; };
 		FBBFF77645A4CF02AAB9B2E4 /* CryptoCore.swift */ = {isa = PBXFileReference; lastKnownFileType = sourcecode.swift; path = CryptoCore.swift; sourceTree = "<group>"; };
+		"TEMP_25B0D7C6-3769-471B-84B3-CE50ACAF2569" /* .gitattributes */ = {isa = PBXFileReference; path = .gitattributes; sourceTree = "<group>"; };
 		"TEMP_2CBB1054-3AB5-4D7B-B657-88323D6D1917" /* AppPage.swift */ = {isa = PBXFileReference; lastKnownFileType = sourcecode.swift; path = AppPage.swift; sourceTree = "<group>"; };
-<<<<<<< HEAD
-=======
 		"TEMP_4413F4EC-2D42-4507-8CBD-3F1A3916E4BB" /* ICERED.entitlements */ = {isa = PBXFileReference; lastKnownFileType = text.plist.entitlements; path = ICERED.entitlements; sourceTree = "<group>"; };
->>>>>>> 76dc7566
 		"TEMP_4DCB2B22-81AB-46AE-BD60-CCC52248E8B9" /* fastlane.sh */ = {isa = PBXFileReference; lastKnownFileType = text.script.sh; path = fastlane.sh; sourceTree = "<group>"; };
 		"TEMP_50693462-959E-4411-8E72-4755CC5043C9" /* App.swift */ = {isa = PBXFileReference; lastKnownFileType = sourcecode.swift; path = App.swift; sourceTree = "<group>"; };
 		"TEMP_5769E825-005E-4BFC-8797-4FBDC5162E72" /* ExportOptions.plist */ = {isa = PBXFileReference; lastKnownFileType = text.plist; path = ExportOptions.plist; sourceTree = "<group>"; };
@@ -640,9 +616,6 @@
 		"TEMP_799C3F3E-6486-4427-B17D-FC161CAE08F1" /* .swiftlint.yml */ = {isa = PBXFileReference; lastKnownFileType = text.yaml; path = .swiftlint.yml; sourceTree = "<group>"; };
 		"TEMP_90F4D401-4DEB-4EBE-A6B7-E9B219C75029" /* en */ = {isa = PBXFileReference; lastKnownFileType = text.plist.strings; name = en; path = en.lproj/Localizable.strings; sourceTree = "<group>"; };
 		"TEMP_A2564447-6861-4B92-9039-170CCB068E26" /* AppDelegate.swift */ = {isa = PBXFileReference; lastKnownFileType = sourcecode.swift; path = AppDelegate.swift; sourceTree = "<group>"; };
-<<<<<<< HEAD
-		"TEMP_B5A50FAB-9A6A-40B6-B3F5-0CAB64AEBB33" /* PrivacyInfo.xcprivacy */ = {isa = PBXFileReference; lastKnownFileType = text.xml; path = PrivacyInfo.xcprivacy; sourceTree = "<group>"; };
-=======
 		"TEMP_AC11082D-BE00-42AD-97BB-8D56D912B960" /* .gitignore */ = {isa = PBXFileReference; path = .gitignore; sourceTree = "<group>"; };
 		"TEMP_B5A50FAB-9A6A-40B6-B3F5-0CAB64AEBB33" /* PrivacyInfo.xcprivacy */ = {isa = PBXFileReference; path = PrivacyInfo.xcprivacy; sourceTree = "<group>"; };
 		TEMP_2CBB1054-3AB5-4D7B-B657-88323D6D1917 /* AppPage.swift */ = {isa = PBXFileReference; lastKnownFileType = sourcecode.swift; path = AppPage.swift; sourceTree = "<group>"; };
@@ -656,7 +629,6 @@
 		TEMP_90F4D401-4DEB-4EBE-A6B7-E9B219C75029 /* en */ = {isa = PBXFileReference; lastKnownFileType = text.plist.strings; name = en; path = en.lproj/Localizable.strings; sourceTree = "<group>"; };
 		TEMP_A2564447-6861-4B92-9039-170CCB068E26 /* AppDelegate.swift */ = {isa = PBXFileReference; lastKnownFileType = sourcecode.swift; path = AppDelegate.swift; sourceTree = "<group>"; };
 		TEMP_B5A50FAB-9A6A-40B6-B3F5-0CAB64AEBB33 /* PrivacyInfo.xcprivacy */ = {isa = PBXFileReference; path = PrivacyInfo.xcprivacy; sourceTree = "<group>"; };
->>>>>>> 76dc7566
 /* End PBXFileReference section */
 
 /* Begin PBXFrameworksBuildPhase section */
@@ -869,7 +841,6 @@
 				B5C695DC3E63B0D8F4D8BEDA /* Shared */,
 				F7468F493F2DDF5BF6349EBA /* Tests */,
 				A8928B707E71735FE0470B84 /* Products */,
-				3286B4642EFEA6990048C116 /* Recovered References */,
 			);
 			sourceTree = "<group>";
 		};
@@ -923,22 +894,6 @@
 				8D2FF599D8F2CEFBB0C88D1B /* FeatureFlags.swift */,
 			);
 			path = Config;
-			sourceTree = "<group>";
-		};
-		3286B4642EFEA6990048C116 /* Recovered References */ = {
-			isa = PBXGroup;
-			children = (
-				"TEMP_50693462-959E-4411-8E72-4755CC5043C9" /* App.swift */,
-				"TEMP_A2564447-6861-4B92-9039-170CCB068E26" /* AppDelegate.swift */,
-				"TEMP_2CBB1054-3AB5-4D7B-B657-88323D6D1917" /* AppPage.swift */,
-				"TEMP_799C3F3E-6486-4427-B17D-FC161CAE08F1" /* .swiftlint.yml */,
-				"TEMP_578DCB4E-0965-4E3B-88DD-19DF08FAED2F" /* Assets.xcassets */,
-				"TEMP_5769E825-005E-4BFC-8797-4FBDC5162E72" /* ExportOptions.plist */,
-				"TEMP_A49D2D61-D797-4BBF-BB36-63A23FFBE4A3" /* Localizable.strings */,
-				"TEMP_B5A50FAB-9A6A-40B6-B3F5-0CAB64AEBB33" /* PrivacyInfo.xcprivacy */,
-				"TEMP_4DCB2B22-81AB-46AE-BD60-CCC52248E8B9" /* fastlane.sh */,
-			);
-			name = "Recovered References";
 			sourceTree = "<group>";
 		};
 		3639645BC60AEEF8F6A61480 /* Services */ = {
@@ -1883,8 +1838,6 @@
 			path = Networking;
 			sourceTree = "<group>";
 		};
-<<<<<<< HEAD
-=======
 		"TEMP_83769770-8BA1-45EB-874B-A64CD6E596D1" /* NovaSocial */ = {
 			isa = PBXGroup;
 			children = (
@@ -1908,7 +1861,6 @@
 			path = NovaSocial;
 			sourceTree = "<group>";
 		};
->>>>>>> 76dc7566
 /* End PBXGroup section */
 
 /* Begin PBXNativeTarget section */
@@ -1937,7 +1889,6 @@
 				9AD301B5E184293F220D88B9 /* Frameworks */,
 				EMBED_FRAMEWORKS_PHASE_001 /* Embed Frameworks */,
 				964DAE8E9C23F4949A45561E /* Embed Foundation Extensions */,
-				3286B4662EFFCC390048C116 /* Embed Frameworks */,
 			);
 			buildRules = (
 			);
@@ -2022,11 +1973,8 @@
 				51265FCDDB4D71991880F8D2 /* XCRemoteSwiftPackageReference "matrix-rust-components-swift" */,
 				LIVEKIT0012345678901234 /* XCRemoteSwiftPackageReference "client-sdk-swift" */,
 			);
-<<<<<<< HEAD
-=======
 			preferredProjectObjectVersion = 77;
 			productRefGroup = A8928B707E71735FE0470B84 /* Products */;
->>>>>>> 76dc7566
 			projectDirPath = "";
 			projectRoot = "";
 			targets = (
