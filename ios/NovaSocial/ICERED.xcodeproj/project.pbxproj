// !$*UTF8*$!
{
	archiveVersion = 1;
	classes = {
	};
	objectVersion = 77;
	objects = {

/* Begin PBXBuildFile section */
		00131FB01A97D166FFA80E77 /* FeedLayoutConfig.swift in Sources */ = {isa = PBXBuildFile; fileRef = A4B4FB253EA63E86B9FD37C7 /* FeedLayoutConfig.swift */; };
		0110DBA1EA84032CDEA590D7 /* ChatService.swift in Sources */ = {isa = PBXBuildFile; fileRef = E8B1760D88CE8A2673D74AFB /* ChatService.swift */; };
		0192881506556BB11FF1C57D /* DesignTokens.swift in Sources */ = {isa = PBXBuildFile; fileRef = D040E1C8EF2FF6D6CBAAA5E3 /* DesignTokens.swift */; };
		02A9DB80B22101FDD66A033D /* MatrixBridgeService.swift in Sources */ = {isa = PBXBuildFile; fileRef = 234851800D447CF6CD504A1A /* MatrixBridgeService.swift */; };
		032EB90FE33AA686F377C700 /* ProfileStatsProvider.swift in Sources */ = {isa = PBXBuildFile; fileRef = B02D02D051F906A8BE022EE5 /* ProfileStatsProvider.swift */; };
		04D35687979694D809F47FB8 /* FeedImagePrefetcher.swift in Sources */ = {isa = PBXBuildFile; fileRef = 75EEC73E7AE31F6DE8F0A006 /* FeedImagePrefetcher.swift */; };
		053C8BF9C3C70329DFED17F2 /* ContentModels.swift in Sources */ = {isa = PBXBuildFile; fileRef = 7634AC3CDDF314F5F89CF059 /* ContentModels.swift */; };
		07F2EEAE4D282E8E24479D5F /* DocumentPickerView.swift in Sources */ = {isa = PBXBuildFile; fileRef = 7B1D3C3E030CF9AFD8629F4E /* DocumentPickerView.swift */; };
		08F26C4CBC55CD55DC63C84B /* UnreadMessagesProvider.swift in Sources */ = {isa = PBXBuildFile; fileRef = 3ECA96F2A81832C91C5D63A7 /* UnreadMessagesProvider.swift */; };
		094CBFC021BBCFCA25156760 /* AIGenerableTypes.swift in Sources */ = {isa = PBXBuildFile; fileRef = 6D966FC0F52883DA002B8EB5 /* AIGenerableTypes.swift */; };
		09A068FED75090182CE214F6 /* StructuredOutputView.swift in Sources */ = {isa = PBXBuildFile; fileRef = EFE362A1C914A97F1CABBFEB /* StructuredOutputView.swift */; };
		09D77F54E987AC76D5971878 /* NavigationManager.swift in Sources */ = {isa = PBXBuildFile; fileRef = 75EC152D81EC4B655AFC53A1 /* NavigationManager.swift */; };
		09FC8FBF9AFB7737F5C338EE /* InviteCodeView.swift in Sources */ = {isa = PBXBuildFile; fileRef = 61ADAF4FE171A1A45165D29F /* InviteCodeView.swift */; };
		0A96B08A3CE594DA58842B9B /* VideoCompressor.swift in Sources */ = {isa = PBXBuildFile; fileRef = C73FD45286EFDA3DC3C27C34 /* VideoCompressor.swift */; };
		0CE35545BE0426ACFD947E22 /* CryptoCore.swift in Sources */ = {isa = PBXBuildFile; fileRef = FBBFF77645A4CF02AAB9B2E4 /* CryptoCore.swift */; };
		0E17DC6EED62D6511EFB2230 /* ChatGroupService.swift in Sources */ = {isa = PBXBuildFile; fileRef = BECD969923481443F95E72C1 /* ChatGroupService.swift */; };
		0E255AAE8F1562704602EDE8 /* DefaultAvatarView.swift in Sources */ = {isa = PBXBuildFile; fileRef = 803F96C26D9E8C040F88BC22 /* DefaultAvatarView.swift */; };
		0FF6CDC342ADFEFE2C859DE7 /* QUICK_START.md in Resources */ = {isa = PBXBuildFile; fileRef = 681F9A1696FC9FE9E2B7D50A /* QUICK_START.md */; };
		1042C94E89D96D7874F8E36A /* ReactionPickerView.swift in Sources */ = {isa = PBXBuildFile; fileRef = B0AA5B9FF3769191FF77298F /* ReactionPickerView.swift */; };
		1136A7E6A4ADD2A1E5282DB1 /* LiveKitVoiceChatView.swift in Sources */ = {isa = PBXBuildFile; fileRef = 73777E10DC01BFFD9AA4796F /* LiveKitVoiceChatView.swift */; };
		124E367C3D6397C95405BDAF /* PostAsSelectionPanel.swift in Sources */ = {isa = PBXBuildFile; fileRef = 24CEFEAC014290526A9CD69E /* PostAsSelectionPanel.swift */; };
		138B3EFA93634D473AAB220C /* NoAutoFillTextView.swift in Sources */ = {isa = PBXBuildFile; fileRef = 2D3E0975CAFF4B896D8B4BC7 /* NoAutoFillTextView.swift */; };
		15DFD4FE6AFA8B520708C91F /* MatrixBridgeService+Messages.swift in Sources */ = {isa = PBXBuildFile; fileRef = 6880BCFC7A2CF872F2D6E4C0 /* MatrixBridgeService+Messages.swift */; };
		162EEE7D84A7DE23589C45F0 /* ChatView.swift in Sources */ = {isa = PBXBuildFile; fileRef = 6D34F87E7DE783C7F956B76F /* ChatView.swift */; };
		1648C8ED60D353785E217E14 /* WriteView.swift in Sources */ = {isa = PBXBuildFile; fileRef = AF7C3F1FF4F4ED65A51E66E2 /* WriteView.swift */; };
		16A00A9F355364B31163C73B /* CarouselView.swift in Sources */ = {isa = PBXBuildFile; fileRef = A94850235E23697D1EF6503B /* CarouselView.swift */; };
		17BADB88A6299F21878B9602 /* CarouselCardItem.swift in Sources */ = {isa = PBXBuildFile; fileRef = B140AB4127BB17B46A837D83 /* CarouselCardItem.swift */; };
		184AF1D5C63FA9FFA32B6297 /* ErrorHandlingTests.swift in Sources */ = {isa = PBXBuildFile; fileRef = 0974AFD6B25883D40A3F4E68 /* ErrorHandlingTests.swift */; };
		18BC599A49853EB2B2E50F77 /* FeatureFlags.swift in Sources */ = {isa = PBXBuildFile; fileRef = 8D2FF599D8F2CEFBB0C88D1B /* FeatureFlags.swift */; };
		1929BB2F4F32DA7B21CF2BE9 /* ChatCallService.swift in Sources */ = {isa = PBXBuildFile; fileRef = A7C673284E0443E48AF1AFBC /* ChatCallService.swift */; };
		1998987BB31CAA5C9AB84774 /* AudioRecorderService.swift in Sources */ = {isa = PBXBuildFile; fileRef = CEF8FF5474ACC090E1F95421 /* AudioRecorderService.swift */; };
		19D072F0EA3EBFD7BBFFE131 /* UserProfileFollowersView.swift in Sources */ = {isa = PBXBuildFile; fileRef = 22D1A9F18BA528BC3C6BF6EB /* UserProfileFollowersView.swift */; };
		1BBB06CE44085095A9BF2D8A /* SuggestedCreatorsSection.swift in Sources */ = {isa = PBXBuildFile; fileRef = 711AAF2B6496CEFA861A922F /* SuggestedCreatorsSection.swift */; };
		1BEA350B4023946C5D463F95 /* ActivitySummaryProvider.swift in Sources */ = {isa = PBXBuildFile; fileRef = D67BEF6CA96F7C0C8C41137A /* ActivitySummaryProvider.swift */; };
		1DCE8D99AD8E4F66BAC4676F /* ICEREDUITests.swift in Sources */ = {isa = PBXBuildFile; fileRef = 3D17047071DD0A4EAD3243A9 /* ICEREDUITests.swift */; };
		21CD8665D16BDA5C7B275352 /* WidgetDataStore.swift in Sources */ = {isa = PBXBuildFile; fileRef = BDBB2E6BFA766DDF36F0C2B2 /* WidgetDataStore.swift */; };
		22A64B2F27FE3D517D854793 /* AISessionConfiguration.swift in Sources */ = {isa = PBXBuildFile; fileRef = 46451B4DF90C8BA622483105 /* AISessionConfiguration.swift */; };
		22E0C78030CDE594A3351101 /* APIClient.swift in Sources */ = {isa = PBXBuildFile; fileRef = C793C66FA2BEB9095768AB8E /* APIClient.swift */; };
		2389F799C242F9B5E7C44AE1 /* ChatReactionsService.swift in Sources */ = {isa = PBXBuildFile; fileRef = 61659F2EF9479DDEDE7D4A9C /* ChatReactionsService.swift */; };
		2475D6EC167A437816556776 /* FeedViewModel.swift in Sources */ = {isa = PBXBuildFile; fileRef = D24DB2F8DFC6CEDA35F99370 /* FeedViewModel.swift */; };
		247E804A7F92D09EA2C7651D /* SearchModels.swift in Sources */ = {isa = PBXBuildFile; fileRef = 666C1CC1B615DC9DCDD053FA /* SearchModels.swift */; };
		248A733C915EF90567615E9D /* APIClientTests.swift in Sources */ = {isa = PBXBuildFile; fileRef = E237E13977F9474CC0B1CEFF /* APIClientTests.swift */; };
		248E46095F8BEC7CB55F2744 /* MediaServiceModels.swift in Sources */ = {isa = PBXBuildFile; fileRef = 6830F8FF690B4D0E6F9796F6 /* MediaServiceModels.swift */; };
		2542400B927EBA64F19C62F9 /* Assets.xcassets in Resources */ = {isa = PBXBuildFile; fileRef = "TEMP_E63EF868-0E0F-4411-9310-65D26E560190" /* Assets.xcassets */; };
		25999654EF73AB23FD488809 /* KeychainService.swift in Sources */ = {isa = PBXBuildFile; fileRef = 3BF00417178D0B6283A9E6F3 /* KeychainService.swift */; };
		272598D330CF94B84DFC9650 /* QRCodeGenerator.swift in Sources */ = {isa = PBXBuildFile; fileRef = DD8FB047FFB30F2D43138A99 /* QRCodeGenerator.swift */; };
		28D1CB51128CF8588FF25756 /* VisibilityTracker.swift in Sources */ = {isa = PBXBuildFile; fileRef = 275B20909898AA9B7510292B /* VisibilityTracker.swift */; };
		293C0E22315AFF6065593D7F /* PreviewHelpers.swift in Sources */ = {isa = PBXBuildFile; fileRef = 7B06660E0C49D80305A0FC4A /* PreviewHelpers.swift */; };
		29510E46949E636C6C54D4B1 /* HomeView.swift in Sources */ = {isa = PBXBuildFile; fileRef = FA73CC5E85BCBF50C09E9E70 /* HomeView.swift */; };
		2962AE38643043A9326E40C8 /* MatrixStubs.swift in Sources */ = {isa = PBXBuildFile; fileRef = 4111AEC0D8BCD3BC2918165D /* MatrixStubs.swift */; };
		2B3C1F85A7E47D750599DF9C /* SimpleCarouselView.swift in Sources */ = {isa = PBXBuildFile; fileRef = 1DBE05105D66034FFAE21C35 /* SimpleCarouselView.swift */; };
		2BAE8E8C2CBF98347359FF8C /* MockURLProtocol.swift in Sources */ = {isa = PBXBuildFile; fileRef = 2EFD75F506CB7C58802F4453 /* MockURLProtocol.swift */; };
		2BBB5ECE93BB69A1726B21C2 /* CreateAccountView.swift in Sources */ = {isa = PBXBuildFile; fileRef = 36A22EF01EE6C23DBFD7BBE2 /* CreateAccountView.swift */; };
		2BC0FCA0065C07F6AF6E0CA9 /* FeedUITests.swift in Sources */ = {isa = PBXBuildFile; fileRef = C3DFA0C3FE5CB60D1C84CE2A /* FeedUITests.swift */; };
		2C0024816F931D698E7F32CD /* GroupChatMessageSender.swift in Sources */ = {isa = PBXBuildFile; fileRef = 27C4B110C1EBA5A18F0F396D /* GroupChatMessageSender.swift */; };
		2D2BA42223E9AD31575F81A1 /* FeedChannelManager.swift in Sources */ = {isa = PBXBuildFile; fileRef = F02A7B24316B9AFA8E6B7FD6 /* FeedChannelManager.swift */; };
		2E2D3960FF255CE7B59BDE34 /* CallRecordingService.swift in Sources */ = {isa = PBXBuildFile; fileRef = 5E56F9F648793E5F368CACC2 /* CallRecordingService.swift */; };
		2E624DCA569236BB8D921711 /* XAIService.swift in Sources */ = {isa = PBXBuildFile; fileRef = DC10E2956B60DCEAD154ABCA /* XAIService.swift */; };
		2ECBC94B6C58360F74F1CED5 /* PostCard.swift in Sources */ = {isa = PBXBuildFile; fileRef = 62323644395C3A7DAD2F1A9E /* PostCard.swift */; };
		30B4DE5EEC65B15F44D5A916 /* ConversationModels.swift in Sources */ = {isa = PBXBuildFile; fileRef = D513935D933B49861CE3742D /* ConversationModels.swift */; };
		30B8FED56BD2FC15EA847F3C /* MatrixServiceTests.swift in Sources */ = {isa = PBXBuildFile; fileRef = FB2AAE37D1FD1B67346E7E8E /* MatrixServiceTests.swift */; };
		31A02BCB67566E60E88E3CC0 /* FriendRequestsView.swift in Sources */ = {isa = PBXBuildFile; fileRef = 18EBCDEC4F561F630331FD33 /* FriendRequestsView.swift */; };
		3553BB6E62A9D150C65FA109 /* GenerateImage01View.swift in Sources */ = {isa = PBXBuildFile; fileRef = 9F361F5818CDB8EEB87330CB /* GenerateImage01View.swift */; };
		36197AA754ED191DC4253E52 /* FeedPostCard.swift in Sources */ = {isa = PBXBuildFile; fileRef = 0CF9EE837EC3996A27E70749 /* FeedPostCard.swift */; };
		36C58AF53829CF55575CDEEC /* FileValidation.swift in Sources */ = {isa = PBXBuildFile; fileRef = 3AFFA083842BA9AA142172B5 /* FileValidation.swift */; };
		36C8F0814D8325B15798C3C0 /* project.yml in Resources */ = {isa = PBXBuildFile; fileRef = F17E22FD89284D78C7FE808A /* project.yml */; };
		389668DBBA1E8F73CFC86A09 /* DeviceModels.swift in Sources */ = {isa = PBXBuildFile; fileRef = 60F5C35AAB0D88AE0B2AB108 /* DeviceModels.swift */; };
		38B3B3D97C6F186BAAB0286E /* AccountSwitcherSheet.swift in Sources */ = {isa = PBXBuildFile; fileRef = 6425CFA20477B3C4908E3A44 /* AccountSwitcherSheet.swift */; };
		395113E5360AAA3CF258875A /* OAuthService.swift in Sources */ = {isa = PBXBuildFile; fileRef = 18618EED114C808B5657EFBD /* OAuthService.swift */; };
		395C493B4D5D56E70D9296BA /* IdentityService.swift in Sources */ = {isa = PBXBuildFile; fileRef = D698C2C572807945955A6AF6 /* IdentityService.swift */; };
		39DDB3B77C8506DE813E64B8 /* GetUserProfileTool.swift in Sources */ = {isa = PBXBuildFile; fileRef = 0A9ADAC480D9C913679582CB /* GetUserProfileTool.swift */; };
		3BD04552B959F7C2E2DA6491 /* UserProfileContentSection.swift in Sources */ = {isa = PBXBuildFile; fileRef = 8004BC62C5CC7FD11C83896A /* UserProfileContentSection.swift */; };
		3C22F69479F15CCD5EB1E585 /* CameraView.swift in Sources */ = {isa = PBXBuildFile; fileRef = 6EC248FD24BCF6177F84307C /* CameraView.swift */; };
		3C256333D1261A332236B029 /* LivePhotoView.swift in Sources */ = {isa = PBXBuildFile; fileRef = 7978EE99D9C4B0E5277D4E0D /* LivePhotoView.swift */; };
		3D216176053F8FE3A6D5AC34 /* NotificationModels.swift in Sources */ = {isa = PBXBuildFile; fileRef = 2060E0E34442FBBBF25894E8 /* NotificationModels.swift */; };
		3EA3142DA2F3E743E9DE4AFF /* CallView.swift in Sources */ = {isa = PBXBuildFile; fileRef = EC1FD974F17D1D5928A18A02 /* CallView.swift */; };
		3EB383CEAC141B90B188A5B0 /* PostImagePicker.swift in Sources */ = {isa = PBXBuildFile; fileRef = 6AF95A00AD8B9277B3AF3EBE /* PostImagePicker.swift */; };
		3EF3D586D4A23148DC5B284F /* SearchPostsTool.swift in Sources */ = {isa = PBXBuildFile; fileRef = AA4B93FC1A25F54DB11DE8A3 /* SearchPostsTool.swift */; };
		3FB9C714A2619A756C2B34C4 /* ProfileTopNavigationBar.swift in Sources */ = {isa = PBXBuildFile; fileRef = A7B5562B92D2E08A01B36A58 /* ProfileTopNavigationBar.swift */; };
		40F7B0C0D310B81BAD1AE67D /* FeedPostProcessor.swift in Sources */ = {isa = PBXBuildFile; fileRef = 706CF6489A01C5EA02A4547E /* FeedPostProcessor.swift */; };
		41F6B4399375507FD4982497 /* GenderPickerView.swift in Sources */ = {isa = PBXBuildFile; fileRef = 469C59BDF0390BCAF3E4BA32 /* GenderPickerView.swift */; };
		42237C5958D6D41E4A0068E4 /* PrivacyInfo.xcprivacy in Resources */ = {isa = PBXBuildFile; fileRef = "TEMP_4B385FD6-0E15-483D-A182-7ED13576EE44" /* PrivacyInfo.xcprivacy */; };
		424E9016838E6F81E091A92F /* SettingsView.swift in Sources */ = {isa = PBXBuildFile; fileRef = EA6D2E536652EEB5F08CB53D /* SettingsView.swift */; };
		42E9CA3EF110B66F38467879 /* ProfileSettingViewModel.swift in Sources */ = {isa = PBXBuildFile; fileRef = 76856E465B25C89F2D6954C1 /* ProfileSettingViewModel.swift */; };
		44135CB1C50867467D212A7B /* DateOfBirthPickerView.swift in Sources */ = {isa = PBXBuildFile; fileRef = DCD4CC5045F5A5B1C3BD50BC /* DateOfBirthPickerView.swift */; };
		4679E194ED83C34FB4DCCDAE /* INTEGRATION_GUIDE.md in Resources */ = {isa = PBXBuildFile; fileRef = 79CD728AAD8F73549C311B73 /* INTEGRATION_GUIDE.md */; };
		46C169B49CD9E53AB2048574 /* SocialService.swift in Sources */ = {isa = PBXBuildFile; fileRef = 9EB3A1844A28ADE400B2CB8B /* SocialService.swift */; };
		487679CAADFC71FB11F48B16 /* E2EEModels.swift in Sources */ = {isa = PBXBuildFile; fileRef = 1643FCCAD5E970693182E5B1 /* E2EEModels.swift */; };
		48FDB68683D9B25F4D9DA0B1 /* EnhanceSuggestionView.swift in Sources */ = {isa = PBXBuildFile; fileRef = 49FAE63859459C79E671AED6 /* EnhanceSuggestionView.swift */; };
		4912DD70A0C6AAD819B3F991 /* MatrixBridgeService+API.swift in Sources */ = {isa = PBXBuildFile; fileRef = 8616C33FABB89A43B817C919 /* MatrixBridgeService+API.swift */; };
<<<<<<< HEAD
=======
		4A4485B082214058BACA705F /* ExportOptions.plist in Resources */ = {isa = PBXBuildFile; fileRef = TEMP_63CA6160-924D-40EE-8FA4-1C213B5B514E /* ExportOptions.plist */; };
>>>>>>> 12d8dd34
		4A472B18A7404DEC9E449AF9 /* ReplyPreviewView.swift in Sources */ = {isa = PBXBuildFile; fileRef = 5C33B458F9652CCE51592682 /* ReplyPreviewView.swift */; };
		4C722130FF631EA3ED07E08E /* LoginView.swift in Sources */ = {isa = PBXBuildFile; fileRef = 31C506816FBC6DA8C0428370 /* LoginView.swift */; };
		4CDCF12D671ED706F990A390 /* AvatarManager.swift in Sources */ = {isa = PBXBuildFile; fileRef = 794A593F2F3DCDAA921653F5 /* AvatarManager.swift */; };
		4E9050A05F22518EA27D339E /* NotificationService.swift in Sources */ = {isa = PBXBuildFile; fileRef = F20C285F38EB2939BF1DBFE5 /* NotificationService.swift */; };
		4F1AD2005C8C5210ECF30FD9 /* Fonts in Resources */ = {isa = PBXBuildFile; fileRef = B2EDB4B9ED51EEE1A98DACE8 /* Fonts */; };
		4F1F6F58F836AF754D6CAE6F /* CachedAsyncImage.swift in Sources */ = {isa = PBXBuildFile; fileRef = DBA95E0381D84B38FE141817 /* CachedAsyncImage.swift */; };
		506431AE1859B8B8599241F0 /* ReelsService.swift in Sources */ = {isa = PBXBuildFile; fileRef = 533AC34D6A1F5DCC764F7C73 /* ReelsService.swift */; };
		50C639CAE29FB8D21F5FBDAA /* VideoCacheService.swift in Sources */ = {isa = PBXBuildFile; fileRef = F2E22DEBFE0108B868D6EE87 /* VideoCacheService.swift */; };
		50FA51DDA56EF894D8B1CC71 /* TestFixtures.swift in Sources */ = {isa = PBXBuildFile; fileRef = 40CD158DE9D82CCFD176AB84 /* TestFixtures.swift */; };
		52B4AF85DD004B3CF9B29606 /* SaveDraftModal.swift in Sources */ = {isa = PBXBuildFile; fileRef = 1596370EBA1BDEA11435D488 /* SaveDraftModal.swift */; };
		545FB7EA76507919F4A920B7 /* MatrixTokenRefreshManager.swift in Sources */ = {isa = PBXBuildFile; fileRef = C639D69B40954148DD277341 /* MatrixTokenRefreshManager.swift */; };
		57BF5BC0A1266AE42686A2D1 /* StreamingIndicator.swift in Sources */ = {isa = PBXBuildFile; fileRef = 39FBDAEE3D1AAFD64175BEE2 /* StreamingIndicator.swift */; };
		59C96C16AE9A7EFD5CE0B691 /* ProfileStatsView.swift in Sources */ = {isa = PBXBuildFile; fileRef = 199D244D3597420056B33BB5 /* ProfileStatsView.swift */; };
		5A1E27EB3BA48AFFAC56429F /* FeedServiceTests.swift in Sources */ = {isa = PBXBuildFile; fileRef = B636E8F19835AB90842B8EFB /* FeedServiceTests.swift */; };
		5B4C21CD305C033B16C603A0 /* MatrixService.swift in Sources */ = {isa = PBXBuildFile; fileRef = A373078F13E1684A5699D2E5 /* MatrixService.swift */; };
		5C3150E93366A7CA710BAA24 /* ProfileSettingView.swift in Sources */ = {isa = PBXBuildFile; fileRef = F49BDC924F2780626F9D2CBA /* ProfileSettingView.swift */; };
		5D3CEE9D7C0E99FCE63E6D0D /* APIConfig.swift in Sources */ = {isa = PBXBuildFile; fileRef = 3C4BE13F136F4EEE21D1B806 /* APIConfig.swift */; };
		5DB814F4E478DF10AEE57471 /* BlockReportSheet.swift in Sources */ = {isa = PBXBuildFile; fileRef = 5A60BC5B4602B06F08DD53A8 /* BlockReportSheet.swift */; };
		5E54D27239A279092B34A1FA /* WidgetEntries.swift in Sources */ = {isa = PBXBuildFile; fileRef = 511A3A7C4772B05DB4B9E441 /* WidgetEntries.swift */; };
		602A5D4FC89DF00CBFFDE425 /* document_symbols.pkl in Resources */ = {isa = PBXBuildFile; fileRef = 6FE503B433803D526D38998A /* document_symbols.pkl */; };
		61D284A4B659E880982BAF8E /* SettingsRow.swift in Sources */ = {isa = PBXBuildFile; fileRef = 66B36D2C99940153852FD4AA /* SettingsRow.swift */; };
		63099AE47BCCD487186734FC /* CallCoordinator.swift in Sources */ = {isa = PBXBuildFile; fileRef = B19989936B1CFD98F9E77720 /* CallCoordinator.swift */; };
		65464D47ED07233203082A57 /* ProfileFollowingView.swift in Sources */ = {isa = PBXBuildFile; fileRef = DB01B9922C10E2E33C2A6A99 /* ProfileFollowingView.swift */; };
		65AAB575842990DD8842AD09 /* ChannelsService.swift in Sources */ = {isa = PBXBuildFile; fileRef = 4455A499F6658FA80280C4C7 /* ChannelsService.swift */; };
		6652D645AFD619B1B1EDEB73 /* ImageCompressor.swift in Sources */ = {isa = PBXBuildFile; fileRef = 35CDD0F078823EDEB9C2867F /* ImageCompressor.swift */; };
		66BC3564EB68BFAE8D0D7BFC /* LocationMessageView.swift in Sources */ = {isa = PBXBuildFile; fileRef = 171929D1E38BACAC34CDAC4A /* LocationMessageView.swift */; };
<<<<<<< HEAD
=======
		673BB6FFF906628435003AC9 /* App.swift in Sources */ = {isa = PBXBuildFile; fileRef = TEMP_E6FCCC40-3660-4944-88E1-E2BFE01B19E8 /* App.swift */; };
>>>>>>> 12d8dd34
		674C67957EF10F07EF4ED32F /* AIToolsRegistry.swift in Sources */ = {isa = PBXBuildFile; fileRef = 4E39FE82818CA39967B7044D /* AIToolsRegistry.swift */; };
		6754F88037FB36C9B7E9CE58 /* UploadProgressOverlay.swift in Sources */ = {isa = PBXBuildFile; fileRef = DCF8D0E0F5897355E0D9FB87 /* UploadProgressOverlay.swift */; };
		6766D22BA11FFCE7F5CD889C /* AnalyticsService.swift in Sources */ = {isa = PBXBuildFile; fileRef = 3E9DD5765C21971A9B94FBA5 /* AnalyticsService.swift */; };
		68883E463B39790B42F0D655 /* VoiceMessageOptionsView.swift in Sources */ = {isa = PBXBuildFile; fileRef = B0D2C5AB82C3B33325636891 /* VoiceMessageOptionsView.swift */; };
<<<<<<< HEAD
		6A5596706245EF9E0447BC9A /* ExportOptions.plist in Resources */ = {isa = PBXBuildFile; fileRef = "TEMP_A2B313CE-0394-475F-8F18-387D55FDF4D0" /* ExportOptions.plist */; };
=======
>>>>>>> 12d8dd34
		6D0C21031462E562690ADEA4 /* TrendingService.swift in Sources */ = {isa = PBXBuildFile; fileRef = 332251B7AC761742A3FD05B9 /* TrendingService.swift */; };
		6D45C2431E6253BDB3569D25 /* EmptyFeedView.swift in Sources */ = {isa = PBXBuildFile; fileRef = 66066E784C2D3BB33ABE8F2D /* EmptyFeedView.swift */; };
		6F4C133412CAEF21EA9B77A6 /* MessageSearchView.swift in Sources */ = {isa = PBXBuildFile; fileRef = A6C61F8E9BD4900ED42D1F07 /* MessageSearchView.swift */; };
		6FBFABA04261A2A3BB838A85 /* SkeletonLoader.swift in Sources */ = {isa = PBXBuildFile; fileRef = 40F7254500887336D411AF0D /* SkeletonLoader.swift */; };
		70293451AD459F593F094102 /* ChatBackupView.swift in Sources */ = {isa = PBXBuildFile; fileRef = A4E537E39FD2F796E41C22C5 /* ChatBackupView.swift */; };
		705D1C2F493FFF2281781676 /* VoiceChatView.swift in Sources */ = {isa = PBXBuildFile; fileRef = 9807B62C70CB46565FFBC30D /* VoiceChatView.swift */; };
		724DD30E4F37375AB4171A53 /* UserProfilePostCard.swift in Sources */ = {isa = PBXBuildFile; fileRef = C1463E562B82228694A7E760 /* UserProfilePostCard.swift */; };
		724FB3B775ED48B1AF7C0BE4 /* SearchViewModel.swift in Sources */ = {isa = PBXBuildFile; fileRef = 1A00351ECE6777F8EBDD4951 /* SearchViewModel.swift */; };
		72AD0B41FC761BC2D1B87531 /* DeepLinkHandler.swift in Sources */ = {isa = PBXBuildFile; fileRef = A39FC0B139B75724FFD967E7 /* DeepLinkHandler.swift */; };
		72CE287C304465CADA0CD7C4 /* SettingsViewModel.swift in Sources */ = {isa = PBXBuildFile; fileRef = 712BA1842DBC03D66DB2611F /* SettingsViewModel.swift */; };
		730CE88A05F701CC6D6F7B2B /* FeedHighlightsView.swift in Sources */ = {isa = PBXBuildFile; fileRef = 1D42EC6A56940B63DCFB5EE2 /* FeedHighlightsView.swift */; };
		7352CA226A8DA46D21339FB3 /* HottestBankerSection.swift in Sources */ = {isa = PBXBuildFile; fileRef = 027EF331C014E61B120CCBD6 /* HottestBankerSection.swift */; };
		73FEE38C1496FD9C890CFD13 /* NotificationView.swift in Sources */ = {isa = PBXBuildFile; fileRef = 8992B15659064DD42259E5BE /* NotificationView.swift */; };
		7430D1B0F5C43C8E9413BE13 /* VoiceMessageView.swift in Sources */ = {isa = PBXBuildFile; fileRef = 299D0BEAA0C7E55276F44D77 /* VoiceMessageView.swift */; };
		75E016B2FAE9C0C867B9BAF4 /* VideoService.swift in Sources */ = {isa = PBXBuildFile; fileRef = 7AA6BA50668EAAE099A93AE8 /* VideoService.swift */; };
		7729CDB2D821BD9D0E4C8DE1 /* InviteFriendsView.swift in Sources */ = {isa = PBXBuildFile; fileRef = 75ADA8314EFFF10E30AEE448 /* InviteFriendsView.swift */; };
		77500437FB36D394DA15104A /* StartGroupChatView.swift in Sources */ = {isa = PBXBuildFile; fileRef = 4D0B03562814E181645E773D /* StartGroupChatView.swift */; };
		77979D4F17E2F19A5520790D /* ActivitySummaryView.swift in Sources */ = {isa = PBXBuildFile; fileRef = 5503545C3989A9F1C64F7C8B /* ActivitySummaryView.swift */; };
		781EDB8A8203F62A09DD815E /* ChatServiceModels.swift in Sources */ = {isa = PBXBuildFile; fileRef = DA28EE2106A9A257E91DEBFF /* ChatServiceModels.swift */; };
		789DA9F86DC8879C1E0EA456 /* App.swift in Sources */ = {isa = PBXBuildFile; fileRef = "TEMP_5BE7D751-A8D3-4111-B085-CFD31E87E59D" /* App.swift */; };
		79D3B98307F3B7BCE51E29BC /* MediaService.swift in Sources */ = {isa = PBXBuildFile; fileRef = 4FF0A921465A0341D2137D47 /* MediaService.swift */; };
		7D07D0A8323FC0B5A6F06038 /* ChatLocationService.swift in Sources */ = {isa = PBXBuildFile; fileRef = F7A4B72A5D1FB0A7A4DF5196 /* ChatLocationService.swift */; };
		7E83F8E47D13BC77F1E43BF5 /* GraphService.swift in Sources */ = {isa = PBXBuildFile; fileRef = 5CE6D2432D55B7E9FEE4622C /* GraphService.swift */; };
		7F0B6D561E24238202ABCB55 /* LocationView.swift in Sources */ = {isa = PBXBuildFile; fileRef = 2E7A9645F230A1DF8AD452F2 /* LocationView.swift */; };
		7F5D024F5F2442DB9F84CADA /* AIModels.swift in Sources */ = {isa = PBXBuildFile; fileRef = FB2C61556A6B4DAA297DFC3F /* AIModels.swift */; };
		802504036CD92394612AE4BD /* ChatTypingHandler.swift in Sources */ = {isa = PBXBuildFile; fileRef = EF99A1CB5EB4A2535EA8A6B8 /* ChatTypingHandler.swift */; };
		81DB39F4E04D5D0B3C7F1061 /* FeedHighlightsProvider.swift in Sources */ = {isa = PBXBuildFile; fileRef = 8FEF18B81C037CA7B3D34FC5 /* FeedHighlightsProvider.swift */; };
		82C9BD41879DA5DF78FF4FF9 /* LivePhotoManager.swift in Sources */ = {isa = PBXBuildFile; fileRef = F0CEAA8A405BB702DA178841 /* LivePhotoManager.swift */; };
		831CD8093E385A9F5F07FFF0 /* ContentViewTracker.swift in Sources */ = {isa = PBXBuildFile; fileRef = 3EF00220FCD5C48C4DCF6474 /* ContentViewTracker.swift */; };
		84F417FDBE90F2BD12306ACA /* SearchService.swift in Sources */ = {isa = PBXBuildFile; fileRef = 433BCB5B24D6C3D1565C289F /* SearchService.swift */; };
		851FD1539C0DD29ABA2D0DED /* AliceQuickView.swift in Sources */ = {isa = PBXBuildFile; fileRef = 9183603F29D8D5FF802BBF04 /* AliceQuickView.swift */; };
<<<<<<< HEAD
		85CB3A698803E99EA7E73D14 /* FeedCacheService.swift in Sources */ = {isa = PBXBuildFile; fileRef = A210FAEED8AB436394766519 /* FeedCacheService.swift */; };
		872EE38FD80234144C2CC601 /* PhotoOptionsModal.swift in Sources */ = {isa = PBXBuildFile; fileRef = 21C58A10ECD63A9AD9BEB6D5 /* PhotoOptionsModal.swift */; };
		88FBDAC60D5FDB0E4E72E386 /* project_overview.md in Resources */ = {isa = PBXBuildFile; fileRef = 8170935CEEE4E15895B8D129 /* project_overview.md */; };
=======
		85933B0E8C6D10D5E941FDCD /* ICERED.app.dSYM.zip in Resources */ = {isa = PBXBuildFile; fileRef = TEMP_A77FCE51-AD9C-4379-93F5-C0BD1890A5C4 /* ICERED.app.dSYM.zip */; };
		85CB3A698803E99EA7E73D14 /* FeedCacheService.swift in Sources */ = {isa = PBXBuildFile; fileRef = A210FAEED8AB436394766519 /* FeedCacheService.swift */; };
		872EE38FD80234144C2CC601 /* PhotoOptionsModal.swift in Sources */ = {isa = PBXBuildFile; fileRef = 21C58A10ECD63A9AD9BEB6D5 /* PhotoOptionsModal.swift */; };
		8857D96AA672B7151DCEAD69 /* IntExtension.swift in Sources */ = {isa = PBXBuildFile; fileRef = 70202CA63959EEC539876210 /* IntExtension.swift */; };
		88FBDAC60D5FDB0E4E72E386 /* project_overview.md in Resources */ = {isa = PBXBuildFile; fileRef = 8170935CEEE4E15895B8D129 /* project_overview.md */; };
		893A41FFFAA96EFFC8BAD99D /* AppDelegate.swift in Sources */ = {isa = PBXBuildFile; fileRef = TEMP_5F2E61FB-84DD-4186-ADFE-860C7652D859 /* AppDelegate.swift */; };
>>>>>>> 12d8dd34
		89565569D6BA728940FA5494 /* IdentityServiceTests.swift in Sources */ = {isa = PBXBuildFile; fileRef = 8986D3064056CEDB3FE2B380 /* IdentityServiceTests.swift */; };
		8A00C127A0411ABC8AE1BFF8 /* FoundationModelsService.swift in Sources */ = {isa = PBXBuildFile; fileRef = 5DE6005F56461CCE6C34EE43 /* FoundationModelsService.swift */; };
		8B98C3C6CCDB91F0F81F70B4 /* AliceQuickProvider.swift in Sources */ = {isa = PBXBuildFile; fileRef = 5D40F7AD31119B8A139662C4 /* AliceQuickProvider.swift */; };
		8C368314174D9C9842F80006 /* QRCodeScannerView.swift in Sources */ = {isa = PBXBuildFile; fileRef = FB630AEE7228BE7CEAE9E794 /* QRCodeScannerView.swift */; };
		8C7A505583C40C4F2157154B /* MatrixSSOManager.swift in Sources */ = {isa = PBXBuildFile; fileRef = 70B4789BECA285CAAE483BDA /* MatrixSSOManager.swift */; };
		8CF40846E352F66B2D893A06 /* ICEREDWidgets.swift in Sources */ = {isa = PBXBuildFile; fileRef = B7A8319641A0A3FB8B05B59A /* ICEREDWidgets.swift */; };
		8EC390E25FAC073FE6DF13BB /* IncomingCallView.swift in Sources */ = {isa = PBXBuildFile; fileRef = 6866DDE45F1BD3D0EF453D1B /* IncomingCallView.swift */; };
		8F9D3E8DE6E5D6EF2AD58793 /* GroupChatView.swift in Sources */ = {isa = PBXBuildFile; fileRef = D9768C9B58F06A9A6112EAE3 /* GroupChatView.swift */; };
		901B04AD0FB9157984F80EFF /* UserPostsManager.swift in Sources */ = {isa = PBXBuildFile; fileRef = 1B5722C159C353AB0D1195AF /* UserPostsManager.swift */; };
		9127641952A87D2E4677B311 /* PhoneAuthService.swift in Sources */ = {isa = PBXBuildFile; fileRef = C2CAD3284489FA543E721ABA /* PhoneAuthService.swift */; };
		91C49F718EB5F7CDD1CF7A40 /* ProfileFollowersView.swift in Sources */ = {isa = PBXBuildFile; fileRef = CA6E010BF6D46CFA1A1EFE44 /* ProfileFollowersView.swift */; };
		9234A4C5EA847B66C7180EF6 /* ErrorStateView.swift in Sources */ = {isa = PBXBuildFile; fileRef = C65C59A952DAAFCAFE219CAD /* ErrorStateView.swift */; };
		92D0BFD08724FB2E66A2AF8C /* LocationPickerView.swift in Sources */ = {isa = PBXBuildFile; fileRef = D121644B7F1277C322CA6A51 /* LocationPickerView.swift */; };
		93332CF55086E48205E3AC5D /* NewChatView.swift in Sources */ = {isa = PBXBuildFile; fileRef = 400B32013EC2FA3DDF1BD59E /* NewChatView.swift */; };
		9389F156C98CF196FEB04813 /* PostDetailView.swift in Sources */ = {isa = PBXBuildFile; fileRef = FA23E220EDDA2B69DC298BC0 /* PostDetailView.swift */; };
		93FEC8C4761A1B0CADDDD85D /* NewPostView.swift in Sources */ = {isa = PBXBuildFile; fileRef = D8859BB1AE9FA6D7D5824E50 /* NewPostView.swift */; };
		94A5C44F89ADDEEDB0259D43 /* ChatLocationManager.swift in Sources */ = {isa = PBXBuildFile; fileRef = 555E519181217ADA8952AB51 /* ChatLocationManager.swift */; };
		94AF7CC1036A21C29F465707 /* AuthenticationManagerTests.swift in Sources */ = {isa = PBXBuildFile; fileRef = D6FE19396563C133B8B33094 /* AuthenticationManagerTests.swift */; };
		9600D10B2882C75338564E7C /* MessageBubbleView.swift in Sources */ = {isa = PBXBuildFile; fileRef = 7B28922F1D6A77C8AB489921 /* MessageBubbleView.swift */; };
		9618F12F74A70D9629855613 /* ProfileData.swift in Sources */ = {isa = PBXBuildFile; fileRef = E5F063A093BCAB41B793415F /* ProfileData.swift */; };
		96275277CE13088070909F3E /* GrokVoiceConfig.swift in Sources */ = {isa = PBXBuildFile; fileRef = 9E64D8CE635DABDB1071AC90 /* GrokVoiceConfig.swift */; };
		97F6C657D7E2048352947CDA /* CommentSheetView.swift in Sources */ = {isa = PBXBuildFile; fileRef = 00D95AE492E1F1BD615BB08A /* CommentSheetView.swift */; };
		9804D3A5848B6B6B39935CF0 /* GrokVoiceService.swift in Sources */ = {isa = PBXBuildFile; fileRef = B4FE222AADC0282302AC0298 /* GrokVoiceService.swift */; };
		9824FCB8B180ACFF53DAEB49 /* AppRoute.swift in Sources */ = {isa = PBXBuildFile; fileRef = 80ABF01F830247D554367509 /* AppRoute.swift */; };
		983243131B15C397DBA06E2C /* Localizable.strings in Resources */ = {isa = PBXBuildFile; fileRef = TEMP_24E22940-A264-488F-A8E7-F0964CE3AF20 /* Localizable.strings */; };
		98E3187C2008770E998A3EFF /* .swiftlint.yml in Resources */ = {isa = PBXBuildFile; fileRef = TEMP_33BF6EDF-8539-49D6-950B-80228DDC5F2C /* .swiftlint.yml */; };
		99102A991485C9372C8D1F82 /* TypingDotsView.swift in Sources */ = {isa = PBXBuildFile; fileRef = 2C4102217CF0F3A8D85CEE13 /* TypingDotsView.swift */; };
		9920396B904663D0D7C089E3 /* FeedSocialActionsHandler.swift in Sources */ = {isa = PBXBuildFile; fileRef = 11D12962BB2DE0FDB4E04425 /* FeedSocialActionsHandler.swift */; };
		9ACE7C2E941593AB35B23A8B /* Localizable.strings in Resources */ = {isa = PBXBuildFile; fileRef = "TEMP_965CBD71-B1E6-4350-890C-3E42A371B85D" /* Localizable.strings */; };
		9BABE8173583077653158EFE /* LiveKitVoiceService.swift in Sources */ = {isa = PBXBuildFile; fileRef = 2D0D3B3370FF4745E247F086 /* LiveKitVoiceService.swift */; };
<<<<<<< HEAD
=======
		9C0D1E2F3A4B5C6D7E8F9A0B /* LocalVisionService.swift in Sources */ = {isa = PBXBuildFile; fileRef = 1A2B3C4D5E6F0A1B2C3D4E5F /* LocalVisionService.swift */; };
>>>>>>> 12d8dd34
		9D55D796DF9157C00C8CD5C3 /* ChatBackupService.swift in Sources */ = {isa = PBXBuildFile; fileRef = A70DFA302633861E940F01D6 /* ChatBackupService.swift */; };
		9D7F9AEE30BE973B332063C6 /* AIRouter.swift in Sources */ = {isa = PBXBuildFile; fileRef = 3F1DC3CB50728D0BCC6036BE /* AIRouter.swift */; };
		9EB7CA6CFE1E6DD184294B59 /* SearchView.swift in Sources */ = {isa = PBXBuildFile; fileRef = 0BBEC927960F534FBD87D8F6 /* SearchView.swift */; };
		9F4007BE87A9E709B48DF9B9 /* UserModels.swift in Sources */ = {isa = PBXBuildFile; fileRef = DFA8A23427CDC24E3C754293 /* UserModels.swift */; };
		9F6BCDC560BB110D9DDE2532 /* WelcomeView.swift in Sources */ = {isa = PBXBuildFile; fileRef = 4D354C7E36DF2232F9B1BDF5 /* WelcomeView.swift */; };
		A0B51410464CBBECB8318D9C /* ChatMessageSender.swift in Sources */ = {isa = PBXBuildFile; fileRef = 5AFB663D3BC00E0EF01AAFDF /* ChatMessageSender.swift */; };
		A0E98C8402F42826C6B27C70 /* ThankYouModal.swift in Sources */ = {isa = PBXBuildFile; fileRef = 9DB971D0D914AD2BF041C7C0 /* ThankYouModal.swift */; };
		A35ABFA321D24C60DB3F1AE2 /* DeviceService.swift in Sources */ = {isa = PBXBuildFile; fileRef = 3C3AD3B56FD470BDD566CA47 /* DeviceService.swift */; };
		A3BC982A5B4F02D72F65E16D /* FeedRecommendationsTool.swift in Sources */ = {isa = PBXBuildFile; fileRef = B6CE6495168AB40C719954CC /* FeedRecommendationsTool.swift */; };
		A43083CB15D0F2C80B049C26 /* GroupSelectionView.swift in Sources */ = {isa = PBXBuildFile; fileRef = 131D721D676A2395D90D3D3F /* GroupSelectionView.swift */; };
		A53DE507F7922E0F6EA171A4 /* AppPage.swift in Sources */ = {isa = PBXBuildFile; fileRef = TEMP_90033D7C-C99E-43DB-8622-39E8BF78DE52 /* AppPage.swift */; };
		A5765D85DB1A71345EAC21CF /* UnreadMessagesView.swift in Sources */ = {isa = PBXBuildFile; fileRef = 6CFAEF2BEA59A56A0916439F /* UnreadMessagesView.swift */; };
		A735EC38C725EE9137D37BB2 /* EditProfileView.swift in Sources */ = {isa = PBXBuildFile; fileRef = 075776D30379DF03F807A0C3 /* EditProfileView.swift */; };
		A8A41523827C66D255DB0E45 /* fastlane.sh in Resources */ = {isa = PBXBuildFile; fileRef = "TEMP_7327457B-F3DA-4A13-9962-82984AB7E479" /* fastlane.sh */; };
		A8BCF1C67B529D3F3DA1A433 /* AppDelegate.swift in Sources */ = {isa = PBXBuildFile; fileRef = "TEMP_65ABFBED-95D7-48C1-B159-DC9B4A872352" /* AppDelegate.swift */; };
		A9E1E1F59CEA85129FB56C68 /* UserProfileUserInfoSection.swift in Sources */ = {isa = PBXBuildFile; fileRef = 008ABB2CAA1B95899AF1E4B9 /* UserProfileUserInfoSection.swift */; };
		AADB75CA6895A4DC39ED2104 /* PostCardView.swift in Sources */ = {isa = PBXBuildFile; fileRef = 831D63D1CD5C4EB262F13916 /* PostCardView.swift */; };
		ABCABADED9EDAC6FF8716634 /* .swiftlint.yml in Resources */ = {isa = PBXBuildFile; fileRef = "TEMP_58277883-24DC-4C64-AECB-880EAC40700E" /* .swiftlint.yml */; };
		ACB96FD8E0748DE08465014E /* SplashScreenView.swift in Sources */ = {isa = PBXBuildFile; fileRef = 516947E0D43092D83564A6CF /* SplashScreenView.swift */; };
		ACF209A76A3C5E01292691FB /* APIError.swift in Sources */ = {isa = PBXBuildFile; fileRef = 3ADE31A2BE4914B0F21C29A9 /* APIError.swift */; };
		AD625704C8BD7018F9A0E19F /* RelationshipsService.swift in Sources */ = {isa = PBXBuildFile; fileRef = BEC81AD21C3D779062FDEEFD /* RelationshipsService.swift */; };
		ADCA1CA875E340CD04D2237A /* ProfileView.swift in Sources */ = {isa = PBXBuildFile; fileRef = CE44BE89D96953ABCAA2E34E /* ProfileView.swift */; };
		AF3B99DB4804928FDF874614 /* SpeechRecognitionService.swift in Sources */ = {isa = PBXBuildFile; fileRef = E77ECEE2FECF866F64AB67E2 /* SpeechRecognitionService.swift */; };
		B07C56496FCED8E3E0D10C89 /* CreateAccountEmailView.swift in Sources */ = {isa = PBXBuildFile; fileRef = 335BA9A5B89D5800AFBAFCB0 /* CreateAccountEmailView.swift */; };
		B0EE8CAD1973B1C29CB02702 /* MyQRCodeView.swift in Sources */ = {isa = PBXBuildFile; fileRef = 9B24BB2EE3F0021E5343878D /* MyQRCodeView.swift */; };
		B1063A36A3C7CA2798A7FDA7 /* VLMService.swift in Sources */ = {isa = PBXBuildFile; fileRef = 11B00F77C6F3BF1BBEF052E1 /* VLMService.swift */; };
		B1D7184D4B2131AC5C5FC6B6 /* UserProfileView.swift in Sources */ = {isa = PBXBuildFile; fileRef = 893193464D16DA57F8243351 /* UserProfileView.swift */; };
		B3156902D37DCD78DCA3AE24 /* ImageCacheService.swift in Sources */ = {isa = PBXBuildFile; fileRef = D2BAA081BD695A0ADA562F9F /* ImageCacheService.swift */; };
		B6DC080940008AD123E9BCB1 /* VoiceRecordButton.swift in Sources */ = {isa = PBXBuildFile; fileRef = E41413B297CCF9C221A61D53 /* VoiceRecordButton.swift */; };
		B716E2F9A85FF6B0236A7237 /* FeedMemoryManager.swift in Sources */ = {isa = PBXBuildFile; fileRef = 7C0AA6CD6C7764010FCDE2D4 /* FeedMemoryManager.swift */; };
		B758D4147BCE8D66A7CCF166 /* FriendsService.swift in Sources */ = {isa = PBXBuildFile; fileRef = CD847153CD7FA68CE04B284E /* FriendsService.swift */; };
		B89382820C004AFA0B61E86B /* KeyboardExtension.swift in Sources */ = {isa = PBXBuildFile; fileRef = E6D7E3C38730CAA90EB8DF00 /* KeyboardExtension.swift */; };
		B8D76B18B9718D4B1A5EDCBE /* AddFriendsView.swift in Sources */ = {isa = PBXBuildFile; fileRef = 24173BE45B1DC7AA94F7016A /* AddFriendsView.swift */; };
		B97D2AB46F960D2ABD787190 /* NewPostViewModel.swift in Sources */ = {isa = PBXBuildFile; fileRef = A209B73FE811D1E423F69133 /* NewPostViewModel.swift */; };
		B9F793C84C76822E1494A59A /* AttachmentOptionButton.swift in Sources */ = {isa = PBXBuildFile; fileRef = 91E4CEFB0A5E2DBD3F4A3BFC /* AttachmentOptionButton.swift */; };
		BB79B10B3BE7445C0AF5E3A8 /* MATRIX_INTEGRATION_COMPLETE.md in Resources */ = {isa = PBXBuildFile; fileRef = 83E1B5C604B9D207FEE0FA63 /* MATRIX_INTEGRATION_COMPLETE.md */; };
		BC769C85B963F9E543DE6045 /* GroupChatViewModel.swift in Sources */ = {isa = PBXBuildFile; fileRef = DDF1061D7169CAAF79C5A591 /* GroupChatViewModel.swift */; };
		BD10D463F04D5CDB7670D4A3 /* AliceView.swift in Sources */ = {isa = PBXBuildFile; fileRef = 612ACD95D18565FB20AF7B5E /* AliceView.swift */; };
		BE7006D3DC8E8F7CF8FA6B81 /* AccountsService.swift in Sources */ = {isa = PBXBuildFile; fileRef = 3B450DD625F8A6F43E5E1376 /* AccountsService.swift */; };
		BF54EE8FD98BCDC0172188CD /* FeedErrorView.swift in Sources */ = {isa = PBXBuildFile; fileRef = C8E479E517FAEE1DD67A4149 /* FeedErrorView.swift */; };
		BFAAEBB687E505C758E81F75 /* FeedPerformanceMonitor.swift in Sources */ = {isa = PBXBuildFile; fileRef = 07F538B0F2EBF5E28524BC8D /* FeedPerformanceMonitor.swift */; };
		C0480BCF2E42D001DE512CB6 /* PushNotificationManager.swift in Sources */ = {isa = PBXBuildFile; fileRef = 21DD82679F813BE27BFE6092 /* PushNotificationManager.swift */; };
		C2347F45927717021592D93D /* MatrixBridgeService+Rooms.swift in Sources */ = {isa = PBXBuildFile; fileRef = AE89604C02BCA2069066DC13 /* MatrixBridgeService+Rooms.swift */; };
		C27F7C438F9F5C93DF910E2C /* CallKitManager.swift in Sources */ = {isa = PBXBuildFile; fileRef = 07F045B08B19F18541A30F45 /* CallKitManager.swift */; };
		C370DD1F40E4BF46E686250C /* ProfilePostCard.swift in Sources */ = {isa = PBXBuildFile; fileRef = D768AA6E0FC3664769BDC8D0 /* ProfilePostCard.swift */; };
		C47CE29B619673EC2ED314DE /* CallRecordingsView.swift in Sources */ = {isa = PBXBuildFile; fileRef = 9810EC3E919B68F08B4B9E5A /* CallRecordingsView.swift */; };
		C53D8FF338F3965B7DA3FE06 /* ChatViewModel.swift in Sources */ = {isa = PBXBuildFile; fileRef = 92B4358221460091EE5EECF1 /* ChatViewModel.swift */; };
		C5BCFFB06545187FF2579AA3 /* DevicesView.swift in Sources */ = {isa = PBXBuildFile; fileRef = 20DAD625E4C0EF4A01010AE7 /* DevicesView.swift */; };
		C6D562180DEC83593F48A910 /* NameSelectorModal.swift in Sources */ = {isa = PBXBuildFile; fileRef = E26FCF7308D047749F56999C /* NameSelectorModal.swift */; };
		C7656F0B6780081D00E6AF0F /* E2EEService.swift in Sources */ = {isa = PBXBuildFile; fileRef = B5F979ECFA4B86BB5CF751BB /* E2EEService.swift */; };
		C901182C3EA35FC3A8CF8D42 /* AppCoordinator.swift in Sources */ = {isa = PBXBuildFile; fileRef = E4E1512D8F281EA42CED7AB6 /* AppCoordinator.swift */; };
<<<<<<< HEAD
		C954512872F1C7C5E43BEEBD /* AppPage.swift in Sources */ = {isa = PBXBuildFile; fileRef = "TEMP_8956400E-8474-495E-94A6-E973DA9C9D66" /* AppPage.swift */; };
=======
		CB706D65EDCD73B544EE708B /* Assets.xcassets in Resources */ = {isa = PBXBuildFile; fileRef = TEMP_CD2BFD56-EDDB-455D-A938-82ACC2C7D509 /* Assets.xcassets */; };
>>>>>>> 12d8dd34
		CB9061143A686567A786CA6D /* AliceService.swift in Sources */ = {isa = PBXBuildFile; fileRef = 892AD2BE29C380E52980F7E2 /* AliceService.swift */; };
		CC700C91BF81E53E632C64A3 /* ReportModal.swift in Sources */ = {isa = PBXBuildFile; fileRef = AEE69E5CD9B931C1CE6C4C48 /* ReportModal.swift */; };
		CD74FAF975F8E31DB7C3D451 /* TrendingTopicsTool.swift in Sources */ = {isa = PBXBuildFile; fileRef = 1DA6B1BE0A96FDD49C0D3F86 /* TrendingTopicsTool.swift */; };
		CE0FD9EBE13306CB35913130 /* raw_document_symbols.pkl in Resources */ = {isa = PBXBuildFile; fileRef = 333022523C822B72F1B62A65 /* raw_document_symbols.pkl */; };
		CE39E9AD6F44890A7271015E /* SettingsService.swift in Sources */ = {isa = PBXBuildFile; fileRef = A7FD051EDABC662F2BFE55D0 /* SettingsService.swift */; };
		CE86A37BFE1B02AFBD6EC4AB /* AISessionManager.swift in Sources */ = {isa = PBXBuildFile; fileRef = E257A6FF9F1656C0A3C66D12 /* AISessionManager.swift */; };
		CEF622E0D705BAA70D0C2009 /* MatrixRustSDK in Frameworks */ = {isa = PBXBuildFile; productRef = 89B16F3BD122ECA55FE121C5 /* MatrixRustSDK */; };
		D15D6C5AC17ABAFD91D12590 /* ChannelPickerView.swift in Sources */ = {isa = PBXBuildFile; fileRef = 189A7894363ACD129D84BF46 /* ChannelPickerView.swift */; };
		D200816F952844B6819764EC /* FeedVideoPlayer.swift in Sources */ = {isa = PBXBuildFile; fileRef = A13C2F556B5E9015D7B85A24 /* FeedVideoPlayer.swift */; };
		D217E0394E638B83821B40C4 /* PasskeySettingsView.swift in Sources */ = {isa = PBXBuildFile; fileRef = 372FEC0914436AD687FF78A5 /* PasskeySettingsView.swift */; };
		D25B18F47198D77BAED690CE /* GroupSettingsView.swift in Sources */ = {isa = PBXBuildFile; fileRef = A9BE34160132D7F271CEB9E4 /* GroupSettingsView.swift */; };
		D2C83270FC6956E4134FB97E /* ChatViewModelTests.swift in Sources */ = {isa = PBXBuildFile; fileRef = D3B11E5D311DBF532A69769A /* ChatViewModelTests.swift */; };
		D5C21D2A3780345B0A480B34 /* WebSocketStateManager.swift in Sources */ = {isa = PBXBuildFile; fileRef = 9E5949AEADFEDBEC77068FC7 /* WebSocketStateManager.swift */; };
		D7AFE432126A56E55FF97783 /* BottomTabBar.swift in Sources */ = {isa = PBXBuildFile; fileRef = 33C571AB47F91627A45BC417 /* BottomTabBar.swift */; };
		D881DB99D9056F1A558DFE57 /* TappableButton.swift in Sources */ = {isa = PBXBuildFile; fileRef = AC52C38F9D64F6B7CCB1E5EA /* TappableButton.swift */; };
		D9E3FA4BD5C751DAC8150872 /* PrivacyInfo.xcprivacy in Resources */ = {isa = PBXBuildFile; fileRef = TEMP_9E066BB7-751E-49EB-AAAD-237093052FB5 /* PrivacyInfo.xcprivacy */; };
		DBE3AAEB7DC22DB676605556 /* RankingListView.swift in Sources */ = {isa = PBXBuildFile; fileRef = 6C8DE5693B6E939EE1A86A67 /* RankingListView.swift */; };
		DCA9F2745641F056456CCE26 /* ProfileUserInfoSection.swift in Sources */ = {isa = PBXBuildFile; fileRef = 2E685D7274A454752169C302 /* ProfileUserInfoSection.swift */; };
<<<<<<< HEAD
=======
		DF022A600364FAAAFE4D2291 /* ICERED.ipa in Resources */ = {isa = PBXBuildFile; fileRef = TEMP_F0F55CF7-ED02-411C-8D96-F8D1A5B65313 /* ICERED.ipa */; };
>>>>>>> 12d8dd34
		E06451C48A500F70CAF92093 /* WidgetDataStore.swift in Sources */ = {isa = PBXBuildFile; fileRef = BDBB2E6BFA766DDF36F0C2B2 /* WidgetDataStore.swift */; };
		E0B1B70631617B9CDF27DE9D /* CommentCardItem.swift in Sources */ = {isa = PBXBuildFile; fileRef = ACF46F487D39DE11DF306EF2 /* CommentCardItem.swift */; };
		E0C9B10249EB1D48342F73EC /* InvitationsService.swift in Sources */ = {isa = PBXBuildFile; fileRef = D56505A31DF6E37481758188 /* InvitationsService.swift */; };
		E1E08EAE40CCE72F24509180 /* GetVerifiedView.swift in Sources */ = {isa = PBXBuildFile; fileRef = 7382F96F698E0CDC89B99912 /* GetVerifiedView.swift */; };
		E35833BF57E564C083624F78 /* PromoBannerView.swift in Sources */ = {isa = PBXBuildFile; fileRef = 3ACC5B924429B273F34A32C0 /* PromoBannerView.swift */; };
		E3C3EA86F619CE1A0DDF83AF /* AuthenticationManager.swift in Sources */ = {isa = PBXBuildFile; fileRef = 69B449484719B1691927E1D6 /* AuthenticationManager.swift */; };
		E554EFD2A94C43A8F074917B /* FormRow.swift in Sources */ = {isa = PBXBuildFile; fileRef = BD70ACA67B0E1699EDB5099B /* FormRow.swift */; };
		E55D5AB554D9A74CBC3D8ABF /* ActiveCallBanner.swift in Sources */ = {isa = PBXBuildFile; fileRef = 2A6CB6016575653E2EF6BB87 /* ActiveCallBanner.swift */; };
		E5AC7D43B45BB9F070DD2F2E /* suggested_commands.md in Resources */ = {isa = PBXBuildFile; fileRef = F9F33F7937D2502F9B2AB076 /* suggested_commands.md */; };
		E64147CAC964ED04858DA321 /* ChatWebSocketHandler.swift in Sources */ = {isa = PBXBuildFile; fileRef = F70BC6A3050D5012743A06F7 /* ChatWebSocketHandler.swift */; };
		E703C7313E17C9B58A056F35 /* UserService.swift in Sources */ = {isa = PBXBuildFile; fileRef = F5E70390640C08938059D9CF /* UserService.swift */; };
		E85B3506BF8E7E8ECD60AE0B /* ChatServiceTests.swift in Sources */ = {isa = PBXBuildFile; fileRef = 2B6A9BF3CE781260994385B7 /* ChatServiceTests.swift */; };
		E95A203BE8CFBE06595F305B /* fastlane.sh in Resources */ = {isa = PBXBuildFile; fileRef = TEMP_A752F23A-A613-4C95-8CF6-799252FF4E74 /* fastlane.sh */; };
		E98D6D140719E6AA29780E96 /* UserProfileTopNavigationBar.swift in Sources */ = {isa = PBXBuildFile; fileRef = 18CD2B250FC8236095F2B43B /* UserProfileTopNavigationBar.swift */; };
		EB0FE1C0C133317FDCEF80FE /* DateExtension.swift in Sources */ = {isa = PBXBuildFile; fileRef = E35DC62777A5472A407CC9A8 /* DateExtension.swift */; };
		EB19EDA9D356D4E627C1F597 /* PasskeyService.swift in Sources */ = {isa = PBXBuildFile; fileRef = C4D1D77C525B03021C70AE0D /* PasskeyService.swift */; };
		EB34418FAB25322C97951C65 /* DraftManager.swift in Sources */ = {isa = PBXBuildFile; fileRef = 4064B6162320BA2946731EC5 /* DraftManager.swift */; };
		EEBF79C69078D7BD5A9E44DB /* ShareSheet.swift in Sources */ = {isa = PBXBuildFile; fileRef = 0BA9A27686FBAD37E301363D /* ShareSheet.swift */; };
		EED93F21E48D6F32F5E2EABD /* code_style.md in Resources */ = {isa = PBXBuildFile; fileRef = 26417BF2F6F8AAC78621DCD9 /* code_style.md */; };
		EFBEB75EEA9402FBB2EE4F65 /* AIResponseContainer.swift in Sources */ = {isa = PBXBuildFile; fileRef = C8F8F2211C4B401EC64BD316 /* AIResponseContainer.swift */; };
		F0EAAD979FE6C4CF5333E288 /* ICEREDWidgets.appex in Embed Foundation Extensions */ = {isa = PBXBuildFile; fileRef = 4D39F35A0F59326A1235BEF7 /* ICEREDWidgets.appex */; settings = {ATTRIBUTES = (RemoveHeadersOnCopy, ); }; };
		F213E5619BF6A2E4B0A7E098 /* MessageView.swift in Sources */ = {isa = PBXBuildFile; fileRef = 8742228C1E84193BD2624ACE /* MessageView.swift */; };
		F22A5C8434F377FA8D710A16 /* WatchTimeService.swift in Sources */ = {isa = PBXBuildFile; fileRef = 4B2CB1217EA3D3BCDB64E1C0 /* WatchTimeService.swift */; };
		F22C78793E4AE7D3AC1019A4 /* ContentService.swift in Sources */ = {isa = PBXBuildFile; fileRef = 52426426C95CA38E013274CD /* ContentService.swift */; };
		F24EDB14A7336417FD9AFCC0 /* GrokVoiceModels.swift in Sources */ = {isa = PBXBuildFile; fileRef = BBC84545BBB79C645B395D4A /* GrokVoiceModels.swift */; };
		F2EB849016FDB46AFFD45C25 /* StreamingTextView.swift in Sources */ = {isa = PBXBuildFile; fileRef = 3ED98C48780F65CD749C7820 /* StreamingTextView.swift */; };
		F3875421DC867115D4BF2E4E /* FeedService.swift in Sources */ = {isa = PBXBuildFile; fileRef = DF8996770D45106B3D2C34DF /* FeedService.swift */; };
		F4FE25D328CE62618F85C5CB /* AliceStreamingMessageView.swift in Sources */ = {isa = PBXBuildFile; fileRef = 13A199C377C1BDAD0EEDE517 /* AliceStreamingMessageView.swift */; };
		F573A16EBB5F33CFDC196FC0 /* README.md in Resources */ = {isa = PBXBuildFile; fileRef = 391055A01BC7ADD0944EE229 /* README.md */; };
		F578F69B4F8F843570C5EB7B /* VLMTagChip.swift in Sources */ = {isa = PBXBuildFile; fileRef = D9EAA7C8702FF553159692B4 /* VLMTagChip.swift */; };
		F75E052484D71A2D63F7EF8B /* PreviewData.swift in Sources */ = {isa = PBXBuildFile; fileRef = A96A6C60524215585A54A50F /* PreviewData.swift */; };
		F87C58656F5FD03A8C3345EB /* NotificationViewModel.swift in Sources */ = {isa = PBXBuildFile; fileRef = 97F7FCDB6FA0CE2782E24A74 /* NotificationViewModel.swift */; };
		F992BBA74E2D16A5D14D0A7B /* BackgroundUploadManager.swift in Sources */ = {isa = PBXBuildFile; fileRef = E8AA260CA9BDB4316FCF7B20 /* BackgroundUploadManager.swift */; };
		F9FF637A44ABB86D98441788 /* UserProfileActionButtons.swift in Sources */ = {isa = PBXBuildFile; fileRef = BB25950EC2AA7F54430283FD /* UserProfileActionButtons.swift */; };
		FA004D95BD4920F8020A9C2B /* StagingE2ETests.swift in Sources */ = {isa = PBXBuildFile; fileRef = 989DB2ACCF3800CD308E6C5B /* StagingE2ETests.swift */; };
		FA278DB60227697211DAF4A4 /* ElementCallService.swift in Sources */ = {isa = PBXBuildFile; fileRef = 29A9E2DD9A8C2CF581BF23F0 /* ElementCallService.swift */; };
		FADE5840F53AD2F131EE0753 /* AliasNameView.swift in Sources */ = {isa = PBXBuildFile; fileRef = 5E266E62BE514483DD4053B9 /* AliasNameView.swift */; };
		FC8B5D4BA6DDB9275D253B00 /* AliasAccountViewModel.swift in Sources */ = {isa = PBXBuildFile; fileRef = 04EEEB957E51AC7D1CFCBAC7 /* AliasAccountViewModel.swift */; };
		FD4C5DDD8A3C9BA4399AA522 /* PhotoAnalysisService.swift in Sources */ = {isa = PBXBuildFile; fileRef = E3737976AD8AA33408751C99 /* PhotoAnalysisService.swift */; };
		FD818F27CF9C6EEC3142F5E2 /* UserProfileFollowingView.swift in Sources */ = {isa = PBXBuildFile; fileRef = F0170221498A2E6B8DF35A25 /* UserProfileFollowingView.swift */; };
		FE5A7851F73E4DAE93743284 /* MyChannelsView.swift in Sources */ = {isa = PBXBuildFile; fileRef = 9C7716AC8A2A67A629B5AA6D /* MyChannelsView.swift */; };
/* End PBXBuildFile section */

/* Begin PBXContainerItemProxy section */
		416D615BE042CC4E08AEF1AA /* PBXContainerItemProxy */ = {
			isa = PBXContainerItemProxy;
			containerPortal = 0E48B1C79A478A03E910CD0B /* Project object */;
			proxyType = 1;
			remoteGlobalIDString = 43DFB9EDE928000873671E7C;
			remoteInfo = ICERED;
		};
		B5A74292E6448A272D6F9B1A /* PBXContainerItemProxy */ = {
			isa = PBXContainerItemProxy;
			containerPortal = 0E48B1C79A478A03E910CD0B /* Project object */;
			proxyType = 1;
			remoteGlobalIDString = 43DFB9EDE928000873671E7C;
			remoteInfo = ICERED;
		};
		D311043F5C15B7537325BF2E /* PBXContainerItemProxy */ = {
			isa = PBXContainerItemProxy;
			containerPortal = 0E48B1C79A478A03E910CD0B /* Project object */;
			proxyType = 1;
			remoteGlobalIDString = 63F3A1E6F11EA4724DC7C779;
			remoteInfo = ICEREDWidgets;
		};
/* End PBXContainerItemProxy section */

/* Begin PBXCopyFilesBuildPhase section */
		964DAE8E9C23F4949A45561E /* Embed Foundation Extensions */ = {
			isa = PBXCopyFilesBuildPhase;
			buildActionMask = 2147483647;
			dstPath = "";
			dstSubfolderSpec = 13;
			files = (
				F0EAAD979FE6C4CF5333E288 /* ICEREDWidgets.appex in Embed Foundation Extensions */,
			);
			name = "Embed Foundation Extensions";
			runOnlyForDeploymentPostprocessing = 0;
		};
/* End PBXCopyFilesBuildPhase section */

/* Begin PBXFileReference section */
		008ABB2CAA1B95899AF1E4B9 /* UserProfileUserInfoSection.swift */ = {isa = PBXFileReference; lastKnownFileType = sourcecode.swift; path = UserProfileUserInfoSection.swift; sourceTree = "<group>"; };
		00D95AE492E1F1BD615BB08A /* CommentSheetView.swift */ = {isa = PBXFileReference; lastKnownFileType = sourcecode.swift; path = CommentSheetView.swift; sourceTree = "<group>"; };
		027EF331C014E61B120CCBD6 /* HottestBankerSection.swift */ = {isa = PBXFileReference; lastKnownFileType = sourcecode.swift; path = HottestBankerSection.swift; sourceTree = "<group>"; };
		04EEEB957E51AC7D1CFCBAC7 /* AliasAccountViewModel.swift */ = {isa = PBXFileReference; lastKnownFileType = sourcecode.swift; path = AliasAccountViewModel.swift; sourceTree = "<group>"; };
		075776D30379DF03F807A0C3 /* EditProfileView.swift */ = {isa = PBXFileReference; lastKnownFileType = sourcecode.swift; path = EditProfileView.swift; sourceTree = "<group>"; };
		07F045B08B19F18541A30F45 /* CallKitManager.swift */ = {isa = PBXFileReference; lastKnownFileType = sourcecode.swift; path = CallKitManager.swift; sourceTree = "<group>"; };
		07F538B0F2EBF5E28524BC8D /* FeedPerformanceMonitor.swift */ = {isa = PBXFileReference; lastKnownFileType = sourcecode.swift; path = FeedPerformanceMonitor.swift; sourceTree = "<group>"; };
		0974AFD6B25883D40A3F4E68 /* ErrorHandlingTests.swift */ = {isa = PBXFileReference; lastKnownFileType = sourcecode.swift; path = ErrorHandlingTests.swift; sourceTree = "<group>"; };
		0A9ADAC480D9C913679582CB /* GetUserProfileTool.swift */ = {isa = PBXFileReference; lastKnownFileType = sourcecode.swift; path = GetUserProfileTool.swift; sourceTree = "<group>"; };
		0BA9A27686FBAD37E301363D /* ShareSheet.swift */ = {isa = PBXFileReference; lastKnownFileType = sourcecode.swift; path = ShareSheet.swift; sourceTree = "<group>"; };
		0BBEC927960F534FBD87D8F6 /* SearchView.swift */ = {isa = PBXFileReference; lastKnownFileType = sourcecode.swift; path = SearchView.swift; sourceTree = "<group>"; };
		0CF9EE837EC3996A27E70749 /* FeedPostCard.swift */ = {isa = PBXFileReference; lastKnownFileType = sourcecode.swift; path = FeedPostCard.swift; sourceTree = "<group>"; };
		11B00F77C6F3BF1BBEF052E1 /* VLMService.swift */ = {isa = PBXFileReference; lastKnownFileType = sourcecode.swift; path = VLMService.swift; sourceTree = "<group>"; };
		11D12962BB2DE0FDB4E04425 /* FeedSocialActionsHandler.swift */ = {isa = PBXFileReference; lastKnownFileType = sourcecode.swift; path = FeedSocialActionsHandler.swift; sourceTree = "<group>"; };
		131D721D676A2395D90D3D3F /* GroupSelectionView.swift */ = {isa = PBXFileReference; lastKnownFileType = sourcecode.swift; path = GroupSelectionView.swift; sourceTree = "<group>"; };
		13A199C377C1BDAD0EEDE517 /* AliceStreamingMessageView.swift */ = {isa = PBXFileReference; lastKnownFileType = sourcecode.swift; path = AliceStreamingMessageView.swift; sourceTree = "<group>"; };
		1596370EBA1BDEA11435D488 /* SaveDraftModal.swift */ = {isa = PBXFileReference; lastKnownFileType = sourcecode.swift; path = SaveDraftModal.swift; sourceTree = "<group>"; };
		1643FCCAD5E970693182E5B1 /* E2EEModels.swift */ = {isa = PBXFileReference; lastKnownFileType = sourcecode.swift; path = E2EEModels.swift; sourceTree = "<group>"; };
		171929D1E38BACAC34CDAC4A /* LocationMessageView.swift */ = {isa = PBXFileReference; lastKnownFileType = sourcecode.swift; path = LocationMessageView.swift; sourceTree = "<group>"; };
		18618EED114C808B5657EFBD /* OAuthService.swift */ = {isa = PBXFileReference; lastKnownFileType = sourcecode.swift; path = OAuthService.swift; sourceTree = "<group>"; };
		189A7894363ACD129D84BF46 /* ChannelPickerView.swift */ = {isa = PBXFileReference; lastKnownFileType = sourcecode.swift; path = ChannelPickerView.swift; sourceTree = "<group>"; };
		18CD2B250FC8236095F2B43B /* UserProfileTopNavigationBar.swift */ = {isa = PBXFileReference; lastKnownFileType = sourcecode.swift; path = UserProfileTopNavigationBar.swift; sourceTree = "<group>"; };
		18EBCDEC4F561F630331FD33 /* FriendRequestsView.swift */ = {isa = PBXFileReference; lastKnownFileType = sourcecode.swift; path = FriendRequestsView.swift; sourceTree = "<group>"; };
		199D244D3597420056B33BB5 /* ProfileStatsView.swift */ = {isa = PBXFileReference; lastKnownFileType = sourcecode.swift; path = ProfileStatsView.swift; sourceTree = "<group>"; };
		1A00351ECE6777F8EBDD4951 /* SearchViewModel.swift */ = {isa = PBXFileReference; lastKnownFileType = sourcecode.swift; path = SearchViewModel.swift; sourceTree = "<group>"; };
<<<<<<< HEAD
=======
		1A2B3C4D5E6F0A1B2C3D4E5F /* LocalVisionService.swift */ = {isa = PBXFileReference; lastKnownFileType = sourcecode.swift; path = LocalVisionService.swift; sourceTree = "<group>"; };
>>>>>>> 12d8dd34
		1B5722C159C353AB0D1195AF /* UserPostsManager.swift */ = {isa = PBXFileReference; lastKnownFileType = sourcecode.swift; path = UserPostsManager.swift; sourceTree = "<group>"; };
		1D42EC6A56940B63DCFB5EE2 /* FeedHighlightsView.swift */ = {isa = PBXFileReference; lastKnownFileType = sourcecode.swift; path = FeedHighlightsView.swift; sourceTree = "<group>"; };
		1DA6B1BE0A96FDD49C0D3F86 /* TrendingTopicsTool.swift */ = {isa = PBXFileReference; lastKnownFileType = sourcecode.swift; path = TrendingTopicsTool.swift; sourceTree = "<group>"; };
		1DBE05105D66034FFAE21C35 /* SimpleCarouselView.swift */ = {isa = PBXFileReference; lastKnownFileType = sourcecode.swift; path = SimpleCarouselView.swift; sourceTree = "<group>"; };
		2060E0E34442FBBBF25894E8 /* NotificationModels.swift */ = {isa = PBXFileReference; lastKnownFileType = sourcecode.swift; path = NotificationModels.swift; sourceTree = "<group>"; };
		20DAD625E4C0EF4A01010AE7 /* DevicesView.swift */ = {isa = PBXFileReference; lastKnownFileType = sourcecode.swift; path = DevicesView.swift; sourceTree = "<group>"; };
		21C58A10ECD63A9AD9BEB6D5 /* PhotoOptionsModal.swift */ = {isa = PBXFileReference; lastKnownFileType = sourcecode.swift; path = PhotoOptionsModal.swift; sourceTree = "<group>"; };
		21DD82679F813BE27BFE6092 /* PushNotificationManager.swift */ = {isa = PBXFileReference; lastKnownFileType = sourcecode.swift; path = PushNotificationManager.swift; sourceTree = "<group>"; };
		22D1A9F18BA528BC3C6BF6EB /* UserProfileFollowersView.swift */ = {isa = PBXFileReference; lastKnownFileType = sourcecode.swift; path = UserProfileFollowersView.swift; sourceTree = "<group>"; };
		234851800D447CF6CD504A1A /* MatrixBridgeService.swift */ = {isa = PBXFileReference; lastKnownFileType = sourcecode.swift; path = MatrixBridgeService.swift; sourceTree = "<group>"; };
		24173BE45B1DC7AA94F7016A /* AddFriendsView.swift */ = {isa = PBXFileReference; lastKnownFileType = sourcecode.swift; path = AddFriendsView.swift; sourceTree = "<group>"; };
		24CEFEAC014290526A9CD69E /* PostAsSelectionPanel.swift */ = {isa = PBXFileReference; lastKnownFileType = sourcecode.swift; path = PostAsSelectionPanel.swift; sourceTree = "<group>"; };
		26417BF2F6F8AAC78621DCD9 /* code_style.md */ = {isa = PBXFileReference; lastKnownFileType = net.daringfireball.markdown; path = code_style.md; sourceTree = "<group>"; };
		275B20909898AA9B7510292B /* VisibilityTracker.swift */ = {isa = PBXFileReference; lastKnownFileType = sourcecode.swift; path = VisibilityTracker.swift; sourceTree = "<group>"; };
		27C4B110C1EBA5A18F0F396D /* GroupChatMessageSender.swift */ = {isa = PBXFileReference; lastKnownFileType = sourcecode.swift; path = GroupChatMessageSender.swift; sourceTree = "<group>"; };
		299D0BEAA0C7E55276F44D77 /* VoiceMessageView.swift */ = {isa = PBXFileReference; lastKnownFileType = sourcecode.swift; path = VoiceMessageView.swift; sourceTree = "<group>"; };
		29A9E2DD9A8C2CF581BF23F0 /* ElementCallService.swift */ = {isa = PBXFileReference; lastKnownFileType = sourcecode.swift; path = ElementCallService.swift; sourceTree = "<group>"; };
		2A6CB6016575653E2EF6BB87 /* ActiveCallBanner.swift */ = {isa = PBXFileReference; lastKnownFileType = sourcecode.swift; path = ActiveCallBanner.swift; sourceTree = "<group>"; };
		2B6A9BF3CE781260994385B7 /* ChatServiceTests.swift */ = {isa = PBXFileReference; lastKnownFileType = sourcecode.swift; path = ChatServiceTests.swift; sourceTree = "<group>"; };
		2C4102217CF0F3A8D85CEE13 /* TypingDotsView.swift */ = {isa = PBXFileReference; lastKnownFileType = sourcecode.swift; path = TypingDotsView.swift; sourceTree = "<group>"; };
		2D0D3B3370FF4745E247F086 /* LiveKitVoiceService.swift */ = {isa = PBXFileReference; lastKnownFileType = sourcecode.swift; path = LiveKitVoiceService.swift; sourceTree = "<group>"; };
		2D3E0975CAFF4B896D8B4BC7 /* NoAutoFillTextView.swift */ = {isa = PBXFileReference; lastKnownFileType = sourcecode.swift; path = NoAutoFillTextView.swift; sourceTree = "<group>"; };
		2E685D7274A454752169C302 /* ProfileUserInfoSection.swift */ = {isa = PBXFileReference; lastKnownFileType = sourcecode.swift; path = ProfileUserInfoSection.swift; sourceTree = "<group>"; };
		2E7A9645F230A1DF8AD452F2 /* LocationView.swift */ = {isa = PBXFileReference; lastKnownFileType = sourcecode.swift; path = LocationView.swift; sourceTree = "<group>"; };
		2EFD75F506CB7C58802F4453 /* MockURLProtocol.swift */ = {isa = PBXFileReference; lastKnownFileType = sourcecode.swift; path = MockURLProtocol.swift; sourceTree = "<group>"; };
		31C506816FBC6DA8C0428370 /* LoginView.swift */ = {isa = PBXFileReference; lastKnownFileType = sourcecode.swift; path = LoginView.swift; sourceTree = "<group>"; };
		332251B7AC761742A3FD05B9 /* TrendingService.swift */ = {isa = PBXFileReference; lastKnownFileType = sourcecode.swift; path = TrendingService.swift; sourceTree = "<group>"; };
		333022523C822B72F1B62A65 /* raw_document_symbols.pkl */ = {isa = PBXFileReference; path = raw_document_symbols.pkl; sourceTree = "<group>"; };
		335BA9A5B89D5800AFBAFCB0 /* CreateAccountEmailView.swift */ = {isa = PBXFileReference; lastKnownFileType = sourcecode.swift; path = CreateAccountEmailView.swift; sourceTree = "<group>"; };
		33C571AB47F91627A45BC417 /* BottomTabBar.swift */ = {isa = PBXFileReference; lastKnownFileType = sourcecode.swift; path = BottomTabBar.swift; sourceTree = "<group>"; };
		35CDD0F078823EDEB9C2867F /* ImageCompressor.swift */ = {isa = PBXFileReference; lastKnownFileType = sourcecode.swift; path = ImageCompressor.swift; sourceTree = "<group>"; };
		36A22EF01EE6C23DBFD7BBE2 /* CreateAccountView.swift */ = {isa = PBXFileReference; lastKnownFileType = sourcecode.swift; path = CreateAccountView.swift; sourceTree = "<group>"; };
		372FEC0914436AD687FF78A5 /* PasskeySettingsView.swift */ = {isa = PBXFileReference; lastKnownFileType = sourcecode.swift; path = PasskeySettingsView.swift; sourceTree = "<group>"; };
		391055A01BC7ADD0944EE229 /* README.md */ = {isa = PBXFileReference; lastKnownFileType = net.daringfireball.markdown; path = README.md; sourceTree = "<group>"; };
		39FBDAEE3D1AAFD64175BEE2 /* StreamingIndicator.swift */ = {isa = PBXFileReference; lastKnownFileType = sourcecode.swift; path = StreamingIndicator.swift; sourceTree = "<group>"; };
		3ACC5B924429B273F34A32C0 /* PromoBannerView.swift */ = {isa = PBXFileReference; lastKnownFileType = sourcecode.swift; path = PromoBannerView.swift; sourceTree = "<group>"; };
		3ADE31A2BE4914B0F21C29A9 /* APIError.swift */ = {isa = PBXFileReference; lastKnownFileType = sourcecode.swift; path = APIError.swift; sourceTree = "<group>"; };
		3AFFA083842BA9AA142172B5 /* FileValidation.swift */ = {isa = PBXFileReference; lastKnownFileType = sourcecode.swift; path = FileValidation.swift; sourceTree = "<group>"; };
		3B450DD625F8A6F43E5E1376 /* AccountsService.swift */ = {isa = PBXFileReference; lastKnownFileType = sourcecode.swift; path = AccountsService.swift; sourceTree = "<group>"; };
		3BF00417178D0B6283A9E6F3 /* KeychainService.swift */ = {isa = PBXFileReference; lastKnownFileType = sourcecode.swift; path = KeychainService.swift; sourceTree = "<group>"; };
		3C3AD3B56FD470BDD566CA47 /* DeviceService.swift */ = {isa = PBXFileReference; lastKnownFileType = sourcecode.swift; path = DeviceService.swift; sourceTree = "<group>"; };
		3C4BE13F136F4EEE21D1B806 /* APIConfig.swift */ = {isa = PBXFileReference; lastKnownFileType = sourcecode.swift; path = APIConfig.swift; sourceTree = "<group>"; };
		3D17047071DD0A4EAD3243A9 /* ICEREDUITests.swift */ = {isa = PBXFileReference; lastKnownFileType = sourcecode.swift; path = ICEREDUITests.swift; sourceTree = "<group>"; };
		3E9DD5765C21971A9B94FBA5 /* AnalyticsService.swift */ = {isa = PBXFileReference; lastKnownFileType = sourcecode.swift; path = AnalyticsService.swift; sourceTree = "<group>"; };
		3ECA96F2A81832C91C5D63A7 /* UnreadMessagesProvider.swift */ = {isa = PBXFileReference; lastKnownFileType = sourcecode.swift; path = UnreadMessagesProvider.swift; sourceTree = "<group>"; };
		3ED98C48780F65CD749C7820 /* StreamingTextView.swift */ = {isa = PBXFileReference; lastKnownFileType = sourcecode.swift; path = StreamingTextView.swift; sourceTree = "<group>"; };
		3EF00220FCD5C48C4DCF6474 /* ContentViewTracker.swift */ = {isa = PBXFileReference; lastKnownFileType = sourcecode.swift; path = ContentViewTracker.swift; sourceTree = "<group>"; };
		3F1DC3CB50728D0BCC6036BE /* AIRouter.swift */ = {isa = PBXFileReference; lastKnownFileType = sourcecode.swift; path = AIRouter.swift; sourceTree = "<group>"; };
		400B32013EC2FA3DDF1BD59E /* NewChatView.swift */ = {isa = PBXFileReference; lastKnownFileType = sourcecode.swift; path = NewChatView.swift; sourceTree = "<group>"; };
		4064B6162320BA2946731EC5 /* DraftManager.swift */ = {isa = PBXFileReference; lastKnownFileType = sourcecode.swift; path = DraftManager.swift; sourceTree = "<group>"; };
		40CD158DE9D82CCFD176AB84 /* TestFixtures.swift */ = {isa = PBXFileReference; lastKnownFileType = sourcecode.swift; path = TestFixtures.swift; sourceTree = "<group>"; };
		40F7254500887336D411AF0D /* SkeletonLoader.swift */ = {isa = PBXFileReference; lastKnownFileType = sourcecode.swift; path = SkeletonLoader.swift; sourceTree = "<group>"; };
		4111AEC0D8BCD3BC2918165D /* MatrixStubs.swift */ = {isa = PBXFileReference; lastKnownFileType = sourcecode.swift; path = MatrixStubs.swift; sourceTree = "<group>"; };
		433BCB5B24D6C3D1565C289F /* SearchService.swift */ = {isa = PBXFileReference; lastKnownFileType = sourcecode.swift; path = SearchService.swift; sourceTree = "<group>"; };
		4455A499F6658FA80280C4C7 /* ChannelsService.swift */ = {isa = PBXFileReference; lastKnownFileType = sourcecode.swift; path = ChannelsService.swift; sourceTree = "<group>"; };
		46451B4DF90C8BA622483105 /* AISessionConfiguration.swift */ = {isa = PBXFileReference; lastKnownFileType = sourcecode.swift; path = AISessionConfiguration.swift; sourceTree = "<group>"; };
		469C59BDF0390BCAF3E4BA32 /* GenderPickerView.swift */ = {isa = PBXFileReference; lastKnownFileType = sourcecode.swift; path = GenderPickerView.swift; sourceTree = "<group>"; };
		48B2561725899760172CCC78 /* .gitkeep */ = {isa = PBXFileReference; path = .gitkeep; sourceTree = "<group>"; };
		49FAE63859459C79E671AED6 /* EnhanceSuggestionView.swift */ = {isa = PBXFileReference; lastKnownFileType = sourcecode.swift; path = EnhanceSuggestionView.swift; sourceTree = "<group>"; };
		4B2CB1217EA3D3BCDB64E1C0 /* WatchTimeService.swift */ = {isa = PBXFileReference; lastKnownFileType = sourcecode.swift; path = WatchTimeService.swift; sourceTree = "<group>"; };
		4D0B03562814E181645E773D /* StartGroupChatView.swift */ = {isa = PBXFileReference; lastKnownFileType = sourcecode.swift; path = StartGroupChatView.swift; sourceTree = "<group>"; };
		4D354C7E36DF2232F9B1BDF5 /* WelcomeView.swift */ = {isa = PBXFileReference; lastKnownFileType = sourcecode.swift; path = WelcomeView.swift; sourceTree = "<group>"; };
		4D39F35A0F59326A1235BEF7 /* ICEREDWidgets.appex */ = {isa = PBXFileReference; includeInIndex = 0; lastKnownFileType = "wrapper.app-extension"; path = ICEREDWidgets.appex; sourceTree = BUILT_PRODUCTS_DIR; };
		4E39FE82818CA39967B7044D /* AIToolsRegistry.swift */ = {isa = PBXFileReference; lastKnownFileType = sourcecode.swift; path = AIToolsRegistry.swift; sourceTree = "<group>"; };
		4FF0A921465A0341D2137D47 /* MediaService.swift */ = {isa = PBXFileReference; lastKnownFileType = sourcecode.swift; path = MediaService.swift; sourceTree = "<group>"; };
		511A3A7C4772B05DB4B9E441 /* WidgetEntries.swift */ = {isa = PBXFileReference; lastKnownFileType = sourcecode.swift; path = WidgetEntries.swift; sourceTree = "<group>"; };
		516947E0D43092D83564A6CF /* SplashScreenView.swift */ = {isa = PBXFileReference; lastKnownFileType = sourcecode.swift; path = SplashScreenView.swift; sourceTree = "<group>"; };
		52426426C95CA38E013274CD /* ContentService.swift */ = {isa = PBXFileReference; lastKnownFileType = sourcecode.swift; path = ContentService.swift; sourceTree = "<group>"; };
		533AC34D6A1F5DCC764F7C73 /* ReelsService.swift */ = {isa = PBXFileReference; lastKnownFileType = sourcecode.swift; path = ReelsService.swift; sourceTree = "<group>"; };
		5503545C3989A9F1C64F7C8B /* ActivitySummaryView.swift */ = {isa = PBXFileReference; lastKnownFileType = sourcecode.swift; path = ActivitySummaryView.swift; sourceTree = "<group>"; };
		555E519181217ADA8952AB51 /* ChatLocationManager.swift */ = {isa = PBXFileReference; lastKnownFileType = sourcecode.swift; path = ChatLocationManager.swift; sourceTree = "<group>"; };
		5A60BC5B4602B06F08DD53A8 /* BlockReportSheet.swift */ = {isa = PBXFileReference; lastKnownFileType = sourcecode.swift; path = BlockReportSheet.swift; sourceTree = "<group>"; };
		5AFB663D3BC00E0EF01AAFDF /* ChatMessageSender.swift */ = {isa = PBXFileReference; lastKnownFileType = sourcecode.swift; path = ChatMessageSender.swift; sourceTree = "<group>"; };
		5C33B458F9652CCE51592682 /* ReplyPreviewView.swift */ = {isa = PBXFileReference; lastKnownFileType = sourcecode.swift; path = ReplyPreviewView.swift; sourceTree = "<group>"; };
		5CE6D2432D55B7E9FEE4622C /* GraphService.swift */ = {isa = PBXFileReference; lastKnownFileType = sourcecode.swift; path = GraphService.swift; sourceTree = "<group>"; };
		5D40F7AD31119B8A139662C4 /* AliceQuickProvider.swift */ = {isa = PBXFileReference; lastKnownFileType = sourcecode.swift; path = AliceQuickProvider.swift; sourceTree = "<group>"; };
		5DE6005F56461CCE6C34EE43 /* FoundationModelsService.swift */ = {isa = PBXFileReference; lastKnownFileType = sourcecode.swift; path = FoundationModelsService.swift; sourceTree = "<group>"; };
		5E266E62BE514483DD4053B9 /* AliasNameView.swift */ = {isa = PBXFileReference; lastKnownFileType = sourcecode.swift; path = AliasNameView.swift; sourceTree = "<group>"; };
		5E56F9F648793E5F368CACC2 /* CallRecordingService.swift */ = {isa = PBXFileReference; lastKnownFileType = sourcecode.swift; path = CallRecordingService.swift; sourceTree = "<group>"; };
		5EAF8D4FA62543271728A8C4 /* ICEREDWidgets.entitlements */ = {isa = PBXFileReference; lastKnownFileType = text.plist.entitlements; path = ICEREDWidgets.entitlements; sourceTree = "<group>"; };
		60F5C35AAB0D88AE0B2AB108 /* DeviceModels.swift */ = {isa = PBXFileReference; lastKnownFileType = sourcecode.swift; path = DeviceModels.swift; sourceTree = "<group>"; };
		612ACD95D18565FB20AF7B5E /* AliceView.swift */ = {isa = PBXFileReference; lastKnownFileType = sourcecode.swift; path = AliceView.swift; sourceTree = "<group>"; };
		61659F2EF9479DDEDE7D4A9C /* ChatReactionsService.swift */ = {isa = PBXFileReference; lastKnownFileType = sourcecode.swift; path = ChatReactionsService.swift; sourceTree = "<group>"; };
		61ADAF4FE171A1A45165D29F /* InviteCodeView.swift */ = {isa = PBXFileReference; lastKnownFileType = sourcecode.swift; path = InviteCodeView.swift; sourceTree = "<group>"; };
		62323644395C3A7DAD2F1A9E /* PostCard.swift */ = {isa = PBXFileReference; lastKnownFileType = sourcecode.swift; path = PostCard.swift; sourceTree = "<group>"; };
		6425CFA20477B3C4908E3A44 /* AccountSwitcherSheet.swift */ = {isa = PBXFileReference; lastKnownFileType = sourcecode.swift; path = AccountSwitcherSheet.swift; sourceTree = "<group>"; };
		66066E784C2D3BB33ABE8F2D /* EmptyFeedView.swift */ = {isa = PBXFileReference; lastKnownFileType = sourcecode.swift; path = EmptyFeedView.swift; sourceTree = "<group>"; };
		666C1CC1B615DC9DCDD053FA /* SearchModels.swift */ = {isa = PBXFileReference; lastKnownFileType = sourcecode.swift; path = SearchModels.swift; sourceTree = "<group>"; };
		66B36D2C99940153852FD4AA /* SettingsRow.swift */ = {isa = PBXFileReference; lastKnownFileType = sourcecode.swift; path = SettingsRow.swift; sourceTree = "<group>"; };
		681F9A1696FC9FE9E2B7D50A /* QUICK_START.md */ = {isa = PBXFileReference; lastKnownFileType = net.daringfireball.markdown; path = QUICK_START.md; sourceTree = "<group>"; };
		6830F8FF690B4D0E6F9796F6 /* MediaServiceModels.swift */ = {isa = PBXFileReference; lastKnownFileType = sourcecode.swift; path = MediaServiceModels.swift; sourceTree = "<group>"; };
		6866DDE45F1BD3D0EF453D1B /* IncomingCallView.swift */ = {isa = PBXFileReference; lastKnownFileType = sourcecode.swift; path = IncomingCallView.swift; sourceTree = "<group>"; };
		6880BCFC7A2CF872F2D6E4C0 /* MatrixBridgeService+Messages.swift */ = {isa = PBXFileReference; lastKnownFileType = sourcecode.swift; path = "MatrixBridgeService+Messages.swift"; sourceTree = "<group>"; };
		69B449484719B1691927E1D6 /* AuthenticationManager.swift */ = {isa = PBXFileReference; lastKnownFileType = sourcecode.swift; path = AuthenticationManager.swift; sourceTree = "<group>"; };
		6AF95A00AD8B9277B3AF3EBE /* PostImagePicker.swift */ = {isa = PBXFileReference; lastKnownFileType = sourcecode.swift; path = PostImagePicker.swift; sourceTree = "<group>"; };
		6C8DE5693B6E939EE1A86A67 /* RankingListView.swift */ = {isa = PBXFileReference; lastKnownFileType = sourcecode.swift; path = RankingListView.swift; sourceTree = "<group>"; };
		6CFAEF2BEA59A56A0916439F /* UnreadMessagesView.swift */ = {isa = PBXFileReference; lastKnownFileType = sourcecode.swift; path = UnreadMessagesView.swift; sourceTree = "<group>"; };
		6D34F87E7DE783C7F956B76F /* ChatView.swift */ = {isa = PBXFileReference; lastKnownFileType = sourcecode.swift; path = ChatView.swift; sourceTree = "<group>"; };
		6D966FC0F52883DA002B8EB5 /* AIGenerableTypes.swift */ = {isa = PBXFileReference; lastKnownFileType = sourcecode.swift; path = AIGenerableTypes.swift; sourceTree = "<group>"; };
		6EC248FD24BCF6177F84307C /* CameraView.swift */ = {isa = PBXFileReference; lastKnownFileType = sourcecode.swift; path = CameraView.swift; sourceTree = "<group>"; };
		6FE503B433803D526D38998A /* document_symbols.pkl */ = {isa = PBXFileReference; path = document_symbols.pkl; sourceTree = "<group>"; };
		70202CA63959EEC539876210 /* IntExtension.swift */ = {isa = PBXFileReference; includeInIndex = 1; lastKnownFileType = sourcecode.swift; path = IntExtension.swift; sourceTree = "<group>"; };
		706CF6489A01C5EA02A4547E /* FeedPostProcessor.swift */ = {isa = PBXFileReference; lastKnownFileType = sourcecode.swift; path = FeedPostProcessor.swift; sourceTree = "<group>"; };
		70B4789BECA285CAAE483BDA /* MatrixSSOManager.swift */ = {isa = PBXFileReference; lastKnownFileType = sourcecode.swift; path = MatrixSSOManager.swift; sourceTree = "<group>"; };
		711AAF2B6496CEFA861A922F /* SuggestedCreatorsSection.swift */ = {isa = PBXFileReference; lastKnownFileType = sourcecode.swift; path = SuggestedCreatorsSection.swift; sourceTree = "<group>"; };
		712BA1842DBC03D66DB2611F /* SettingsViewModel.swift */ = {isa = PBXFileReference; lastKnownFileType = sourcecode.swift; path = SettingsViewModel.swift; sourceTree = "<group>"; };
		73777E10DC01BFFD9AA4796F /* LiveKitVoiceChatView.swift */ = {isa = PBXFileReference; lastKnownFileType = sourcecode.swift; path = LiveKitVoiceChatView.swift; sourceTree = "<group>"; };
		7382F96F698E0CDC89B99912 /* GetVerifiedView.swift */ = {isa = PBXFileReference; lastKnownFileType = sourcecode.swift; path = GetVerifiedView.swift; sourceTree = "<group>"; };
		75ADA8314EFFF10E30AEE448 /* InviteFriendsView.swift */ = {isa = PBXFileReference; lastKnownFileType = sourcecode.swift; path = InviteFriendsView.swift; sourceTree = "<group>"; };
		75EC152D81EC4B655AFC53A1 /* NavigationManager.swift */ = {isa = PBXFileReference; lastKnownFileType = sourcecode.swift; path = NavigationManager.swift; sourceTree = "<group>"; };
		75EEC73E7AE31F6DE8F0A006 /* FeedImagePrefetcher.swift */ = {isa = PBXFileReference; lastKnownFileType = sourcecode.swift; path = FeedImagePrefetcher.swift; sourceTree = "<group>"; };
		7634AC3CDDF314F5F89CF059 /* ContentModels.swift */ = {isa = PBXFileReference; lastKnownFileType = sourcecode.swift; path = ContentModels.swift; sourceTree = "<group>"; };
		76856E465B25C89F2D6954C1 /* ProfileSettingViewModel.swift */ = {isa = PBXFileReference; lastKnownFileType = sourcecode.swift; path = ProfileSettingViewModel.swift; sourceTree = "<group>"; };
		794A593F2F3DCDAA921653F5 /* AvatarManager.swift */ = {isa = PBXFileReference; lastKnownFileType = sourcecode.swift; path = AvatarManager.swift; sourceTree = "<group>"; };
		7978EE99D9C4B0E5277D4E0D /* LivePhotoView.swift */ = {isa = PBXFileReference; lastKnownFileType = sourcecode.swift; path = LivePhotoView.swift; sourceTree = "<group>"; };
		79CD728AAD8F73549C311B73 /* INTEGRATION_GUIDE.md */ = {isa = PBXFileReference; lastKnownFileType = net.daringfireball.markdown; path = INTEGRATION_GUIDE.md; sourceTree = "<group>"; };
		7AA6BA50668EAAE099A93AE8 /* VideoService.swift */ = {isa = PBXFileReference; lastKnownFileType = sourcecode.swift; path = VideoService.swift; sourceTree = "<group>"; };
		7B06660E0C49D80305A0FC4A /* PreviewHelpers.swift */ = {isa = PBXFileReference; lastKnownFileType = sourcecode.swift; path = PreviewHelpers.swift; sourceTree = "<group>"; };
		7B1D3C3E030CF9AFD8629F4E /* DocumentPickerView.swift */ = {isa = PBXFileReference; lastKnownFileType = sourcecode.swift; path = DocumentPickerView.swift; sourceTree = "<group>"; };
		7B28922F1D6A77C8AB489921 /* MessageBubbleView.swift */ = {isa = PBXFileReference; lastKnownFileType = sourcecode.swift; path = MessageBubbleView.swift; sourceTree = "<group>"; };
		7C0AA6CD6C7764010FCDE2D4 /* FeedMemoryManager.swift */ = {isa = PBXFileReference; lastKnownFileType = sourcecode.swift; path = FeedMemoryManager.swift; sourceTree = "<group>"; };
		8004BC62C5CC7FD11C83896A /* UserProfileContentSection.swift */ = {isa = PBXFileReference; lastKnownFileType = sourcecode.swift; path = UserProfileContentSection.swift; sourceTree = "<group>"; };
		803F96C26D9E8C040F88BC22 /* DefaultAvatarView.swift */ = {isa = PBXFileReference; lastKnownFileType = sourcecode.swift; path = DefaultAvatarView.swift; sourceTree = "<group>"; };
		80ABF01F830247D554367509 /* AppRoute.swift */ = {isa = PBXFileReference; lastKnownFileType = sourcecode.swift; path = AppRoute.swift; sourceTree = "<group>"; };
		8170935CEEE4E15895B8D129 /* project_overview.md */ = {isa = PBXFileReference; lastKnownFileType = net.daringfireball.markdown; path = project_overview.md; sourceTree = "<group>"; };
		831D63D1CD5C4EB262F13916 /* PostCardView.swift */ = {isa = PBXFileReference; lastKnownFileType = sourcecode.swift; path = PostCardView.swift; sourceTree = "<group>"; };
		83E1B5C604B9D207FEE0FA63 /* MATRIX_INTEGRATION_COMPLETE.md */ = {isa = PBXFileReference; lastKnownFileType = net.daringfireball.markdown; path = MATRIX_INTEGRATION_COMPLETE.md; sourceTree = "<group>"; };
		8616C33FABB89A43B817C919 /* MatrixBridgeService+API.swift */ = {isa = PBXFileReference; lastKnownFileType = sourcecode.swift; path = "MatrixBridgeService+API.swift"; sourceTree = "<group>"; };
		8742228C1E84193BD2624ACE /* MessageView.swift */ = {isa = PBXFileReference; lastKnownFileType = sourcecode.swift; path = MessageView.swift; sourceTree = "<group>"; };
		892AD2BE29C380E52980F7E2 /* AliceService.swift */ = {isa = PBXFileReference; lastKnownFileType = sourcecode.swift; path = AliceService.swift; sourceTree = "<group>"; };
		893193464D16DA57F8243351 /* UserProfileView.swift */ = {isa = PBXFileReference; lastKnownFileType = sourcecode.swift; path = UserProfileView.swift; sourceTree = "<group>"; };
		8986D3064056CEDB3FE2B380 /* IdentityServiceTests.swift */ = {isa = PBXFileReference; lastKnownFileType = sourcecode.swift; path = IdentityServiceTests.swift; sourceTree = "<group>"; };
		8992B15659064DD42259E5BE /* NotificationView.swift */ = {isa = PBXFileReference; lastKnownFileType = sourcecode.swift; path = NotificationView.swift; sourceTree = "<group>"; };
		8D2FF599D8F2CEFBB0C88D1B /* FeatureFlags.swift */ = {isa = PBXFileReference; lastKnownFileType = sourcecode.swift; path = FeatureFlags.swift; sourceTree = "<group>"; };
		8FEF18B81C037CA7B3D34FC5 /* FeedHighlightsProvider.swift */ = {isa = PBXFileReference; lastKnownFileType = sourcecode.swift; path = FeedHighlightsProvider.swift; sourceTree = "<group>"; };
		9183603F29D8D5FF802BBF04 /* AliceQuickView.swift */ = {isa = PBXFileReference; lastKnownFileType = sourcecode.swift; path = AliceQuickView.swift; sourceTree = "<group>"; };
		91E4CEFB0A5E2DBD3F4A3BFC /* AttachmentOptionButton.swift */ = {isa = PBXFileReference; lastKnownFileType = sourcecode.swift; path = AttachmentOptionButton.swift; sourceTree = "<group>"; };
		92B4358221460091EE5EECF1 /* ChatViewModel.swift */ = {isa = PBXFileReference; lastKnownFileType = sourcecode.swift; path = ChatViewModel.swift; sourceTree = "<group>"; };
		97F7FCDB6FA0CE2782E24A74 /* NotificationViewModel.swift */ = {isa = PBXFileReference; lastKnownFileType = sourcecode.swift; path = NotificationViewModel.swift; sourceTree = "<group>"; };
		9807B62C70CB46565FFBC30D /* VoiceChatView.swift */ = {isa = PBXFileReference; lastKnownFileType = sourcecode.swift; path = VoiceChatView.swift; sourceTree = "<group>"; };
		9810EC3E919B68F08B4B9E5A /* CallRecordingsView.swift */ = {isa = PBXFileReference; lastKnownFileType = sourcecode.swift; path = CallRecordingsView.swift; sourceTree = "<group>"; };
		989DB2ACCF3800CD308E6C5B /* StagingE2ETests.swift */ = {isa = PBXFileReference; lastKnownFileType = sourcecode.swift; path = StagingE2ETests.swift; sourceTree = "<group>"; };
		9B24BB2EE3F0021E5343878D /* MyQRCodeView.swift */ = {isa = PBXFileReference; lastKnownFileType = sourcecode.swift; path = MyQRCodeView.swift; sourceTree = "<group>"; };
		9BDEEE63485BE337EE5B3559 /* Info.plist */ = {isa = PBXFileReference; lastKnownFileType = text.plist; path = Info.plist; sourceTree = "<group>"; };
		9C7716AC8A2A67A629B5AA6D /* MyChannelsView.swift */ = {isa = PBXFileReference; lastKnownFileType = sourcecode.swift; path = MyChannelsView.swift; sourceTree = "<group>"; };
		9DB971D0D914AD2BF041C7C0 /* ThankYouModal.swift */ = {isa = PBXFileReference; lastKnownFileType = sourcecode.swift; path = ThankYouModal.swift; sourceTree = "<group>"; };
		9E5949AEADFEDBEC77068FC7 /* WebSocketStateManager.swift */ = {isa = PBXFileReference; lastKnownFileType = sourcecode.swift; path = WebSocketStateManager.swift; sourceTree = "<group>"; };
		9E64D8CE635DABDB1071AC90 /* GrokVoiceConfig.swift */ = {isa = PBXFileReference; lastKnownFileType = sourcecode.swift; path = GrokVoiceConfig.swift; sourceTree = "<group>"; };
		9EB3A1844A28ADE400B2CB8B /* SocialService.swift */ = {isa = PBXFileReference; lastKnownFileType = sourcecode.swift; path = SocialService.swift; sourceTree = "<group>"; };
		9F361F5818CDB8EEB87330CB /* GenerateImage01View.swift */ = {isa = PBXFileReference; lastKnownFileType = sourcecode.swift; path = GenerateImage01View.swift; sourceTree = "<group>"; };
		A13C2F556B5E9015D7B85A24 /* FeedVideoPlayer.swift */ = {isa = PBXFileReference; lastKnownFileType = sourcecode.swift; path = FeedVideoPlayer.swift; sourceTree = "<group>"; };
		A209B73FE811D1E423F69133 /* NewPostViewModel.swift */ = {isa = PBXFileReference; lastKnownFileType = sourcecode.swift; path = NewPostViewModel.swift; sourceTree = "<group>"; };
		A210FAEED8AB436394766519 /* FeedCacheService.swift */ = {isa = PBXFileReference; lastKnownFileType = sourcecode.swift; path = FeedCacheService.swift; sourceTree = "<group>"; };
		A373078F13E1684A5699D2E5 /* MatrixService.swift */ = {isa = PBXFileReference; lastKnownFileType = sourcecode.swift; path = MatrixService.swift; sourceTree = "<group>"; };
		A39FC0B139B75724FFD967E7 /* DeepLinkHandler.swift */ = {isa = PBXFileReference; lastKnownFileType = sourcecode.swift; path = DeepLinkHandler.swift; sourceTree = "<group>"; };
		A4B4FB253EA63E86B9FD37C7 /* FeedLayoutConfig.swift */ = {isa = PBXFileReference; lastKnownFileType = sourcecode.swift; path = FeedLayoutConfig.swift; sourceTree = "<group>"; };
		A4E537E39FD2F796E41C22C5 /* ChatBackupView.swift */ = {isa = PBXFileReference; lastKnownFileType = sourcecode.swift; path = ChatBackupView.swift; sourceTree = "<group>"; };
		A6C61F8E9BD4900ED42D1F07 /* MessageSearchView.swift */ = {isa = PBXFileReference; lastKnownFileType = sourcecode.swift; path = MessageSearchView.swift; sourceTree = "<group>"; };
		A70DFA302633861E940F01D6 /* ChatBackupService.swift */ = {isa = PBXFileReference; lastKnownFileType = sourcecode.swift; path = ChatBackupService.swift; sourceTree = "<group>"; };
		A7B5562B92D2E08A01B36A58 /* ProfileTopNavigationBar.swift */ = {isa = PBXFileReference; lastKnownFileType = sourcecode.swift; path = ProfileTopNavigationBar.swift; sourceTree = "<group>"; };
		A7C673284E0443E48AF1AFBC /* ChatCallService.swift */ = {isa = PBXFileReference; lastKnownFileType = sourcecode.swift; path = ChatCallService.swift; sourceTree = "<group>"; };
		A7FD051EDABC662F2BFE55D0 /* SettingsService.swift */ = {isa = PBXFileReference; lastKnownFileType = sourcecode.swift; path = SettingsService.swift; sourceTree = "<group>"; };
		A94850235E23697D1EF6503B /* CarouselView.swift */ = {isa = PBXFileReference; lastKnownFileType = sourcecode.swift; path = CarouselView.swift; sourceTree = "<group>"; };
		A96A6C60524215585A54A50F /* PreviewData.swift */ = {isa = PBXFileReference; lastKnownFileType = sourcecode.swift; path = PreviewData.swift; sourceTree = "<group>"; };
		A9BE34160132D7F271CEB9E4 /* GroupSettingsView.swift */ = {isa = PBXFileReference; lastKnownFileType = sourcecode.swift; path = GroupSettingsView.swift; sourceTree = "<group>"; };
		AA4B93FC1A25F54DB11DE8A3 /* SearchPostsTool.swift */ = {isa = PBXFileReference; lastKnownFileType = sourcecode.swift; path = SearchPostsTool.swift; sourceTree = "<group>"; };
		AC52C38F9D64F6B7CCB1E5EA /* TappableButton.swift */ = {isa = PBXFileReference; lastKnownFileType = sourcecode.swift; path = TappableButton.swift; sourceTree = "<group>"; };
		ACF46F487D39DE11DF306EF2 /* CommentCardItem.swift */ = {isa = PBXFileReference; lastKnownFileType = sourcecode.swift; path = CommentCardItem.swift; sourceTree = "<group>"; };
		AE89604C02BCA2069066DC13 /* MatrixBridgeService+Rooms.swift */ = {isa = PBXFileReference; lastKnownFileType = sourcecode.swift; path = "MatrixBridgeService+Rooms.swift"; sourceTree = "<group>"; };
		AEE69E5CD9B931C1CE6C4C48 /* ReportModal.swift */ = {isa = PBXFileReference; lastKnownFileType = sourcecode.swift; path = ReportModal.swift; sourceTree = "<group>"; };
		AF7C3F1FF4F4ED65A51E66E2 /* WriteView.swift */ = {isa = PBXFileReference; lastKnownFileType = sourcecode.swift; path = WriteView.swift; sourceTree = "<group>"; };
		B02D02D051F906A8BE022EE5 /* ProfileStatsProvider.swift */ = {isa = PBXFileReference; lastKnownFileType = sourcecode.swift; path = ProfileStatsProvider.swift; sourceTree = "<group>"; };
		B0AA5B9FF3769191FF77298F /* ReactionPickerView.swift */ = {isa = PBXFileReference; lastKnownFileType = sourcecode.swift; path = ReactionPickerView.swift; sourceTree = "<group>"; };
		B0D2C5AB82C3B33325636891 /* VoiceMessageOptionsView.swift */ = {isa = PBXFileReference; lastKnownFileType = sourcecode.swift; path = VoiceMessageOptionsView.swift; sourceTree = "<group>"; };
		B140AB4127BB17B46A837D83 /* CarouselCardItem.swift */ = {isa = PBXFileReference; lastKnownFileType = sourcecode.swift; path = CarouselCardItem.swift; sourceTree = "<group>"; };
		B19989936B1CFD98F9E77720 /* CallCoordinator.swift */ = {isa = PBXFileReference; lastKnownFileType = sourcecode.swift; path = CallCoordinator.swift; sourceTree = "<group>"; };
		B2EDB4B9ED51EEE1A98DACE8 /* Fonts */ = {isa = PBXFileReference; lastKnownFileType = folder; name = Fonts; path = Shared/Fonts; sourceTree = SOURCE_ROOT; };
		B4FE222AADC0282302AC0298 /* GrokVoiceService.swift */ = {isa = PBXFileReference; lastKnownFileType = sourcecode.swift; path = GrokVoiceService.swift; sourceTree = "<group>"; };
		B5F979ECFA4B86BB5CF751BB /* E2EEService.swift */ = {isa = PBXFileReference; lastKnownFileType = sourcecode.swift; path = E2EEService.swift; sourceTree = "<group>"; };
		B636E8F19835AB90842B8EFB /* FeedServiceTests.swift */ = {isa = PBXFileReference; lastKnownFileType = sourcecode.swift; path = FeedServiceTests.swift; sourceTree = "<group>"; };
		B6CE6495168AB40C719954CC /* FeedRecommendationsTool.swift */ = {isa = PBXFileReference; lastKnownFileType = sourcecode.swift; path = FeedRecommendationsTool.swift; sourceTree = "<group>"; };
		B7A8319641A0A3FB8B05B59A /* ICEREDWidgets.swift */ = {isa = PBXFileReference; lastKnownFileType = sourcecode.swift; path = ICEREDWidgets.swift; sourceTree = "<group>"; };
		BB25950EC2AA7F54430283FD /* UserProfileActionButtons.swift */ = {isa = PBXFileReference; lastKnownFileType = sourcecode.swift; path = UserProfileActionButtons.swift; sourceTree = "<group>"; };
		BBC84545BBB79C645B395D4A /* GrokVoiceModels.swift */ = {isa = PBXFileReference; lastKnownFileType = sourcecode.swift; path = GrokVoiceModels.swift; sourceTree = "<group>"; };
		BD70ACA67B0E1699EDB5099B /* FormRow.swift */ = {isa = PBXFileReference; lastKnownFileType = sourcecode.swift; path = FormRow.swift; sourceTree = "<group>"; };
		BDBB2E6BFA766DDF36F0C2B2 /* WidgetDataStore.swift */ = {isa = PBXFileReference; lastKnownFileType = sourcecode.swift; path = WidgetDataStore.swift; sourceTree = "<group>"; };
		BEC81AD21C3D779062FDEEFD /* RelationshipsService.swift */ = {isa = PBXFileReference; lastKnownFileType = sourcecode.swift; path = RelationshipsService.swift; sourceTree = "<group>"; };
		BECD969923481443F95E72C1 /* ChatGroupService.swift */ = {isa = PBXFileReference; lastKnownFileType = sourcecode.swift; path = ChatGroupService.swift; sourceTree = "<group>"; };
		C0EA50630D77D92A96116E71 /* ICEREDTests.xctest */ = {isa = PBXFileReference; includeInIndex = 0; lastKnownFileType = wrapper.cfbundle; path = ICEREDTests.xctest; sourceTree = BUILT_PRODUCTS_DIR; };
		C1463E562B82228694A7E760 /* UserProfilePostCard.swift */ = {isa = PBXFileReference; lastKnownFileType = sourcecode.swift; path = UserProfilePostCard.swift; sourceTree = "<group>"; };
		C2CAD3284489FA543E721ABA /* PhoneAuthService.swift */ = {isa = PBXFileReference; lastKnownFileType = sourcecode.swift; path = PhoneAuthService.swift; sourceTree = "<group>"; };
		C3DFA0C3FE5CB60D1C84CE2A /* FeedUITests.swift */ = {isa = PBXFileReference; lastKnownFileType = sourcecode.swift; path = FeedUITests.swift; sourceTree = "<group>"; };
		C4D1D77C525B03021C70AE0D /* PasskeyService.swift */ = {isa = PBXFileReference; lastKnownFileType = sourcecode.swift; path = PasskeyService.swift; sourceTree = "<group>"; };
		C639D69B40954148DD277341 /* MatrixTokenRefreshManager.swift */ = {isa = PBXFileReference; lastKnownFileType = sourcecode.swift; path = MatrixTokenRefreshManager.swift; sourceTree = "<group>"; };
		C65C59A952DAAFCAFE219CAD /* ErrorStateView.swift */ = {isa = PBXFileReference; lastKnownFileType = sourcecode.swift; path = ErrorStateView.swift; sourceTree = "<group>"; };
		C6B7EF0FCF06C5477C18E6F9 /* ICERED.app */ = {isa = PBXFileReference; includeInIndex = 0; lastKnownFileType = wrapper.application; path = ICERED.app; sourceTree = BUILT_PRODUCTS_DIR; };
		C73FD45286EFDA3DC3C27C34 /* VideoCompressor.swift */ = {isa = PBXFileReference; lastKnownFileType = sourcecode.swift; path = VideoCompressor.swift; sourceTree = "<group>"; };
		C769A84F96229832BDBCB964 /* .gitignore */ = {isa = PBXFileReference; path = .gitignore; sourceTree = "<group>"; };
		C793C66FA2BEB9095768AB8E /* APIClient.swift */ = {isa = PBXFileReference; lastKnownFileType = sourcecode.swift; path = APIClient.swift; sourceTree = "<group>"; };
		C8E479E517FAEE1DD67A4149 /* FeedErrorView.swift */ = {isa = PBXFileReference; lastKnownFileType = sourcecode.swift; path = FeedErrorView.swift; sourceTree = "<group>"; };
		C8F8F2211C4B401EC64BD316 /* AIResponseContainer.swift */ = {isa = PBXFileReference; lastKnownFileType = sourcecode.swift; path = AIResponseContainer.swift; sourceTree = "<group>"; };
		CA6E010BF6D46CFA1A1EFE44 /* ProfileFollowersView.swift */ = {isa = PBXFileReference; lastKnownFileType = sourcecode.swift; path = ProfileFollowersView.swift; sourceTree = "<group>"; };
		CD847153CD7FA68CE04B284E /* FriendsService.swift */ = {isa = PBXFileReference; lastKnownFileType = sourcecode.swift; path = FriendsService.swift; sourceTree = "<group>"; };
		CE44BE89D96953ABCAA2E34E /* ProfileView.swift */ = {isa = PBXFileReference; lastKnownFileType = sourcecode.swift; path = ProfileView.swift; sourceTree = "<group>"; };
		CE645708E87093F3BFFD2B7A /* ICEREDUITests.xctest */ = {isa = PBXFileReference; includeInIndex = 0; lastKnownFileType = wrapper.cfbundle; path = ICEREDUITests.xctest; sourceTree = BUILT_PRODUCTS_DIR; };
		CEF8FF5474ACC090E1F95421 /* AudioRecorderService.swift */ = {isa = PBXFileReference; lastKnownFileType = sourcecode.swift; path = AudioRecorderService.swift; sourceTree = "<group>"; };
		D040E1C8EF2FF6D6CBAAA5E3 /* DesignTokens.swift */ = {isa = PBXFileReference; lastKnownFileType = sourcecode.swift; path = DesignTokens.swift; sourceTree = "<group>"; };
		D121644B7F1277C322CA6A51 /* LocationPickerView.swift */ = {isa = PBXFileReference; lastKnownFileType = sourcecode.swift; path = LocationPickerView.swift; sourceTree = "<group>"; };
		D24DB2F8DFC6CEDA35F99370 /* FeedViewModel.swift */ = {isa = PBXFileReference; lastKnownFileType = sourcecode.swift; path = FeedViewModel.swift; sourceTree = "<group>"; };
		D2BAA081BD695A0ADA562F9F /* ImageCacheService.swift */ = {isa = PBXFileReference; lastKnownFileType = sourcecode.swift; path = ImageCacheService.swift; sourceTree = "<group>"; };
		D3B11E5D311DBF532A69769A /* ChatViewModelTests.swift */ = {isa = PBXFileReference; lastKnownFileType = sourcecode.swift; path = ChatViewModelTests.swift; sourceTree = "<group>"; };
		D513935D933B49861CE3742D /* ConversationModels.swift */ = {isa = PBXFileReference; lastKnownFileType = sourcecode.swift; path = ConversationModels.swift; sourceTree = "<group>"; };
		D56505A31DF6E37481758188 /* InvitationsService.swift */ = {isa = PBXFileReference; lastKnownFileType = sourcecode.swift; path = InvitationsService.swift; sourceTree = "<group>"; };
		D67BEF6CA96F7C0C8C41137A /* ActivitySummaryProvider.swift */ = {isa = PBXFileReference; lastKnownFileType = sourcecode.swift; path = ActivitySummaryProvider.swift; sourceTree = "<group>"; };
		D698C2C572807945955A6AF6 /* IdentityService.swift */ = {isa = PBXFileReference; lastKnownFileType = sourcecode.swift; path = IdentityService.swift; sourceTree = "<group>"; };
		D6FE19396563C133B8B33094 /* AuthenticationManagerTests.swift */ = {isa = PBXFileReference; lastKnownFileType = sourcecode.swift; path = AuthenticationManagerTests.swift; sourceTree = "<group>"; };
		D768AA6E0FC3664769BDC8D0 /* ProfilePostCard.swift */ = {isa = PBXFileReference; lastKnownFileType = sourcecode.swift; path = ProfilePostCard.swift; sourceTree = "<group>"; };
		D8859BB1AE9FA6D7D5824E50 /* NewPostView.swift */ = {isa = PBXFileReference; lastKnownFileType = sourcecode.swift; path = NewPostView.swift; sourceTree = "<group>"; };
		D9768C9B58F06A9A6112EAE3 /* GroupChatView.swift */ = {isa = PBXFileReference; lastKnownFileType = sourcecode.swift; path = GroupChatView.swift; sourceTree = "<group>"; };
		D9EAA7C8702FF553159692B4 /* VLMTagChip.swift */ = {isa = PBXFileReference; lastKnownFileType = sourcecode.swift; path = VLMTagChip.swift; sourceTree = "<group>"; };
		DA28EE2106A9A257E91DEBFF /* ChatServiceModels.swift */ = {isa = PBXFileReference; lastKnownFileType = sourcecode.swift; path = ChatServiceModels.swift; sourceTree = "<group>"; };
		DB01B9922C10E2E33C2A6A99 /* ProfileFollowingView.swift */ = {isa = PBXFileReference; lastKnownFileType = sourcecode.swift; path = ProfileFollowingView.swift; sourceTree = "<group>"; };
		DBA95E0381D84B38FE141817 /* CachedAsyncImage.swift */ = {isa = PBXFileReference; lastKnownFileType = sourcecode.swift; path = CachedAsyncImage.swift; sourceTree = "<group>"; };
		DC10E2956B60DCEAD154ABCA /* XAIService.swift */ = {isa = PBXFileReference; lastKnownFileType = sourcecode.swift; path = XAIService.swift; sourceTree = "<group>"; };
		DCD4CC5045F5A5B1C3BD50BC /* DateOfBirthPickerView.swift */ = {isa = PBXFileReference; lastKnownFileType = sourcecode.swift; path = DateOfBirthPickerView.swift; sourceTree = "<group>"; };
		DCF8D0E0F5897355E0D9FB87 /* UploadProgressOverlay.swift */ = {isa = PBXFileReference; lastKnownFileType = sourcecode.swift; path = UploadProgressOverlay.swift; sourceTree = "<group>"; };
		DD8FB047FFB30F2D43138A99 /* QRCodeGenerator.swift */ = {isa = PBXFileReference; lastKnownFileType = sourcecode.swift; path = QRCodeGenerator.swift; sourceTree = "<group>"; };
		DDF1061D7169CAAF79C5A591 /* GroupChatViewModel.swift */ = {isa = PBXFileReference; lastKnownFileType = sourcecode.swift; path = GroupChatViewModel.swift; sourceTree = "<group>"; };
		DF8996770D45106B3D2C34DF /* FeedService.swift */ = {isa = PBXFileReference; lastKnownFileType = sourcecode.swift; path = FeedService.swift; sourceTree = "<group>"; };
		DFA8A23427CDC24E3C754293 /* UserModels.swift */ = {isa = PBXFileReference; lastKnownFileType = sourcecode.swift; path = UserModels.swift; sourceTree = "<group>"; };
		E237E13977F9474CC0B1CEFF /* APIClientTests.swift */ = {isa = PBXFileReference; lastKnownFileType = sourcecode.swift; path = APIClientTests.swift; sourceTree = "<group>"; };
		E257A6FF9F1656C0A3C66D12 /* AISessionManager.swift */ = {isa = PBXFileReference; lastKnownFileType = sourcecode.swift; path = AISessionManager.swift; sourceTree = "<group>"; };
		E26FCF7308D047749F56999C /* NameSelectorModal.swift */ = {isa = PBXFileReference; lastKnownFileType = sourcecode.swift; path = NameSelectorModal.swift; sourceTree = "<group>"; };
		E35DC62777A5472A407CC9A8 /* DateExtension.swift */ = {isa = PBXFileReference; lastKnownFileType = sourcecode.swift; path = DateExtension.swift; sourceTree = "<group>"; };
		E3737976AD8AA33408751C99 /* PhotoAnalysisService.swift */ = {isa = PBXFileReference; lastKnownFileType = sourcecode.swift; path = PhotoAnalysisService.swift; sourceTree = "<group>"; };
		E41413B297CCF9C221A61D53 /* VoiceRecordButton.swift */ = {isa = PBXFileReference; lastKnownFileType = sourcecode.swift; path = VoiceRecordButton.swift; sourceTree = "<group>"; };
		E4E1512D8F281EA42CED7AB6 /* AppCoordinator.swift */ = {isa = PBXFileReference; lastKnownFileType = sourcecode.swift; path = AppCoordinator.swift; sourceTree = "<group>"; };
		E5F063A093BCAB41B793415F /* ProfileData.swift */ = {isa = PBXFileReference; lastKnownFileType = sourcecode.swift; path = ProfileData.swift; sourceTree = "<group>"; };
		E6D7E3C38730CAA90EB8DF00 /* KeyboardExtension.swift */ = {isa = PBXFileReference; lastKnownFileType = sourcecode.swift; path = KeyboardExtension.swift; sourceTree = "<group>"; };
		E77ECEE2FECF866F64AB67E2 /* SpeechRecognitionService.swift */ = {isa = PBXFileReference; lastKnownFileType = sourcecode.swift; path = SpeechRecognitionService.swift; sourceTree = "<group>"; };
		E8AA260CA9BDB4316FCF7B20 /* BackgroundUploadManager.swift */ = {isa = PBXFileReference; lastKnownFileType = sourcecode.swift; path = BackgroundUploadManager.swift; sourceTree = "<group>"; };
		E8B1760D88CE8A2673D74AFB /* ChatService.swift */ = {isa = PBXFileReference; lastKnownFileType = sourcecode.swift; path = ChatService.swift; sourceTree = "<group>"; };
		EA6D2E536652EEB5F08CB53D /* SettingsView.swift */ = {isa = PBXFileReference; lastKnownFileType = sourcecode.swift; path = SettingsView.swift; sourceTree = "<group>"; };
		EC1FD974F17D1D5928A18A02 /* CallView.swift */ = {isa = PBXFileReference; lastKnownFileType = sourcecode.swift; path = CallView.swift; sourceTree = "<group>"; };
		EF99A1CB5EB4A2535EA8A6B8 /* ChatTypingHandler.swift */ = {isa = PBXFileReference; lastKnownFileType = sourcecode.swift; path = ChatTypingHandler.swift; sourceTree = "<group>"; };
		EFE362A1C914A97F1CABBFEB /* StructuredOutputView.swift */ = {isa = PBXFileReference; lastKnownFileType = sourcecode.swift; path = StructuredOutputView.swift; sourceTree = "<group>"; };
		F0170221498A2E6B8DF35A25 /* UserProfileFollowingView.swift */ = {isa = PBXFileReference; lastKnownFileType = sourcecode.swift; path = UserProfileFollowingView.swift; sourceTree = "<group>"; };
		F02A7B24316B9AFA8E6B7FD6 /* FeedChannelManager.swift */ = {isa = PBXFileReference; lastKnownFileType = sourcecode.swift; path = FeedChannelManager.swift; sourceTree = "<group>"; };
		F0CEAA8A405BB702DA178841 /* LivePhotoManager.swift */ = {isa = PBXFileReference; lastKnownFileType = sourcecode.swift; path = LivePhotoManager.swift; sourceTree = "<group>"; };
		F17E22FD89284D78C7FE808A /* project.yml */ = {isa = PBXFileReference; lastKnownFileType = text.yaml; path = project.yml; sourceTree = "<group>"; };
		F20C285F38EB2939BF1DBFE5 /* NotificationService.swift */ = {isa = PBXFileReference; lastKnownFileType = sourcecode.swift; path = NotificationService.swift; sourceTree = "<group>"; };
		F2E22DEBFE0108B868D6EE87 /* VideoCacheService.swift */ = {isa = PBXFileReference; lastKnownFileType = sourcecode.swift; path = VideoCacheService.swift; sourceTree = "<group>"; };
		F49BDC924F2780626F9D2CBA /* ProfileSettingView.swift */ = {isa = PBXFileReference; lastKnownFileType = sourcecode.swift; path = ProfileSettingView.swift; sourceTree = "<group>"; };
		F5E70390640C08938059D9CF /* UserService.swift */ = {isa = PBXFileReference; lastKnownFileType = sourcecode.swift; path = UserService.swift; sourceTree = "<group>"; };
		F70BC6A3050D5012743A06F7 /* ChatWebSocketHandler.swift */ = {isa = PBXFileReference; lastKnownFileType = sourcecode.swift; path = ChatWebSocketHandler.swift; sourceTree = "<group>"; };
		F7A4B72A5D1FB0A7A4DF5196 /* ChatLocationService.swift */ = {isa = PBXFileReference; lastKnownFileType = sourcecode.swift; path = ChatLocationService.swift; sourceTree = "<group>"; };
		F9F33F7937D2502F9B2AB076 /* suggested_commands.md */ = {isa = PBXFileReference; lastKnownFileType = net.daringfireball.markdown; path = suggested_commands.md; sourceTree = "<group>"; };
		FA23E220EDDA2B69DC298BC0 /* PostDetailView.swift */ = {isa = PBXFileReference; lastKnownFileType = sourcecode.swift; path = PostDetailView.swift; sourceTree = "<group>"; };
		FA73CC5E85BCBF50C09E9E70 /* HomeView.swift */ = {isa = PBXFileReference; lastKnownFileType = sourcecode.swift; path = HomeView.swift; sourceTree = "<group>"; };
		FB2AAE37D1FD1B67346E7E8E /* MatrixServiceTests.swift */ = {isa = PBXFileReference; lastKnownFileType = sourcecode.swift; path = MatrixServiceTests.swift; sourceTree = "<group>"; };
		FB2C61556A6B4DAA297DFC3F /* AIModels.swift */ = {isa = PBXFileReference; lastKnownFileType = sourcecode.swift; path = AIModels.swift; sourceTree = "<group>"; };
		FB630AEE7228BE7CEAE9E794 /* QRCodeScannerView.swift */ = {isa = PBXFileReference; lastKnownFileType = sourcecode.swift; path = QRCodeScannerView.swift; sourceTree = "<group>"; };
		FBBFF77645A4CF02AAB9B2E4 /* CryptoCore.swift */ = {isa = PBXFileReference; lastKnownFileType = sourcecode.swift; path = CryptoCore.swift; sourceTree = "<group>"; };
<<<<<<< HEAD
		"TEMP_4B385FD6-0E15-483D-A182-7ED13576EE44" /* PrivacyInfo.xcprivacy */ = {isa = PBXFileReference; path = PrivacyInfo.xcprivacy; sourceTree = "<group>"; };
		"TEMP_58277883-24DC-4C64-AECB-880EAC40700E" /* .swiftlint.yml */ = {isa = PBXFileReference; lastKnownFileType = text.yaml; path = .swiftlint.yml; sourceTree = "<group>"; };
		"TEMP_5BE7D751-A8D3-4111-B085-CFD31E87E59D" /* App.swift */ = {isa = PBXFileReference; lastKnownFileType = sourcecode.swift; path = App.swift; sourceTree = "<group>"; };
		"TEMP_65ABFBED-95D7-48C1-B159-DC9B4A872352" /* AppDelegate.swift */ = {isa = PBXFileReference; lastKnownFileType = sourcecode.swift; path = AppDelegate.swift; sourceTree = "<group>"; };
		"TEMP_7327457B-F3DA-4A13-9962-82984AB7E479" /* fastlane.sh */ = {isa = PBXFileReference; lastKnownFileType = text.script.sh; path = fastlane.sh; sourceTree = "<group>"; };
		"TEMP_7AC95627-C583-4020-984B-6B7403E9B1C0" /* .gitignore */ = {isa = PBXFileReference; path = .gitignore; sourceTree = "<group>"; };
		"TEMP_8956400E-8474-495E-94A6-E973DA9C9D66" /* AppPage.swift */ = {isa = PBXFileReference; lastKnownFileType = sourcecode.swift; path = AppPage.swift; sourceTree = "<group>"; };
		"TEMP_91558B62-FD05-41C2-B04C-06189454DF8D" /* ICERED.entitlements */ = {isa = PBXFileReference; lastKnownFileType = text.plist.entitlements; path = ICERED.entitlements; sourceTree = "<group>"; };
		"TEMP_A2B313CE-0394-475F-8F18-387D55FDF4D0" /* ExportOptions.plist */ = {isa = PBXFileReference; lastKnownFileType = text.plist; path = ExportOptions.plist; sourceTree = "<group>"; };
		"TEMP_CBF72E05-B4E6-42C0-BAF3-9E5B90243684" /* en */ = {isa = PBXFileReference; lastKnownFileType = text.plist.strings; name = en; path = en.lproj/Localizable.strings; sourceTree = "<group>"; };
		"TEMP_E5386F3B-3D38-48E1-8254-389002EA5D1B" /* .gitattributes */ = {isa = PBXFileReference; path = .gitattributes; sourceTree = "<group>"; };
		"TEMP_E63EF868-0E0F-4411-9310-65D26E560190" /* Assets.xcassets */ = {isa = PBXFileReference; lastKnownFileType = folder.assetcatalog; path = Assets.xcassets; sourceTree = "<group>"; };
=======
		TEMP_33BF6EDF-8539-49D6-950B-80228DDC5F2C /* .swiftlint.yml */ = {isa = PBXFileReference; lastKnownFileType = text.yaml; path = .swiftlint.yml; sourceTree = "<group>"; };
		TEMP_5F2E61FB-84DD-4186-ADFE-860C7652D859 /* AppDelegate.swift */ = {isa = PBXFileReference; lastKnownFileType = sourcecode.swift; path = AppDelegate.swift; sourceTree = "<group>"; };
		TEMP_63CA6160-924D-40EE-8FA4-1C213B5B514E /* ExportOptions.plist */ = {isa = PBXFileReference; lastKnownFileType = text.plist; path = ExportOptions.plist; sourceTree = "<group>"; };
		TEMP_90033D7C-C99E-43DB-8622-39E8BF78DE52 /* AppPage.swift */ = {isa = PBXFileReference; lastKnownFileType = sourcecode.swift; path = AppPage.swift; sourceTree = "<group>"; };
		TEMP_9E066BB7-751E-49EB-AAAD-237093052FB5 /* PrivacyInfo.xcprivacy */ = {isa = PBXFileReference; path = PrivacyInfo.xcprivacy; sourceTree = "<group>"; };
		TEMP_A752F23A-A613-4C95-8CF6-799252FF4E74 /* fastlane.sh */ = {isa = PBXFileReference; lastKnownFileType = text.script.sh; path = fastlane.sh; sourceTree = "<group>"; };
		TEMP_A77FCE51-AD9C-4379-93F5-C0BD1890A5C4 /* ICERED.app.dSYM.zip */ = {isa = PBXFileReference; lastKnownFileType = archive.zip; path = ICERED.app.dSYM.zip; sourceTree = "<group>"; };
		TEMP_CD2BFD56-EDDB-455D-A938-82ACC2C7D509 /* Assets.xcassets */ = {isa = PBXFileReference; lastKnownFileType = folder.assetcatalog; path = Assets.xcassets; sourceTree = "<group>"; };
		TEMP_E6FCCC40-3660-4944-88E1-E2BFE01B19E8 /* App.swift */ = {isa = PBXFileReference; lastKnownFileType = sourcecode.swift; path = App.swift; sourceTree = "<group>"; };
		TEMP_EE5EA1F3-CA3A-43E6-994C-26AE4EEB01FB /* en */ = {isa = PBXFileReference; lastKnownFileType = text.plist.strings; name = en; path = en.lproj/Localizable.strings; sourceTree = "<group>"; };
		TEMP_F0F55CF7-ED02-411C-8D96-F8D1A5B65313 /* ICERED.ipa */ = {isa = PBXFileReference; path = ICERED.ipa; sourceTree = "<group>"; };
>>>>>>> 12d8dd34
/* End PBXFileReference section */

/* Begin PBXFrameworksBuildPhase section */
		9AD301B5E184293F220D88B9 /* Frameworks */ = {
			isa = PBXFrameworksBuildPhase;
			buildActionMask = 2147483647;
			files = (
				CEF622E0D705BAA70D0C2009 /* MatrixRustSDK in Frameworks */,
			);
			runOnlyForDeploymentPostprocessing = 0;
		};
/* End PBXFrameworksBuildPhase section */

/* Begin PBXGroup section */
		00D23E0A2E752DBA61667BFA /* Chat */ = {
			isa = PBXGroup;
			children = (
				5427D60D9857753FC9BBDC7D /* ViewModels */,
				256A10F89FC9C64DCDBF76E6 /* Views */,
			);
			path = Chat;
			sourceTree = "<group>";
		};
		0314A833FC61F60FE9FFE730 /* Components（UserProfile） */ = {
			isa = PBXGroup;
			children = (
				5A60BC5B4602B06F08DD53A8 /* BlockReportSheet.swift */,
				BB25950EC2AA7F54430283FD /* UserProfileActionButtons.swift */,
				8004BC62C5CC7FD11C83896A /* UserProfileContentSection.swift */,
				22D1A9F18BA528BC3C6BF6EB /* UserProfileFollowersView.swift */,
				F0170221498A2E6B8DF35A25 /* UserProfileFollowingView.swift */,
				C1463E562B82228694A7E760 /* UserProfilePostCard.swift */,
				18CD2B250FC8236095F2B43B /* UserProfileTopNavigationBar.swift */,
				008ABB2CAA1B95899AF1E4B9 /* UserProfileUserInfoSection.swift */,
			);
			path = "Components（UserProfile）";
			sourceTree = "<group>";
		};
		03227C42DE12A3503BF69DE4 /* UI */ = {
			isa = PBXGroup;
			children = (
				A5F3D59DC0C4FA06662B5412 /* Components */,
				C75C6869B683B66215B158DA /* Modals */,
				2C0B7ADD2756879A860CFF88 /* Navigation */,
			);
			path = UI;
			sourceTree = "<group>";
		};
		0D8BCC8A17F027228428E8FD /* Models */ = {
			isa = PBXGroup;
			children = (
				511A3A7C4772B05DB4B9E441 /* WidgetEntries.swift */,
			);
			path = Models;
			sourceTree = "<group>";
		};
		0E33CEAC1BA676D663D5FD40 /* Components */ = {
			isa = PBXGroup;
			children = (
				13A199C377C1BDAD0EEDE517 /* AliceStreamingMessageView.swift */,
			);
			path = Components;
			sourceTree = "<group>";
		};
		10A84A2D0FE785E753E7D1BC /* Notification */ = {
			isa = PBXGroup;
			children = (
				F20C285F38EB2939BF1DBFE5 /* NotificationService.swift */,
				21DD82679F813BE27BFE6092 /* PushNotificationManager.swift */,
			);
			path = Notification;
			sourceTree = "<group>";
		};
		1213BE807D3E0278A63C3064 /* User */ = {
			isa = PBXGroup;
			children = (
				794A593F2F3DCDAA921653F5 /* AvatarManager.swift */,
				3C3AD3B56FD470BDD566CA47 /* DeviceService.swift */,
				D698C2C572807945955A6AF6 /* IdentityService.swift */,
				F5E70390640C08938059D9CF /* UserService.swift */,
			);
			path = User;
			sourceTree = "<group>";
		};
		12CC87DA914897174A784703 /* Search */ = {
			isa = PBXGroup;
			children = (
				433BCB5B24D6C3D1565C289F /* SearchService.swift */,
			);
			path = Search;
			sourceTree = "<group>";
		};
		182F4B1B2900965209D9807C /* Handlers */ = {
			isa = PBXGroup;
			children = (
				5AFB663D3BC00E0EF01AAFDF /* ChatMessageSender.swift */,
				EF99A1CB5EB4A2535EA8A6B8 /* ChatTypingHandler.swift */,
				F70BC6A3050D5012743A06F7 /* ChatWebSocketHandler.swift */,
			);
			path = Handlers;
			sourceTree = "<group>";
		};
		1843860BBA7692069CA86A98 /* Call */ = {
			isa = PBXGroup;
			children = (
				5A765E0100F7933573E40F83 /* Views */,
			);
			path = Call;
			sourceTree = "<group>";
		};
		18D81B60831EF4FE156F07C2 /* ViewModels */ = {
			isa = PBXGroup;
			children = (
				97F7FCDB6FA0CE2782E24A74 /* NotificationViewModel.swift */,
			);
			path = ViewModels;
			sourceTree = "<group>";
		};
		19FD8FC9C10AAC0CB2D45E6B /* Upload */ = {
			isa = PBXGroup;
			children = (
				E8AA260CA9BDB4316FCF7B20 /* BackgroundUploadManager.swift */,
			);
			path = Upload;
			sourceTree = "<group>";
		};
		1BDDC5A5E48659742DC98715 /* QRScanner */ = {
			isa = PBXGroup;
			children = (
				1C621AC4764B98A08E6939BD /* Views */,
			);
			path = QRScanner;
			sourceTree = "<group>";
		};
		1C621AC4764B98A08E6939BD /* Views */ = {
			isa = PBXGroup;
			children = (
				9B24BB2EE3F0021E5343878D /* MyQRCodeView.swift */,
				FB630AEE7228BE7CEAE9E794 /* QRCodeScannerView.swift */,
			);
			path = Views;
			sourceTree = "<group>";
		};
		1C740A88949E06B141843AE8 /* Forms */ = {
			isa = PBXGroup;
			children = (
				BD70ACA67B0E1699EDB5099B /* FormRow.swift */,
			);
			path = Forms;
			sourceTree = "<group>";
		};
		1C98B6DE52921DBACDDC06DE /* AI */ = {
			isa = PBXGroup;
			children = (
				6D966FC0F52883DA002B8EB5 /* AIGenerableTypes.swift */,
				FB2C61556A6B4DAA297DFC3F /* AIModels.swift */,
				BBC84545BBB79C645B395D4A /* GrokVoiceModels.swift */,
			);
			path = AI;
			sourceTree = "<group>";
		};
		206D221FCE3682102D818A0C /* Preview */ = {
			isa = PBXGroup;
			children = (
				A96A6C60524215585A54A50F /* PreviewData.swift */,
				7B06660E0C49D80305A0FC4A /* PreviewHelpers.swift */,
			);
			path = Preview;
			sourceTree = "<group>";
		};
		23C7AB0877861B3F5DCDAEAA /* Invitations */ = {
			isa = PBXGroup;
			children = (
				D56505A31DF6E37481758188 /* InvitationsService.swift */,
			);
			path = Invitations;
			sourceTree = "<group>";
		};
		256A10F89FC9C64DCDBF76E6 /* Views */ = {
			isa = PBXGroup;
			children = (
				6485B3A4E6DD436891912575 /* Components */,
				6D34F87E7DE783C7F956B76F /* ChatView.swift */,
				131D721D676A2395D90D3D3F /* GroupSelectionView.swift */,
				A6C61F8E9BD4900ED42D1F07 /* MessageSearchView.swift */,
				8742228C1E84193BD2624ACE /* MessageView.swift */,
				400B32013EC2FA3DDF1BD59E /* NewChatView.swift */,
			);
			path = Views;
			sourceTree = "<group>";
		};
		27ADB5BD610667DD896B5471 /* Content */ = {
			isa = PBXGroup;
			children = (
				7634AC3CDDF314F5F89CF059 /* ContentModels.swift */,
			);
			path = Content;
			sourceTree = "<group>";
		};
		2B344FE31446BAA9B4B85DE8 /* Views */ = {
			isa = PBXGroup;
			children = (
				D9768C9B58F06A9A6112EAE3 /* GroupChatView.swift */,
				A9BE34160132D7F271CEB9E4 /* GroupSettingsView.swift */,
				4D0B03562814E181645E773D /* StartGroupChatView.swift */,
			);
			path = Views;
			sourceTree = "<group>";
		};
		2B8332984B31687875C6AC6E = {
			isa = PBXGroup;
			children = (
				B4E7F1AC29BBBC2246E01491 /* .serena */,
				3A2A516A81467921E0E7441B /* Features */,
				86B55C3DDC0353DB23320B6B /* ICEREDUITests */,
				2BE88AADB14AB12A1F70EA9D /* ICEREDWidgets */,
				6E7717AD84CE7D95370C8D86 /* Infrastructure */,
				B5C695DC3E63B0D8F4D8BEDA /* Shared */,
				F7468F493F2DDF5BF6349EBA /* Tests */,
				A8928B707E71735FE0470B84 /* Products */,
			);
			sourceTree = "<group>";
		};
		2BE88AADB14AB12A1F70EA9D /* ICEREDWidgets */ = {
			isa = PBXGroup;
			children = (
				0D8BCC8A17F027228428E8FD /* Models */,
				9730B94596C050552A904D27 /* Providers */,
				4BAE3D03740687C883B1EB3C /* Views */,
				5EAF8D4FA62543271728A8C4 /* ICEREDWidgets.entitlements */,
				B7A8319641A0A3FB8B05B59A /* ICEREDWidgets.swift */,
				9BDEEE63485BE337EE5B3559 /* Info.plist */,
			);
			path = ICEREDWidgets;
			sourceTree = "<group>";
		};
		2C0B7ADD2756879A860CFF88 /* Navigation */ = {
			isa = PBXGroup;
			children = (
				33C571AB47F91627A45BC417 /* BottomTabBar.swift */,
				75EC152D81EC4B655AFC53A1 /* NavigationManager.swift */,
			);
			path = Navigation;
			sourceTree = "<group>";
		};
		2CE845C26B9AB13D78461810 /* ViewModels */ = {
			isa = PBXGroup;
			children = (
				1A00351ECE6777F8EBDD4951 /* SearchViewModel.swift */,
			);
			path = ViewModels;
			sourceTree = "<group>";
		};
		2EAEF8629FDE3604E134B9DB /* Chat */ = {
			isa = PBXGroup;
			children = (
				5E56F9F648793E5F368CACC2 /* CallRecordingService.swift */,
				A70DFA302633861E940F01D6 /* ChatBackupService.swift */,
				A7C673284E0443E48AF1AFBC /* ChatCallService.swift */,
				BECD969923481443F95E72C1 /* ChatGroupService.swift */,
				F7A4B72A5D1FB0A7A4DF5196 /* ChatLocationService.swift */,
				61659F2EF9479DDEDE7D4A9C /* ChatReactionsService.swift */,
				E8B1760D88CE8A2673D74AFB /* ChatService.swift */,
				DA28EE2106A9A257E91DEBFF /* ChatServiceModels.swift */,
				9E5949AEADFEDBEC77068FC7 /* WebSocketStateManager.swift */,
			);
			path = Chat;
			sourceTree = "<group>";
		};
		2FC9E269F46E1FEE469781E5 /* Config */ = {
			isa = PBXGroup;
			children = (
				8D2FF599D8F2CEFBB0C88D1B /* FeatureFlags.swift */,
			);
			path = Config;
			sourceTree = "<group>";
		};
		3639645BC60AEEF8F6A61480 /* Services */ = {
			isa = PBXGroup;
			children = (
				D8969D3CB5490BBAA5898F8A /* Accounts */,
				3D41B4E2838E07B6FD382157 /* AI */,
				DCF1CF591F8E297615AEBFD0 /* Analytics */,
				D3B9518C5063D61AA216A2E8 /* Auth */,
				D6C9B4C847AC7A48E230C121 /* Call */,
				9AA205BB5A39955A1A46E95F /* Channels */,
				2EAEF8629FDE3604E134B9DB /* Chat */,
				94EB3EEA6DD1721877B8FE50 /* Content */,
				DF764C9AB299E40FB3D5D541 /* Draft */,
				84FB334E10C810BD3E99ADA4 /* Feed */,
				DAD6B8398A62551B70008FBC /* Friends */,
				B9E4D1CC7153C3F803A0D220 /* Graph */,
				23C7AB0877861B3F5DCDAEAA /* Invitations */,
				C9837B6211C93EBBDA35F0F0 /* Matrix */,
				EFCC6B7ECE056A3BEBA0C25D /* Media */,
				FFBD16B5C50B19B49FC31E67 /* Networking */,
				10A84A2D0FE785E753E7D1BC /* Notification */,
				C9F59F0F73F9E759D7027FDA /* Relationships */,
				12CC87DA914897174A784703 /* Search */,
				A0D2DA1DBC68D3FF71305393 /* Security */,
				8EA326BCDBB2DCACD69A63EA /* Settings */,
				F6C2CD1B26A3EF62FC3F1BD0 /* Social */,
				48FD19A72CFFC0097EB369A3 /* Trending */,
				19FD8FC9C10AAC0CB2D45E6B /* Upload */,
				1213BE807D3E0278A63C3064 /* User */,
				BDBB2E6BFA766DDF36F0C2B2 /* WidgetDataStore.swift */,
			);
			path = Services;
			sourceTree = "<group>";
		};
		3723FF3FE3573FCB580815A3 /* AI */ = {
			isa = PBXGroup;
			children = (
				C8F8F2211C4B401EC64BD316 /* AIResponseContainer.swift */,
				39FBDAEE3D1AAFD64175BEE2 /* StreamingIndicator.swift */,
				3ED98C48780F65CD749C7820 /* StreamingTextView.swift */,
				EFE362A1C914A97F1CABBFEB /* StructuredOutputView.swift */,
			);
			path = AI;
			sourceTree = "<group>";
		};
		38EA8233FBA1E047E07B889A /* Splash */ = {
			isa = PBXGroup;
			children = (
				A7A3F279ACD22C74AFD358A7 /* Views */,
			);
			path = Splash;
			sourceTree = "<group>";
		};
		3A2A516A81467921E0E7441B /* Features */ = {
			isa = PBXGroup;
			children = (
				584950B40685DB6AD91183D1 /* AddFriends */,
				98C7C3954EEE427166E07F02 /* Alice */,
				E569866CEDF9252E8DB56DCB /* Auth */,
				1843860BBA7692069CA86A98 /* Call */,
				00D23E0A2E752DBA61667BFA /* Chat */,
				64BB021FB019742C8EFC213B /* CreatePost */,
				E2BB85C6A4838537AC0A6DA7 /* GroupChat */,
				BAC90BFFFB9FCF3265327C6C /* Home */,
				D101599A1BA717B57A370B3B /* Notifications */,
				732652E34C03C2F08EF41646 /* Profile */,
				1BDDC5A5E48659742DC98715 /* QRScanner */,
				77317EC0B94A3B71353A56FE /* Search */,
				8C47AD9D0E6307B10B7C94D6 /* Settings */,
				38EA8233FBA1E047E07B889A /* Splash */,
			);
			path = Features;
			sourceTree = "<group>";
		};
		3C7EFF827A1CA7E686310D7A /* cache */ = {
			isa = PBXGroup;
			children = (
				57B609339C3EC102EFD39116 /* swift */,
			);
			path = cache;
			sourceTree = "<group>";
		};
		3D41B4E2838E07B6FD382157 /* AI */ = {
			isa = PBXGroup;
			children = (
				C39FED86ACD269373BE5A2B3 /* Sessions */,
				9BDB865E0F3A5EAC61AAD893 /* Tools */,
				3F1DC3CB50728D0BCC6036BE /* AIRouter.swift */,
				892AD2BE29C380E52980F7E2 /* AliceService.swift */,
				5DE6005F56461CCE6C34EE43 /* FoundationModelsService.swift */,
				9E64D8CE635DABDB1071AC90 /* GrokVoiceConfig.swift */,
				B4FE222AADC0282302AC0298 /* GrokVoiceService.swift */,
				2D0D3B3370FF4745E247F086 /* LiveKitVoiceService.swift */,
				1A2B3C4D5E6F0A1B2C3D4E5F /* LocalVisionService.swift */,
				E3737976AD8AA33408751C99 /* PhotoAnalysisService.swift */,
				11B00F77C6F3BF1BBEF052E1 /* VLMService.swift */,
				DC10E2956B60DCEAD154ABCA /* XAIService.swift */,
			);
			path = AI;
			sourceTree = "<group>";
		};
		43BC84AF0A4B6A432ED69C50 /* User */ = {
			isa = PBXGroup;
			children = (
				60F5C35AAB0D88AE0B2AB108 /* DeviceModels.swift */,
				DFA8A23427CDC24E3C754293 /* UserModels.swift */,
			);
			path = User;
			sourceTree = "<group>";
		};
		480BAE7586951654DBB0FC88 /* ViewModels */ = {
			isa = PBXGroup;
			children = (
				FBFF3F4758076EB61CBA9EBD /* Handlers */,
				DDF1061D7169CAAF79C5A591 /* GroupChatViewModel.swift */,
			);
			path = ViewModels;
			sourceTree = "<group>";
		};
		48FD19A72CFFC0097EB369A3 /* Trending */ = {
			isa = PBXGroup;
			children = (
				332251B7AC761742A3FD05B9 /* TrendingService.swift */,
			);
			path = Trending;
			sourceTree = "<group>";
		};
		4A9A692D10654F7EBD583D00 /* Components */ = {
			isa = PBXGroup;
			children = (
				B140AB4127BB17B46A837D83 /* CarouselCardItem.swift */,
				ACF46F487D39DE11DF306EF2 /* CommentCardItem.swift */,
				00D95AE492E1F1BD615BB08A /* CommentSheetView.swift */,
				66066E784C2D3BB33ABE8F2D /* EmptyFeedView.swift */,
				C8E479E517FAEE1DD67A4149 /* FeedErrorView.swift */,
				A4B4FB253EA63E86B9FD37C7 /* FeedLayoutConfig.swift */,
				0CF9EE837EC3996A27E70749 /* FeedPostCard.swift */,
				A13C2F556B5E9015D7B85A24 /* FeedVideoPlayer.swift */,
				027EF331C014E61B120CCBD6 /* HottestBankerSection.swift */,
				21C58A10ECD63A9AD9BEB6D5 /* PhotoOptionsModal.swift */,
				3ACC5B924429B273F34A32C0 /* PromoBannerView.swift */,
				711AAF2B6496CEFA861A922F /* SuggestedCreatorsSection.swift */,
			);
			path = Components;
			sourceTree = "<group>";
		};
		4BAE3D03740687C883B1EB3C /* Views */ = {
			isa = PBXGroup;
			children = (
				5503545C3989A9F1C64F7C8B /* ActivitySummaryView.swift */,
				9183603F29D8D5FF802BBF04 /* AliceQuickView.swift */,
				1D42EC6A56940B63DCFB5EE2 /* FeedHighlightsView.swift */,
				199D244D3597420056B33BB5 /* ProfileStatsView.swift */,
				6CFAEF2BEA59A56A0916439F /* UnreadMessagesView.swift */,
			);
			path = Views;
			sourceTree = "<group>";
		};
		4D33EDD53B8C23E694456D75 /* Notification */ = {
			isa = PBXGroup;
			children = (
				2060E0E34442FBBBF25894E8 /* NotificationModels.swift */,
			);
			path = Notification;
			sourceTree = "<group>";
		};
		4F70094435EAF464A17F9E8C /* Models */ = {
			isa = PBXGroup;
			children = (
				1C98B6DE52921DBACDDC06DE /* AI */,
				FF2FF5942A0EA899432AB340 /* Chat */,
				27ADB5BD610667DD896B5471 /* Content */,
				4D33EDD53B8C23E694456D75 /* Notification */,
				C0F0D06F67C74BEC7D632551 /* Search */,
				43BC84AF0A4B6A432ED69C50 /* User */,
			);
			path = Models;
			sourceTree = "<group>";
		};
		53E4E6B70DCDF2F2C24D38B7 /* ViewModels */ = {
			isa = PBXGroup;
			children = (
				CBE9AFE04EE4D46B6E1EC7B2 /* Handlers */,
				D24DB2F8DFC6CEDA35F99370 /* FeedViewModel.swift */,
			);
			path = ViewModels;
			sourceTree = "<group>";
		};
		5427D60D9857753FC9BBDC7D /* ViewModels */ = {
			isa = PBXGroup;
			children = (
				182F4B1B2900965209D9807C /* Handlers */,
				92B4358221460091EE5EECF1 /* ChatViewModel.swift */,
			);
			path = ViewModels;
			sourceTree = "<group>";
		};
		56E990ACCFF7EEA7D3303585 /* Views */ = {
			isa = PBXGroup;
			children = (
				0E33CEAC1BA676D663D5FD40 /* Components */,
				612ACD95D18565FB20AF7B5E /* AliceView.swift */,
				9F361F5818CDB8EEB87330CB /* GenerateImage01View.swift */,
				73777E10DC01BFFD9AA4796F /* LiveKitVoiceChatView.swift */,
				9807B62C70CB46565FFBC30D /* VoiceChatView.swift */,
			);
			path = Views;
			sourceTree = "<group>";
		};
		57B609339C3EC102EFD39116 /* swift */ = {
			isa = PBXGroup;
			children = (
				6FE503B433803D526D38998A /* document_symbols.pkl */,
				333022523C822B72F1B62A65 /* raw_document_symbols.pkl */,
			);
			path = swift;
			sourceTree = "<group>";
		};
		584950B40685DB6AD91183D1 /* AddFriends */ = {
			isa = PBXGroup;
			children = (
				BD2FF1AC14A2F3B87893B687 /* Views */,
			);
			path = AddFriends;
			sourceTree = "<group>";
		};
		5A765E0100F7933573E40F83 /* Views */ = {
			isa = PBXGroup;
			children = (
				2A6CB6016575653E2EF6BB87 /* ActiveCallBanner.swift */,
				EC1FD974F17D1D5928A18A02 /* CallView.swift */,
				6866DDE45F1BD3D0EF453D1B /* IncomingCallView.swift */,
			);
			path = Views;
			sourceTree = "<group>";
		};
		6485B3A4E6DD436891912575 /* Components */ = {
			isa = PBXGroup;
			children = (
				91E4CEFB0A5E2DBD3F4A3BFC /* AttachmentOptionButton.swift */,
				6EC248FD24BCF6177F84307C /* CameraView.swift */,
				555E519181217ADA8952AB51 /* ChatLocationManager.swift */,
				7B1D3C3E030CF9AFD8629F4E /* DocumentPickerView.swift */,
				171929D1E38BACAC34CDAC4A /* LocationMessageView.swift */,
				7B28922F1D6A77C8AB489921 /* MessageBubbleView.swift */,
				B0AA5B9FF3769191FF77298F /* ReactionPickerView.swift */,
				5C33B458F9652CCE51592682 /* ReplyPreviewView.swift */,
				2C4102217CF0F3A8D85CEE13 /* TypingDotsView.swift */,
				B0D2C5AB82C3B33325636891 /* VoiceMessageOptionsView.swift */,
				299D0BEAA0C7E55276F44D77 /* VoiceMessageView.swift */,
			);
			path = Components;
			sourceTree = "<group>";
		};
		64BB021FB019742C8EFC213B /* CreatePost */ = {
			isa = PBXGroup;
			children = (
				AC02F33A97CEC4CCF8A8A7D1 /* ViewModels */,
				AE34EC630E630967EAB4205F /* Views */,
			);
			path = CreatePost;
			sourceTree = "<group>";
		};
		6E7717AD84CE7D95370C8D86 /* Infrastructure */ = {
			isa = PBXGroup;
			children = (
				92C5B71AED9DB3C7A742B634 /* Navigation */,
			);
			path = Infrastructure;
			sourceTree = "<group>";
		};
		732652E34C03C2F08EF41646 /* Profile */ = {
			isa = PBXGroup;
			children = (
				90D708DD873995E992D640CE /* Components（Profile） */,
				0314A833FC61F60FE9FFE730 /* Components（UserProfile） */,
				AC22F42911AB53124FB16480 /* Views */,
			);
			path = Profile;
			sourceTree = "<group>";
		};
		77317EC0B94A3B71353A56FE /* Search */ = {
			isa = PBXGroup;
			children = (
				2CE845C26B9AB13D78461810 /* ViewModels */,
			);
			path = Search;
			sourceTree = "<group>";
		};
		829769D43D2B0A9D0B1B3479 /* Carousels */ = {
			isa = PBXGroup;
			children = (
				A94850235E23697D1EF6503B /* CarouselView.swift */,
				1DBE05105D66034FFAE21C35 /* SimpleCarouselView.swift */,
			);
			path = Carousels;
			sourceTree = "<group>";
		};
		84FB334E10C810BD3E99ADA4 /* Feed */ = {
			isa = PBXGroup;
			children = (
				A210FAEED8AB436394766519 /* FeedCacheService.swift */,
				DF8996770D45106B3D2C34DF /* FeedService.swift */,
			);
			path = Feed;
			sourceTree = "<group>";
		};
		86B55C3DDC0353DB23320B6B /* ICEREDUITests */ = {
			isa = PBXGroup;
			children = (
				C3DFA0C3FE5CB60D1C84CE2A /* FeedUITests.swift */,
				3D17047071DD0A4EAD3243A9 /* ICEREDUITests.swift */,
			);
			path = ICEREDUITests;
			sourceTree = "<group>";
		};
		8AB614C33130EFCCF1F39319 /* ViewModels */ = {
			isa = PBXGroup;
			children = (
				D3B11E5D311DBF532A69769A /* ChatViewModelTests.swift */,
			);
			path = ViewModels;
			sourceTree = "<group>";
		};
		8C47AD9D0E6307B10B7C94D6 /* Settings */ = {
			isa = PBXGroup;
			children = (
				BD097F1C3825E3185AF9B529 /* ViewModels */,
				AFD0A3F108AAF080FC600DEA /* Views */,
			);
			path = Settings;
			sourceTree = "<group>";
		};
		8EA326BCDBB2DCACD69A63EA /* Settings */ = {
			isa = PBXGroup;
			children = (
				A7FD051EDABC662F2BFE55D0 /* SettingsService.swift */,
			);
			path = Settings;
			sourceTree = "<group>";
		};
		90D708DD873995E992D640CE /* Components（Profile） */ = {
			isa = PBXGroup;
			children = (
				6425CFA20477B3C4908E3A44 /* AccountSwitcherSheet.swift */,
				62323644395C3A7DAD2F1A9E /* PostCard.swift */,
				CA6E010BF6D46CFA1A1EFE44 /* ProfileFollowersView.swift */,
				DB01B9922C10E2E33C2A6A99 /* ProfileFollowingView.swift */,
				D768AA6E0FC3664769BDC8D0 /* ProfilePostCard.swift */,
				A7B5562B92D2E08A01B36A58 /* ProfileTopNavigationBar.swift */,
				2E685D7274A454752169C302 /* ProfileUserInfoSection.swift */,
			);
			path = "Components（Profile）";
			sourceTree = "<group>";
		};
		92B133E8A586B8C1F937EF36 /* Components */ = {
			isa = PBXGroup;
			children = (
				DBA95E0381D84B38FE141817 /* CachedAsyncImage.swift */,
				C65C59A952DAAFCAFE219CAD /* ErrorStateView.swift */,
				7978EE99D9C4B0E5277D4E0D /* LivePhotoView.swift */,
				831D63D1CD5C4EB262F13916 /* PostCardView.swift */,
				40F7254500887336D411AF0D /* SkeletonLoader.swift */,
				E41413B297CCF9C221A61D53 /* VoiceRecordButton.swift */,
			);
			path = Components;
			sourceTree = "<group>";
		};
		92C5B71AED9DB3C7A742B634 /* Navigation */ = {
			isa = PBXGroup;
			children = (
				E4E1512D8F281EA42CED7AB6 /* AppCoordinator.swift */,
				80ABF01F830247D554367509 /* AppRoute.swift */,
				A39FC0B139B75724FFD967E7 /* DeepLinkHandler.swift */,
			);
			path = Navigation;
			sourceTree = "<group>";
		};
		94EB3EEA6DD1721877B8FE50 /* Content */ = {
			isa = PBXGroup;
			children = (
				52426426C95CA38E013274CD /* ContentService.swift */,
				1B5722C159C353AB0D1195AF /* UserPostsManager.swift */,
			);
			path = Content;
			sourceTree = "<group>";
		};
		9730B94596C050552A904D27 /* Providers */ = {
			isa = PBXGroup;
			children = (
				D67BEF6CA96F7C0C8C41137A /* ActivitySummaryProvider.swift */,
				5D40F7AD31119B8A139662C4 /* AliceQuickProvider.swift */,
				8FEF18B81C037CA7B3D34FC5 /* FeedHighlightsProvider.swift */,
				B02D02D051F906A8BE022EE5 /* ProfileStatsProvider.swift */,
				3ECA96F2A81832C91C5D63A7 /* UnreadMessagesProvider.swift */,
			);
			path = Providers;
			sourceTree = "<group>";
		};
		98C7C3954EEE427166E07F02 /* Alice */ = {
			isa = PBXGroup;
			children = (
				56E990ACCFF7EEA7D3303585 /* Views */,
			);
			path = Alice;
			sourceTree = "<group>";
		};
		9AA205BB5A39955A1A46E95F /* Channels */ = {
			isa = PBXGroup;
			children = (
				4455A499F6658FA80280C4C7 /* ChannelsService.swift */,
			);
			path = Channels;
			sourceTree = "<group>";
		};
		9BDB865E0F3A5EAC61AAD893 /* Tools */ = {
			isa = PBXGroup;
			children = (
				4E39FE82818CA39967B7044D /* AIToolsRegistry.swift */,
				B6CE6495168AB40C719954CC /* FeedRecommendationsTool.swift */,
				0A9ADAC480D9C913679582CB /* GetUserProfileTool.swift */,
				AA4B93FC1A25F54DB11DE8A3 /* SearchPostsTool.swift */,
				1DA6B1BE0A96FDD49C0D3F86 /* TrendingTopicsTool.swift */,
			);
			path = Tools;
			sourceTree = "<group>";
		};
		A024BC3ABB9D72AE58DE41F3 /* Location */ = {
			isa = PBXGroup;
			children = (
				2E7A9645F230A1DF8AD452F2 /* LocationView.swift */,
			);
			path = Location;
			sourceTree = "<group>";
		};
		A0D2DA1DBC68D3FF71305393 /* Security */ = {
			isa = PBXGroup;
			children = (
				FBBFF77645A4CF02AAB9B2E4 /* CryptoCore.swift */,
				B5F979ECFA4B86BB5CF751BB /* E2EEService.swift */,
				3BF00417178D0B6283A9E6F3 /* KeychainService.swift */,
				391055A01BC7ADD0944EE229 /* README.md */,
			);
			path = Security;
			sourceTree = "<group>";
		};
		A14BB0B9A87343F2F81671DF /* Fonts */ = {
			isa = PBXGroup;
			children = (
				48B2561725899760172CCC78 /* .gitkeep */,
			);
			path = Fonts;
			sourceTree = "<group>";
		};
		A2DFC52AFBE28F07FC481322 /* Extensions */ = {
			isa = PBXGroup;
			children = (
				E35DC62777A5472A407CC9A8 /* DateExtension.swift */,
				E6D7E3C38730CAA90EB8DF00 /* KeyboardExtension.swift */,
				70202CA63959EEC539876210 /* IntExtension.swift */,
			);
			path = Extensions;
			sourceTree = "<group>";
		};
		A5F3D59DC0C4FA06662B5412 /* Components */ = {
			isa = PBXGroup;
			children = (
				3723FF3FE3573FCB580815A3 /* AI */,
				829769D43D2B0A9D0B1B3479 /* Carousels */,
				1C740A88949E06B141843AE8 /* Forms */,
				A024BC3ABB9D72AE58DE41F3 /* Location */,
				E374B5E28D2864C4B1BE2A6A /* Pickers */,
				F2795B426DA14476DBC7FE34 /* Settings */,
				EE9E823DDE4505863DCFCA26 /* Upload */,
				803F96C26D9E8C040F88BC22 /* DefaultAvatarView.swift */,
				0BA9A27686FBAD37E301363D /* ShareSheet.swift */,
				AC52C38F9D64F6B7CCB1E5EA /* TappableButton.swift */,
				275B20909898AA9B7510292B /* VisibilityTracker.swift */,
			);
			path = Components;
			sourceTree = "<group>";
		};
		A7A3F279ACD22C74AFD358A7 /* Views */ = {
			isa = PBXGroup;
			children = (
				516947E0D43092D83564A6CF /* SplashScreenView.swift */,
				4D354C7E36DF2232F9B1BDF5 /* WelcomeView.swift */,
			);
			path = Views;
			sourceTree = "<group>";
		};
		A8928B707E71735FE0470B84 /* Products */ = {
			isa = PBXGroup;
			children = (
				C6B7EF0FCF06C5477C18E6F9 /* ICERED.app */,
				C0EA50630D77D92A96116E71 /* ICEREDTests.xctest */,
				CE645708E87093F3BFFD2B7A /* ICEREDUITests.xctest */,
				4D39F35A0F59326A1235BEF7 /* ICEREDWidgets.appex */,
			);
			name = Products;
			sourceTree = "<group>";
		};
		AAF9D64458E353E7B74D14B0 /* Views */ = {
			isa = PBXGroup;
			children = (
				4A9A692D10654F7EBD583D00 /* Components */,
				FA73CC5E85BCBF50C09E9E70 /* HomeView.swift */,
				8992B15659064DD42259E5BE /* NotificationView.swift */,
				FA23E220EDDA2B69DC298BC0 /* PostDetailView.swift */,
				6C8DE5693B6E939EE1A86A67 /* RankingListView.swift */,
				0BBEC927960F534FBD87D8F6 /* SearchView.swift */,
			);
			path = Views;
			sourceTree = "<group>";
		};
		AC02F33A97CEC4CCF8A8A7D1 /* ViewModels */ = {
			isa = PBXGroup;
			children = (
				A209B73FE811D1E423F69133 /* NewPostViewModel.swift */,
			);
			path = ViewModels;
			sourceTree = "<group>";
		};
		AC22F42911AB53124FB16480 /* Views */ = {
			isa = PBXGroup;
			children = (
				075776D30379DF03F807A0C3 /* EditProfileView.swift */,
				E5F063A093BCAB41B793415F /* ProfileData.swift */,
				CE44BE89D96953ABCAA2E34E /* ProfileView.swift */,
				893193464D16DA57F8243351 /* UserProfileView.swift */,
			);
			path = Views;
			sourceTree = "<group>";
		};
		AE34EC630E630967EAB4205F /* Views */ = {
			isa = PBXGroup;
			children = (
				E52CEDA751360B9D49E81EEB /* Components */,
				49FAE63859459C79E671AED6 /* EnhanceSuggestionView.swift */,
				D8859BB1AE9FA6D7D5824E50 /* NewPostView.swift */,
				AF7C3F1FF4F4ED65A51E66E2 /* WriteView.swift */,
			);
			path = Views;
			sourceTree = "<group>";
		};
		AFD0A3F108AAF080FC600DEA /* Views */ = {
			isa = PBXGroup;
			children = (
				5E266E62BE514483DD4053B9 /* AliasNameView.swift */,
				9810EC3E919B68F08B4B9E5A /* CallRecordingsView.swift */,
				A4E537E39FD2F796E41C22C5 /* ChatBackupView.swift */,
				20DAD625E4C0EF4A01010AE7 /* DevicesView.swift */,
				7382F96F698E0CDC89B99912 /* GetVerifiedView.swift */,
				75ADA8314EFFF10E30AEE448 /* InviteFriendsView.swift */,
				9C7716AC8A2A67A629B5AA6D /* MyChannelsView.swift */,
				372FEC0914436AD687FF78A5 /* PasskeySettingsView.swift */,
				F49BDC924F2780626F9D2CBA /* ProfileSettingView.swift */,
				EA6D2E536652EEB5F08CB53D /* SettingsView.swift */,
			);
			path = Views;
			sourceTree = "<group>";
		};
		B4E7F1AC29BBBC2246E01491 /* .serena */ = {
			isa = PBXGroup;
			children = (
				3C7EFF827A1CA7E686310D7A /* cache */,
				B88F26E0703250AC0BA6A7E1 /* memories */,
				C769A84F96229832BDBCB964 /* .gitignore */,
				F17E22FD89284D78C7FE808A /* project.yml */,
			);
			path = .serena;
			sourceTree = "<group>";
		};
		B5C695DC3E63B0D8F4D8BEDA /* Shared */ = {
			isa = PBXGroup;
			children = (
				92B133E8A586B8C1F937EF36 /* Components */,
				2FC9E269F46E1FEE469781E5 /* Config */,
				D94241145FF12B05D231292B /* Design */,
				A2DFC52AFBE28F07FC481322 /* Extensions */,
				A14BB0B9A87343F2F81671DF /* Fonts */,
				4F70094435EAF464A17F9E8C /* Models */,
				206D221FCE3682102D818A0C /* Preview */,
				3639645BC60AEEF8F6A61480 /* Services */,
				03227C42DE12A3503BF69DE4 /* UI */,
				C5DD27A0CF3C366667DE9A21 /* Utilities */,
				B2EDB4B9ED51EEE1A98DACE8 /* Fonts */,
			);
			path = Shared;
			sourceTree = "<group>";
		};
		B641F464122CEF7A78A265C7 /* Services */ = {
			isa = PBXGroup;
			children = (
				D6FE19396563C133B8B33094 /* AuthenticationManagerTests.swift */,
				2B6A9BF3CE781260994385B7 /* ChatServiceTests.swift */,
				B636E8F19835AB90842B8EFB /* FeedServiceTests.swift */,
				8986D3064056CEDB3FE2B380 /* IdentityServiceTests.swift */,
				FB2AAE37D1FD1B67346E7E8E /* MatrixServiceTests.swift */,
			);
			path = Services;
			sourceTree = "<group>";
		};
		B88F26E0703250AC0BA6A7E1 /* memories */ = {
			isa = PBXGroup;
			children = (
				26417BF2F6F8AAC78621DCD9 /* code_style.md */,
				8170935CEEE4E15895B8D129 /* project_overview.md */,
				F9F33F7937D2502F9B2AB076 /* suggested_commands.md */,
			);
			path = memories;
			sourceTree = "<group>";
		};
		B9E4D1CC7153C3F803A0D220 /* Graph */ = {
			isa = PBXGroup;
			children = (
				5CE6D2432D55B7E9FEE4622C /* GraphService.swift */,
			);
			path = Graph;
			sourceTree = "<group>";
		};
		BAC90BFFFB9FCF3265327C6C /* Home */ = {
			isa = PBXGroup;
			children = (
				53E4E6B70DCDF2F2C24D38B7 /* ViewModels */,
				AAF9D64458E353E7B74D14B0 /* Views */,
			);
			path = Home;
			sourceTree = "<group>";
		};
		BD097F1C3825E3185AF9B529 /* ViewModels */ = {
			isa = PBXGroup;
			children = (
				04EEEB957E51AC7D1CFCBAC7 /* AliasAccountViewModel.swift */,
				76856E465B25C89F2D6954C1 /* ProfileSettingViewModel.swift */,
				712BA1842DBC03D66DB2611F /* SettingsViewModel.swift */,
			);
			path = ViewModels;
			sourceTree = "<group>";
		};
		BD2FF1AC14A2F3B87893B687 /* Views */ = {
			isa = PBXGroup;
			children = (
				24173BE45B1DC7AA94F7016A /* AddFriendsView.swift */,
				18EBCDEC4F561F630331FD33 /* FriendRequestsView.swift */,
			);
			path = Views;
			sourceTree = "<group>";
		};
		C0F0D06F67C74BEC7D632551 /* Search */ = {
			isa = PBXGroup;
			children = (
				666C1CC1B615DC9DCDD053FA /* SearchModels.swift */,
			);
			path = Search;
			sourceTree = "<group>";
		};
		C39FED86ACD269373BE5A2B3 /* Sessions */ = {
			isa = PBXGroup;
			children = (
				46451B4DF90C8BA622483105 /* AISessionConfiguration.swift */,
				E257A6FF9F1656C0A3C66D12 /* AISessionManager.swift */,
			);
			path = Sessions;
			sourceTree = "<group>";
		};
		C5DD27A0CF3C366667DE9A21 /* Utilities */ = {
			isa = PBXGroup;
			children = (
				3AFFA083842BA9AA142172B5 /* FileValidation.swift */,
				DD8FB047FFB30F2D43138A99 /* QRCodeGenerator.swift */,
			);
			path = Utilities;
			sourceTree = "<group>";
		};
		C75C6869B683B66215B158DA /* Modals */ = {
			isa = PBXGroup;
			children = (
				E26FCF7308D047749F56999C /* NameSelectorModal.swift */,
				AEE69E5CD9B931C1CE6C4C48 /* ReportModal.swift */,
				1596370EBA1BDEA11435D488 /* SaveDraftModal.swift */,
				9DB971D0D914AD2BF041C7C0 /* ThankYouModal.swift */,
			);
			path = Modals;
			sourceTree = "<group>";
		};
		C9837B6211C93EBBDA35F0F0 /* Matrix */ = {
			isa = PBXGroup;
			children = (
				79CD728AAD8F73549C311B73 /* INTEGRATION_GUIDE.md */,
				83E1B5C604B9D207FEE0FA63 /* MATRIX_INTEGRATION_COMPLETE.md */,
				234851800D447CF6CD504A1A /* MatrixBridgeService.swift */,
				8616C33FABB89A43B817C919 /* MatrixBridgeService+API.swift */,
				6880BCFC7A2CF872F2D6E4C0 /* MatrixBridgeService+Messages.swift */,
				AE89604C02BCA2069066DC13 /* MatrixBridgeService+Rooms.swift */,
				A373078F13E1684A5699D2E5 /* MatrixService.swift */,
				70B4789BECA285CAAE483BDA /* MatrixSSOManager.swift */,
				4111AEC0D8BCD3BC2918165D /* MatrixStubs.swift */,
				C639D69B40954148DD277341 /* MatrixTokenRefreshManager.swift */,
				681F9A1696FC9FE9E2B7D50A /* QUICK_START.md */,
			);
			path = Matrix;
			sourceTree = "<group>";
		};
		C9F59F0F73F9E759D7027FDA /* Relationships */ = {
			isa = PBXGroup;
			children = (
				BEC81AD21C3D779062FDEEFD /* RelationshipsService.swift */,
			);
			path = Relationships;
			sourceTree = "<group>";
		};
		CBAB01C4F6D6DE615F8CAE48 /* Views */ = {
			isa = PBXGroup;
			children = (
				335BA9A5B89D5800AFBAFCB0 /* CreateAccountEmailView.swift */,
				36A22EF01EE6C23DBFD7BBE2 /* CreateAccountView.swift */,
				61ADAF4FE171A1A45165D29F /* InviteCodeView.swift */,
				31C506816FBC6DA8C0428370 /* LoginView.swift */,
			);
			path = Views;
			sourceTree = "<group>";
		};
		CBE9AFE04EE4D46B6E1EC7B2 /* Handlers */ = {
			isa = PBXGroup;
			children = (
				F02A7B24316B9AFA8E6B7FD6 /* FeedChannelManager.swift */,
				75EEC73E7AE31F6DE8F0A006 /* FeedImagePrefetcher.swift */,
				7C0AA6CD6C7764010FCDE2D4 /* FeedMemoryManager.swift */,
				706CF6489A01C5EA02A4547E /* FeedPostProcessor.swift */,
				11D12962BB2DE0FDB4E04425 /* FeedSocialActionsHandler.swift */,
			);
			path = Handlers;
			sourceTree = "<group>";
		};
		D101599A1BA717B57A370B3B /* Notifications */ = {
			isa = PBXGroup;
			children = (
				18D81B60831EF4FE156F07C2 /* ViewModels */,
			);
			path = Notifications;
			sourceTree = "<group>";
		};
		D3B9518C5063D61AA216A2E8 /* Auth */ = {
			isa = PBXGroup;
			children = (
				69B449484719B1691927E1D6 /* AuthenticationManager.swift */,
				18618EED114C808B5657EFBD /* OAuthService.swift */,
				C4D1D77C525B03021C70AE0D /* PasskeyService.swift */,
				C2CAD3284489FA543E721ABA /* PhoneAuthService.swift */,
			);
			path = Auth;
			sourceTree = "<group>";
		};
		D6C9B4C847AC7A48E230C121 /* Call */ = {
			isa = PBXGroup;
			children = (
				B19989936B1CFD98F9E77720 /* CallCoordinator.swift */,
				07F045B08B19F18541A30F45 /* CallKitManager.swift */,
				29A9E2DD9A8C2CF581BF23F0 /* ElementCallService.swift */,
			);
			path = Call;
			sourceTree = "<group>";
		};
		D8969D3CB5490BBAA5898F8A /* Accounts */ = {
			isa = PBXGroup;
			children = (
				3B450DD625F8A6F43E5E1376 /* AccountsService.swift */,
			);
			path = Accounts;
			sourceTree = "<group>";
		};
		D9358426ECC2F9240A3CAA0E /* Mocks */ = {
			isa = PBXGroup;
			children = (
				2EFD75F506CB7C58802F4453 /* MockURLProtocol.swift */,
				40CD158DE9D82CCFD176AB84 /* TestFixtures.swift */,
			);
			path = Mocks;
			sourceTree = "<group>";
		};
		D94241145FF12B05D231292B /* Design */ = {
			isa = PBXGroup;
			children = (
				D040E1C8EF2FF6D6CBAAA5E3 /* DesignTokens.swift */,
			);
			path = Design;
			sourceTree = "<group>";
		};
		DAD6B8398A62551B70008FBC /* Friends */ = {
			isa = PBXGroup;
			children = (
				CD847153CD7FA68CE04B284E /* FriendsService.swift */,
			);
			path = Friends;
			sourceTree = "<group>";
		};
		DCF1CF591F8E297615AEBFD0 /* Analytics */ = {
			isa = PBXGroup;
			children = (
				3E9DD5765C21971A9B94FBA5 /* AnalyticsService.swift */,
				3EF00220FCD5C48C4DCF6474 /* ContentViewTracker.swift */,
				07F538B0F2EBF5E28524BC8D /* FeedPerformanceMonitor.swift */,
				4B2CB1217EA3D3BCDB64E1C0 /* WatchTimeService.swift */,
			);
			path = Analytics;
			sourceTree = "<group>";
		};
		DF764C9AB299E40FB3D5D541 /* Draft */ = {
			isa = PBXGroup;
			children = (
				4064B6162320BA2946731EC5 /* DraftManager.swift */,
			);
			path = Draft;
			sourceTree = "<group>";
		};
		E11165DD9D774F1ECAC45B01 /* Networking */ = {
			isa = PBXGroup;
			children = (
				E237E13977F9474CC0B1CEFF /* APIClientTests.swift */,
				0974AFD6B25883D40A3F4E68 /* ErrorHandlingTests.swift */,
			);
			path = Networking;
			sourceTree = "<group>";
		};
		E20C14977B5AD37A91E9E2A9 /* UnitTests */ = {
			isa = PBXGroup;
			children = (
				D9358426ECC2F9240A3CAA0E /* Mocks */,
				E11165DD9D774F1ECAC45B01 /* Networking */,
				B641F464122CEF7A78A265C7 /* Services */,
				8AB614C33130EFCCF1F39319 /* ViewModels */,
			);
			path = UnitTests;
			sourceTree = "<group>";
		};
		E2BB85C6A4838537AC0A6DA7 /* GroupChat */ = {
			isa = PBXGroup;
			children = (
				480BAE7586951654DBB0FC88 /* ViewModels */,
				2B344FE31446BAA9B4B85DE8 /* Views */,
			);
			path = GroupChat;
			sourceTree = "<group>";
		};
		E374B5E28D2864C4B1BE2A6A /* Pickers */ = {
			isa = PBXGroup;
			children = (
				189A7894363ACD129D84BF46 /* ChannelPickerView.swift */,
				DCD4CC5045F5A5B1C3BD50BC /* DateOfBirthPickerView.swift */,
				469C59BDF0390BCAF3E4BA32 /* GenderPickerView.swift */,
				D121644B7F1277C322CA6A51 /* LocationPickerView.swift */,
			);
			path = Pickers;
			sourceTree = "<group>";
		};
		E52CEDA751360B9D49E81EEB /* Components */ = {
			isa = PBXGroup;
			children = (
				2D3E0975CAFF4B896D8B4BC7 /* NoAutoFillTextView.swift */,
				6AF95A00AD8B9277B3AF3EBE /* PostImagePicker.swift */,
				D9EAA7C8702FF553159692B4 /* VLMTagChip.swift */,
			);
			path = Components;
			sourceTree = "<group>";
		};
		E569866CEDF9252E8DB56DCB /* Auth */ = {
			isa = PBXGroup;
			children = (
				CBAB01C4F6D6DE615F8CAE48 /* Views */,
			);
			path = Auth;
			sourceTree = "<group>";
		};
		EE9E823DDE4505863DCFCA26 /* Upload */ = {
			isa = PBXGroup;
			children = (
				DCF8D0E0F5897355E0D9FB87 /* UploadProgressOverlay.swift */,
			);
			path = Upload;
			sourceTree = "<group>";
		};
		EFCC6B7ECE056A3BEBA0C25D /* Media */ = {
			isa = PBXGroup;
			children = (
				CEF8FF5474ACC090E1F95421 /* AudioRecorderService.swift */,
				D2BAA081BD695A0ADA562F9F /* ImageCacheService.swift */,
				35CDD0F078823EDEB9C2867F /* ImageCompressor.swift */,
				F0CEAA8A405BB702DA178841 /* LivePhotoManager.swift */,
				4FF0A921465A0341D2137D47 /* MediaService.swift */,
				6830F8FF690B4D0E6F9796F6 /* MediaServiceModels.swift */,
				533AC34D6A1F5DCC764F7C73 /* ReelsService.swift */,
				E77ECEE2FECF866F64AB67E2 /* SpeechRecognitionService.swift */,
				F2E22DEBFE0108B868D6EE87 /* VideoCacheService.swift */,
				C73FD45286EFDA3DC3C27C34 /* VideoCompressor.swift */,
				7AA6BA50668EAAE099A93AE8 /* VideoService.swift */,
			);
			path = Media;
			sourceTree = "<group>";
		};
		F2795B426DA14476DBC7FE34 /* Settings */ = {
			isa = PBXGroup;
			children = (
				24CEFEAC014290526A9CD69E /* PostAsSelectionPanel.swift */,
				66B36D2C99940153852FD4AA /* SettingsRow.swift */,
			);
			path = Settings;
			sourceTree = "<group>";
		};
		F6C2CD1B26A3EF62FC3F1BD0 /* Social */ = {
			isa = PBXGroup;
			children = (
				9EB3A1844A28ADE400B2CB8B /* SocialService.swift */,
			);
			path = Social;
			sourceTree = "<group>";
		};
		F7468F493F2DDF5BF6349EBA /* Tests */ = {
			isa = PBXGroup;
			children = (
				E20C14977B5AD37A91E9E2A9 /* UnitTests */,
				989DB2ACCF3800CD308E6C5B /* StagingE2ETests.swift */,
			);
			path = Tests;
			sourceTree = "<group>";
		};
		FBFF3F4758076EB61CBA9EBD /* Handlers */ = {
			isa = PBXGroup;
			children = (
				27C4B110C1EBA5A18F0F396D /* GroupChatMessageSender.swift */,
			);
			path = Handlers;
			sourceTree = "<group>";
		};
		FF2FF5942A0EA899432AB340 /* Chat */ = {
			isa = PBXGroup;
			children = (
				D513935D933B49861CE3742D /* ConversationModels.swift */,
				1643FCCAD5E970693182E5B1 /* E2EEModels.swift */,
			);
			path = Chat;
			sourceTree = "<group>";
		};
		FFBD16B5C50B19B49FC31E67 /* Networking */ = {
			isa = PBXGroup;
			children = (
				C793C66FA2BEB9095768AB8E /* APIClient.swift */,
				3C4BE13F136F4EEE21D1B806 /* APIConfig.swift */,
				3ADE31A2BE4914B0F21C29A9 /* APIError.swift */,
			);
			path = Networking;
			sourceTree = "<group>";
		};
		"TEMP_0773F406-7CFC-4425-8E27-37E87378FCD9" /* NovaSocial */ = {
			isa = PBXGroup;
			children = (
				"TEMP_91558B62-FD05-41C2-B04C-06189454DF8D" /* ICERED.entitlements */,
				"TEMP_58277883-24DC-4C64-AECB-880EAC40700E" /* .swiftlint.yml */,
				"TEMP_E63EF868-0E0F-4411-9310-65D26E560190" /* Assets.xcassets */,
				"TEMP_7327457B-F3DA-4A13-9962-82984AB7E479" /* fastlane.sh */,
				"TEMP_A2B313CE-0394-475F-8F18-387D55FDF4D0" /* ExportOptions.plist */,
				"TEMP_7AC95627-C583-4020-984B-6B7403E9B1C0" /* .gitignore */,
				"TEMP_4B385FD6-0E15-483D-A182-7ED13576EE44" /* PrivacyInfo.xcprivacy */,
				"TEMP_E5386F3B-3D38-48E1-8254-389002EA5D1B" /* .gitattributes */,
				"TEMP_8956400E-8474-495E-94A6-E973DA9C9D66" /* AppPage.swift */,
				"TEMP_65ABFBED-95D7-48C1-B159-DC9B4A872352" /* AppDelegate.swift */,
				"TEMP_5BE7D751-A8D3-4111-B085-CFD31E87E59D" /* App.swift */,
				B4E7F1AC29BBBC2246E01491 /* .serena */,
				3A2A516A81467921E0E7441B /* Features */,
				B5C695DC3E63B0D8F4D8BEDA /* Shared */,
				6E7717AD84CE7D95370C8D86 /* Infrastructure */,
				"TEMP_965CBD71-B1E6-4350-890C-3E42A371B85D" /* Localizable.strings */,
			);
			path = NovaSocial;
			sourceTree = "<group>";
		};
/* End PBXGroup section */

/* Begin PBXNativeTarget section */
		43316CD23B98F3807BBF7290 /* ICEREDUITests */ = {
			isa = PBXNativeTarget;
			buildConfigurationList = 2178766CC3D9C34DB285C548 /* Build configuration list for PBXNativeTarget "ICEREDUITests" */;
			buildPhases = (
				BDA64B068DB2CE4C5B2F249F /* Sources */,
			);
			buildRules = (
			);
			dependencies = (
				AAE38BBC22D8DB31082E6EE8 /* PBXTargetDependency */,
			);
			name = ICEREDUITests;
			packageProductDependencies = (
			);
			productName = ICEREDUITests;
			productReference = CE645708E87093F3BFFD2B7A /* ICEREDUITests.xctest */;
			productType = "com.apple.product-type.bundle.ui-testing";
		};
		43DFB9EDE928000873671E7C /* ICERED */ = {
			isa = PBXNativeTarget;
			buildConfigurationList = 4A7D2CDB1817529D32222B3E /* Build configuration list for PBXNativeTarget "ICERED" */;
			buildPhases = (
				4596E0ED4605F38758AEE173 /* Sources */,
				F3358EDED8BB0EA4BB7DC824 /* Resources */,
				9AD301B5E184293F220D88B9 /* Frameworks */,
				964DAE8E9C23F4949A45561E /* Embed Foundation Extensions */,
			);
			buildRules = (
			);
			dependencies = (
				3BF54BECED6C59C04190BD9C /* PBXTargetDependency */,
			);
			name = ICERED;
			packageProductDependencies = (
				89B16F3BD122ECA55FE121C5 /* MatrixRustSDK */,
			);
			productName = ICERED;
			productReference = C6B7EF0FCF06C5477C18E6F9 /* ICERED.app */;
			productType = "com.apple.product-type.application";
		};
		5BBAC0F1E572BD8EA3930622 /* ICEREDTests */ = {
			isa = PBXNativeTarget;
			buildConfigurationList = 7B597484BAFD2DBDFC9BD115 /* Build configuration list for PBXNativeTarget "ICEREDTests" */;
			buildPhases = (
				86846C5BF967BE40BB9FC200 /* Sources */,
			);
			buildRules = (
			);
			dependencies = (
				64D03D6C0A63862A6DAB507D /* PBXTargetDependency */,
			);
			name = ICEREDTests;
			packageProductDependencies = (
			);
			productName = ICEREDTests;
			productReference = C0EA50630D77D92A96116E71 /* ICEREDTests.xctest */;
			productType = "com.apple.product-type.bundle.unit-test";
		};
		63F3A1E6F11EA4724DC7C779 /* ICEREDWidgets */ = {
			isa = PBXNativeTarget;
			buildConfigurationList = 38F63040CC94AD147658EE9C /* Build configuration list for PBXNativeTarget "ICEREDWidgets" */;
			buildPhases = (
				305EA5F557E6BF8C0DE2734D /* Sources */,
			);
			buildRules = (
			);
			dependencies = (
			);
			name = ICEREDWidgets;
			packageProductDependencies = (
			);
			productName = ICEREDWidgets;
			productReference = 4D39F35A0F59326A1235BEF7 /* ICEREDWidgets.appex */;
			productType = "com.apple.product-type.app-extension";
		};
/* End PBXNativeTarget section */

/* Begin PBXProject section */
		0E48B1C79A478A03E910CD0B /* Project object */ = {
			isa = PBXProject;
			attributes = {
				BuildIndependentTargetsInParallel = YES;
				LastUpgradeCheck = 1430;
				TargetAttributes = {
					43316CD23B98F3807BBF7290 = {
						DevelopmentTeam = 2C77AZCA8W;
						ProvisioningStyle = Automatic;
						TestTargetID = 43DFB9EDE928000873671E7C;
					};
					43DFB9EDE928000873671E7C = {
						DevelopmentTeam = 2C77AZCA8W;
						ProvisioningStyle = Automatic;
					};
					5BBAC0F1E572BD8EA3930622 = {
						DevelopmentTeam = 2C77AZCA8W;
						ProvisioningStyle = Automatic;
					};
					63F3A1E6F11EA4724DC7C779 = {
						DevelopmentTeam = 2C77AZCA8W;
						ProvisioningStyle = Automatic;
					};
				};
			};
			buildConfigurationList = 7D8C2CF219822CAE12227F06 /* Build configuration list for PBXProject "ICERED" */;
			compatibilityVersion = "Xcode 14.0";
			developmentRegion = en;
			hasScannedForEncodings = 0;
			knownRegions = (
				Base,
				en,
			);
			mainGroup = 2B8332984B31687875C6AC6E;
			minimizedProjectReferenceProxies = 1;
			packageReferences = (
				51265FCDDB4D71991880F8D2 /* XCRemoteSwiftPackageReference "matrix-rust-components-swift" */,
			);
			preferredProjectObjectVersion = 77;
			projectDirPath = "";
			projectRoot = "";
			targets = (
				43DFB9EDE928000873671E7C /* ICERED */,
				5BBAC0F1E572BD8EA3930622 /* ICEREDTests */,
				43316CD23B98F3807BBF7290 /* ICEREDUITests */,
				63F3A1E6F11EA4724DC7C779 /* ICEREDWidgets */,
			);
		};
/* End PBXProject section */

/* Begin PBXResourcesBuildPhase section */
		F3358EDED8BB0EA4BB7DC824 /* Resources */ = {
			isa = PBXResourcesBuildPhase;
			buildActionMask = 2147483647;
			files = (
<<<<<<< HEAD
				ABCABADED9EDAC6FF8716634 /* .swiftlint.yml in Resources */,
				2542400B927EBA64F19C62F9 /* Assets.xcassets in Resources */,
				6A5596706245EF9E0447BC9A /* ExportOptions.plist in Resources */,
				4F1AD2005C8C5210ECF30FD9 /* Fonts in Resources */,
				4679E194ED83C34FB4DCCDAE /* INTEGRATION_GUIDE.md in Resources */,
				9ACE7C2E941593AB35B23A8B /* Localizable.strings in Resources */,
				BB79B10B3BE7445C0AF5E3A8 /* MATRIX_INTEGRATION_COMPLETE.md in Resources */,
				42237C5958D6D41E4A0068E4 /* PrivacyInfo.xcprivacy in Resources */,
=======
				98E3187C2008770E998A3EFF /* .swiftlint.yml in Resources */,
				CB706D65EDCD73B544EE708B /* Assets.xcassets in Resources */,
				4A4485B082214058BACA705F /* ExportOptions.plist in Resources */,
				4F1AD2005C8C5210ECF30FD9 /* Fonts in Resources */,
				85933B0E8C6D10D5E941FDCD /* ICERED.app.dSYM.zip in Resources */,
				DF022A600364FAAAFE4D2291 /* ICERED.ipa in Resources */,
				4679E194ED83C34FB4DCCDAE /* INTEGRATION_GUIDE.md in Resources */,
				983243131B15C397DBA06E2C /* Localizable.strings in Resources */,
				BB79B10B3BE7445C0AF5E3A8 /* MATRIX_INTEGRATION_COMPLETE.md in Resources */,
				D9E3FA4BD5C751DAC8150872 /* PrivacyInfo.xcprivacy in Resources */,
>>>>>>> 12d8dd34
				0FF6CDC342ADFEFE2C859DE7 /* QUICK_START.md in Resources */,
				F573A16EBB5F33CFDC196FC0 /* README.md in Resources */,
				EED93F21E48D6F32F5E2EABD /* code_style.md in Resources */,
				602A5D4FC89DF00CBFFDE425 /* document_symbols.pkl in Resources */,
<<<<<<< HEAD
				A8A41523827C66D255DB0E45 /* fastlane.sh in Resources */,
=======
				E95A203BE8CFBE06595F305B /* fastlane.sh in Resources */,
>>>>>>> 12d8dd34
				36C8F0814D8325B15798C3C0 /* project.yml in Resources */,
				88FBDAC60D5FDB0E4E72E386 /* project_overview.md in Resources */,
				CE0FD9EBE13306CB35913130 /* raw_document_symbols.pkl in Resources */,
				E5AC7D43B45BB9F070DD2F2E /* suggested_commands.md in Resources */,
			);
			runOnlyForDeploymentPostprocessing = 0;
		};
/* End PBXResourcesBuildPhase section */

/* Begin PBXSourcesBuildPhase section */
		305EA5F557E6BF8C0DE2734D /* Sources */ = {
			isa = PBXSourcesBuildPhase;
			buildActionMask = 2147483647;
			files = (
				1BEA350B4023946C5D463F95 /* ActivitySummaryProvider.swift in Sources */,
				77979D4F17E2F19A5520790D /* ActivitySummaryView.swift in Sources */,
				8B98C3C6CCDB91F0F81F70B4 /* AliceQuickProvider.swift in Sources */,
				851FD1539C0DD29ABA2D0DED /* AliceQuickView.swift in Sources */,
				81DB39F4E04D5D0B3C7F1061 /* FeedHighlightsProvider.swift in Sources */,
				730CE88A05F701CC6D6F7B2B /* FeedHighlightsView.swift in Sources */,
				8CF40846E352F66B2D893A06 /* ICEREDWidgets.swift in Sources */,
				032EB90FE33AA686F377C700 /* ProfileStatsProvider.swift in Sources */,
				59C96C16AE9A7EFD5CE0B691 /* ProfileStatsView.swift in Sources */,
				08F26C4CBC55CD55DC63C84B /* UnreadMessagesProvider.swift in Sources */,
				A5765D85DB1A71345EAC21CF /* UnreadMessagesView.swift in Sources */,
				E06451C48A500F70CAF92093 /* WidgetDataStore.swift in Sources */,
				5E54D27239A279092B34A1FA /* WidgetEntries.swift in Sources */,
			);
			runOnlyForDeploymentPostprocessing = 0;
		};
		4596E0ED4605F38758AEE173 /* Sources */ = {
			isa = PBXSourcesBuildPhase;
			buildActionMask = 2147483647;
			files = (
				094CBFC021BBCFCA25156760 /* AIGenerableTypes.swift in Sources */,
				7F5D024F5F2442DB9F84CADA /* AIModels.swift in Sources */,
				EFBEB75EEA9402FBB2EE4F65 /* AIResponseContainer.swift in Sources */,
				9D7F9AEE30BE973B332063C6 /* AIRouter.swift in Sources */,
				22A64B2F27FE3D517D854793 /* AISessionConfiguration.swift in Sources */,
				CE86A37BFE1B02AFBD6EC4AB /* AISessionManager.swift in Sources */,
				674C67957EF10F07EF4ED32F /* AIToolsRegistry.swift in Sources */,
				22E0C78030CDE594A3351101 /* APIClient.swift in Sources */,
				5D3CEE9D7C0E99FCE63E6D0D /* APIConfig.swift in Sources */,
				ACF209A76A3C5E01292691FB /* APIError.swift in Sources */,
				38B3B3D97C6F186BAAB0286E /* AccountSwitcherSheet.swift in Sources */,
				BE7006D3DC8E8F7CF8FA6B81 /* AccountsService.swift in Sources */,
				E55D5AB554D9A74CBC3D8ABF /* ActiveCallBanner.swift in Sources */,
				B8D76B18B9718D4B1A5EDCBE /* AddFriendsView.swift in Sources */,
				FC8B5D4BA6DDB9275D253B00 /* AliasAccountViewModel.swift in Sources */,
				FADE5840F53AD2F131EE0753 /* AliasNameView.swift in Sources */,
				CB9061143A686567A786CA6D /* AliceService.swift in Sources */,
				F4FE25D328CE62618F85C5CB /* AliceStreamingMessageView.swift in Sources */,
				BD10D463F04D5CDB7670D4A3 /* AliceView.swift in Sources */,
				6766D22BA11FFCE7F5CD889C /* AnalyticsService.swift in Sources */,
<<<<<<< HEAD
				789DA9F86DC8879C1E0EA456 /* App.swift in Sources */,
				C901182C3EA35FC3A8CF8D42 /* AppCoordinator.swift in Sources */,
				A8BCF1C67B529D3F3DA1A433 /* AppDelegate.swift in Sources */,
				C954512872F1C7C5E43BEEBD /* AppPage.swift in Sources */,
=======
				673BB6FFF906628435003AC9 /* App.swift in Sources */,
				C901182C3EA35FC3A8CF8D42 /* AppCoordinator.swift in Sources */,
				893A41FFFAA96EFFC8BAD99D /* AppDelegate.swift in Sources */,
				A53DE507F7922E0F6EA171A4 /* AppPage.swift in Sources */,
>>>>>>> 12d8dd34
				9824FCB8B180ACFF53DAEB49 /* AppRoute.swift in Sources */,
				B9F793C84C76822E1494A59A /* AttachmentOptionButton.swift in Sources */,
				1998987BB31CAA5C9AB84774 /* AudioRecorderService.swift in Sources */,
				E3C3EA86F619CE1A0DDF83AF /* AuthenticationManager.swift in Sources */,
				4CDCF12D671ED706F990A390 /* AvatarManager.swift in Sources */,
				F992BBA74E2D16A5D14D0A7B /* BackgroundUploadManager.swift in Sources */,
				5DB814F4E478DF10AEE57471 /* BlockReportSheet.swift in Sources */,
				D7AFE432126A56E55FF97783 /* BottomTabBar.swift in Sources */,
				4F1F6F58F836AF754D6CAE6F /* CachedAsyncImage.swift in Sources */,
				63099AE47BCCD487186734FC /* CallCoordinator.swift in Sources */,
				C27F7C438F9F5C93DF910E2C /* CallKitManager.swift in Sources */,
				2E2D3960FF255CE7B59BDE34 /* CallRecordingService.swift in Sources */,
				C47CE29B619673EC2ED314DE /* CallRecordingsView.swift in Sources */,
				3EA3142DA2F3E743E9DE4AFF /* CallView.swift in Sources */,
				3C22F69479F15CCD5EB1E585 /* CameraView.swift in Sources */,
				17BADB88A6299F21878B9602 /* CarouselCardItem.swift in Sources */,
				16A00A9F355364B31163C73B /* CarouselView.swift in Sources */,
				D15D6C5AC17ABAFD91D12590 /* ChannelPickerView.swift in Sources */,
				65AAB575842990DD8842AD09 /* ChannelsService.swift in Sources */,
				9D55D796DF9157C00C8CD5C3 /* ChatBackupService.swift in Sources */,
				70293451AD459F593F094102 /* ChatBackupView.swift in Sources */,
				1929BB2F4F32DA7B21CF2BE9 /* ChatCallService.swift in Sources */,
				0E17DC6EED62D6511EFB2230 /* ChatGroupService.swift in Sources */,
				94A5C44F89ADDEEDB0259D43 /* ChatLocationManager.swift in Sources */,
				7D07D0A8323FC0B5A6F06038 /* ChatLocationService.swift in Sources */,
				A0B51410464CBBECB8318D9C /* ChatMessageSender.swift in Sources */,
				2389F799C242F9B5E7C44AE1 /* ChatReactionsService.swift in Sources */,
				0110DBA1EA84032CDEA590D7 /* ChatService.swift in Sources */,
				781EDB8A8203F62A09DD815E /* ChatServiceModels.swift in Sources */,
				802504036CD92394612AE4BD /* ChatTypingHandler.swift in Sources */,
				162EEE7D84A7DE23589C45F0 /* ChatView.swift in Sources */,
				C53D8FF338F3965B7DA3FE06 /* ChatViewModel.swift in Sources */,
				E64147CAC964ED04858DA321 /* ChatWebSocketHandler.swift in Sources */,
				E0B1B70631617B9CDF27DE9D /* CommentCardItem.swift in Sources */,
				97F6C657D7E2048352947CDA /* CommentSheetView.swift in Sources */,
				053C8BF9C3C70329DFED17F2 /* ContentModels.swift in Sources */,
				F22C78793E4AE7D3AC1019A4 /* ContentService.swift in Sources */,
				831CD8093E385A9F5F07FFF0 /* ContentViewTracker.swift in Sources */,
				30B4DE5EEC65B15F44D5A916 /* ConversationModels.swift in Sources */,
				B07C56496FCED8E3E0D10C89 /* CreateAccountEmailView.swift in Sources */,
				2BBB5ECE93BB69A1726B21C2 /* CreateAccountView.swift in Sources */,
				0CE35545BE0426ACFD947E22 /* CryptoCore.swift in Sources */,
				EB0FE1C0C133317FDCEF80FE /* DateExtension.swift in Sources */,
				44135CB1C50867467D212A7B /* DateOfBirthPickerView.swift in Sources */,
				72AD0B41FC761BC2D1B87531 /* DeepLinkHandler.swift in Sources */,
				0E255AAE8F1562704602EDE8 /* DefaultAvatarView.swift in Sources */,
				0192881506556BB11FF1C57D /* DesignTokens.swift in Sources */,
				389668DBBA1E8F73CFC86A09 /* DeviceModels.swift in Sources */,
				A35ABFA321D24C60DB3F1AE2 /* DeviceService.swift in Sources */,
				C5BCFFB06545187FF2579AA3 /* DevicesView.swift in Sources */,
				07F2EEAE4D282E8E24479D5F /* DocumentPickerView.swift in Sources */,
				EB34418FAB25322C97951C65 /* DraftManager.swift in Sources */,
				487679CAADFC71FB11F48B16 /* E2EEModels.swift in Sources */,
				C7656F0B6780081D00E6AF0F /* E2EEService.swift in Sources */,
				A735EC38C725EE9137D37BB2 /* EditProfileView.swift in Sources */,
				FA278DB60227697211DAF4A4 /* ElementCallService.swift in Sources */,
				6D45C2431E6253BDB3569D25 /* EmptyFeedView.swift in Sources */,
				48FDB68683D9B25F4D9DA0B1 /* EnhanceSuggestionView.swift in Sources */,
				9234A4C5EA847B66C7180EF6 /* ErrorStateView.swift in Sources */,
				18BC599A49853EB2B2E50F77 /* FeatureFlags.swift in Sources */,
				85CB3A698803E99EA7E73D14 /* FeedCacheService.swift in Sources */,
				2D2BA42223E9AD31575F81A1 /* FeedChannelManager.swift in Sources */,
				BF54EE8FD98BCDC0172188CD /* FeedErrorView.swift in Sources */,
				04D35687979694D809F47FB8 /* FeedImagePrefetcher.swift in Sources */,
				00131FB01A97D166FFA80E77 /* FeedLayoutConfig.swift in Sources */,
				B716E2F9A85FF6B0236A7237 /* FeedMemoryManager.swift in Sources */,
				BFAAEBB687E505C758E81F75 /* FeedPerformanceMonitor.swift in Sources */,
				36197AA754ED191DC4253E52 /* FeedPostCard.swift in Sources */,
				40F7B0C0D310B81BAD1AE67D /* FeedPostProcessor.swift in Sources */,
				A3BC982A5B4F02D72F65E16D /* FeedRecommendationsTool.swift in Sources */,
				F3875421DC867115D4BF2E4E /* FeedService.swift in Sources */,
				9920396B904663D0D7C089E3 /* FeedSocialActionsHandler.swift in Sources */,
				D200816F952844B6819764EC /* FeedVideoPlayer.swift in Sources */,
				2475D6EC167A437816556776 /* FeedViewModel.swift in Sources */,
				36C58AF53829CF55575CDEEC /* FileValidation.swift in Sources */,
				E554EFD2A94C43A8F074917B /* FormRow.swift in Sources */,
				8A00C127A0411ABC8AE1BFF8 /* FoundationModelsService.swift in Sources */,
				31A02BCB67566E60E88E3CC0 /* FriendRequestsView.swift in Sources */,
				B758D4147BCE8D66A7CCF166 /* FriendsService.swift in Sources */,
				41F6B4399375507FD4982497 /* GenderPickerView.swift in Sources */,
				3553BB6E62A9D150C65FA109 /* GenerateImage01View.swift in Sources */,
				39DDB3B77C8506DE813E64B8 /* GetUserProfileTool.swift in Sources */,
				E1E08EAE40CCE72F24509180 /* GetVerifiedView.swift in Sources */,
				7E83F8E47D13BC77F1E43BF5 /* GraphService.swift in Sources */,
				96275277CE13088070909F3E /* GrokVoiceConfig.swift in Sources */,
				F24EDB14A7336417FD9AFCC0 /* GrokVoiceModels.swift in Sources */,
				9804D3A5848B6B6B39935CF0 /* GrokVoiceService.swift in Sources */,
				2C0024816F931D698E7F32CD /* GroupChatMessageSender.swift in Sources */,
				8F9D3E8DE6E5D6EF2AD58793 /* GroupChatView.swift in Sources */,
				BC769C85B963F9E543DE6045 /* GroupChatViewModel.swift in Sources */,
				A43083CB15D0F2C80B049C26 /* GroupSelectionView.swift in Sources */,
				D25B18F47198D77BAED690CE /* GroupSettingsView.swift in Sources */,
				29510E46949E636C6C54D4B1 /* HomeView.swift in Sources */,
				7352CA226A8DA46D21339FB3 /* HottestBankerSection.swift in Sources */,
				395C493B4D5D56E70D9296BA /* IdentityService.swift in Sources */,
				B3156902D37DCD78DCA3AE24 /* ImageCacheService.swift in Sources */,
				6652D645AFD619B1B1EDEB73 /* ImageCompressor.swift in Sources */,
				8EC390E25FAC073FE6DF13BB /* IncomingCallView.swift in Sources */,
				E0C9B10249EB1D48342F73EC /* InvitationsService.swift in Sources */,
				09FC8FBF9AFB7737F5C338EE /* InviteCodeView.swift in Sources */,
				7729CDB2D821BD9D0E4C8DE1 /* InviteFriendsView.swift in Sources */,
				B89382820C004AFA0B61E86B /* KeyboardExtension.swift in Sources */,
				25999654EF73AB23FD488809 /* KeychainService.swift in Sources */,
				1136A7E6A4ADD2A1E5282DB1 /* LiveKitVoiceChatView.swift in Sources */,
				9BABE8173583077653158EFE /* LiveKitVoiceService.swift in Sources */,
				9C0D1E2F3A4B5C6D7E8F9A0B /* LocalVisionService.swift in Sources */,
				82C9BD41879DA5DF78FF4FF9 /* LivePhotoManager.swift in Sources */,
				3C256333D1261A332236B029 /* LivePhotoView.swift in Sources */,
				66BC3564EB68BFAE8D0D7BFC /* LocationMessageView.swift in Sources */,
				92D0BFD08724FB2E66A2AF8C /* LocationPickerView.swift in Sources */,
				7F0B6D561E24238202ABCB55 /* LocationView.swift in Sources */,
				4C722130FF631EA3ED07E08E /* LoginView.swift in Sources */,
				4912DD70A0C6AAD819B3F991 /* MatrixBridgeService+API.swift in Sources */,
				15DFD4FE6AFA8B520708C91F /* MatrixBridgeService+Messages.swift in Sources */,
				C2347F45927717021592D93D /* MatrixBridgeService+Rooms.swift in Sources */,
				02A9DB80B22101FDD66A033D /* MatrixBridgeService.swift in Sources */,
				8C7A505583C40C4F2157154B /* MatrixSSOManager.swift in Sources */,
				5B4C21CD305C033B16C603A0 /* MatrixService.swift in Sources */,
				2962AE38643043A9326E40C8 /* MatrixStubs.swift in Sources */,
				545FB7EA76507919F4A920B7 /* MatrixTokenRefreshManager.swift in Sources */,
				79D3B98307F3B7BCE51E29BC /* MediaService.swift in Sources */,
				248E46095F8BEC7CB55F2744 /* MediaServiceModels.swift in Sources */,
				9600D10B2882C75338564E7C /* MessageBubbleView.swift in Sources */,
				6F4C133412CAEF21EA9B77A6 /* MessageSearchView.swift in Sources */,
				F213E5619BF6A2E4B0A7E098 /* MessageView.swift in Sources */,
				FE5A7851F73E4DAE93743284 /* MyChannelsView.swift in Sources */,
				B0EE8CAD1973B1C29CB02702 /* MyQRCodeView.swift in Sources */,
				C6D562180DEC83593F48A910 /* NameSelectorModal.swift in Sources */,
				09D77F54E987AC76D5971878 /* NavigationManager.swift in Sources */,
				93332CF55086E48205E3AC5D /* NewChatView.swift in Sources */,
				93FEC8C4761A1B0CADDDD85D /* NewPostView.swift in Sources */,
				B97D2AB46F960D2ABD787190 /* NewPostViewModel.swift in Sources */,
				138B3EFA93634D473AAB220C /* NoAutoFillTextView.swift in Sources */,
				3D216176053F8FE3A6D5AC34 /* NotificationModels.swift in Sources */,
				4E9050A05F22518EA27D339E /* NotificationService.swift in Sources */,
				73FEE38C1496FD9C890CFD13 /* NotificationView.swift in Sources */,
				F87C58656F5FD03A8C3345EB /* NotificationViewModel.swift in Sources */,
				395113E5360AAA3CF258875A /* OAuthService.swift in Sources */,
				EB19EDA9D356D4E627C1F597 /* PasskeyService.swift in Sources */,
				D217E0394E638B83821B40C4 /* PasskeySettingsView.swift in Sources */,
				9127641952A87D2E4677B311 /* PhoneAuthService.swift in Sources */,
				FD4C5DDD8A3C9BA4399AA522 /* PhotoAnalysisService.swift in Sources */,
				872EE38FD80234144C2CC601 /* PhotoOptionsModal.swift in Sources */,
				124E367C3D6397C95405BDAF /* PostAsSelectionPanel.swift in Sources */,
				2ECBC94B6C58360F74F1CED5 /* PostCard.swift in Sources */,
				AADB75CA6895A4DC39ED2104 /* PostCardView.swift in Sources */,
				9389F156C98CF196FEB04813 /* PostDetailView.swift in Sources */,
				3EB383CEAC141B90B188A5B0 /* PostImagePicker.swift in Sources */,
				F75E052484D71A2D63F7EF8B /* PreviewData.swift in Sources */,
				293C0E22315AFF6065593D7F /* PreviewHelpers.swift in Sources */,
				9618F12F74A70D9629855613 /* ProfileData.swift in Sources */,
				91C49F718EB5F7CDD1CF7A40 /* ProfileFollowersView.swift in Sources */,
				65464D47ED07233203082A57 /* ProfileFollowingView.swift in Sources */,
				C370DD1F40E4BF46E686250C /* ProfilePostCard.swift in Sources */,
				5C3150E93366A7CA710BAA24 /* ProfileSettingView.swift in Sources */,
				42E9CA3EF110B66F38467879 /* ProfileSettingViewModel.swift in Sources */,
				3FB9C714A2619A756C2B34C4 /* ProfileTopNavigationBar.swift in Sources */,
				DCA9F2745641F056456CCE26 /* ProfileUserInfoSection.swift in Sources */,
				ADCA1CA875E340CD04D2237A /* ProfileView.swift in Sources */,
				E35833BF57E564C083624F78 /* PromoBannerView.swift in Sources */,
				C0480BCF2E42D001DE512CB6 /* PushNotificationManager.swift in Sources */,
				272598D330CF94B84DFC9650 /* QRCodeGenerator.swift in Sources */,
				8C368314174D9C9842F80006 /* QRCodeScannerView.swift in Sources */,
				DBE3AAEB7DC22DB676605556 /* RankingListView.swift in Sources */,
				1042C94E89D96D7874F8E36A /* ReactionPickerView.swift in Sources */,
				506431AE1859B8B8599241F0 /* ReelsService.swift in Sources */,
				AD625704C8BD7018F9A0E19F /* RelationshipsService.swift in Sources */,
				4A472B18A7404DEC9E449AF9 /* ReplyPreviewView.swift in Sources */,
				CC700C91BF81E53E632C64A3 /* ReportModal.swift in Sources */,
				52B4AF85DD004B3CF9B29606 /* SaveDraftModal.swift in Sources */,
				247E804A7F92D09EA2C7651D /* SearchModels.swift in Sources */,
				3EF3D586D4A23148DC5B284F /* SearchPostsTool.swift in Sources */,
				84F417FDBE90F2BD12306ACA /* SearchService.swift in Sources */,
				9EB7CA6CFE1E6DD184294B59 /* SearchView.swift in Sources */,
				724FB3B775ED48B1AF7C0BE4 /* SearchViewModel.swift in Sources */,
				61D284A4B659E880982BAF8E /* SettingsRow.swift in Sources */,
				CE39E9AD6F44890A7271015E /* SettingsService.swift in Sources */,
				424E9016838E6F81E091A92F /* SettingsView.swift in Sources */,
				72CE287C304465CADA0CD7C4 /* SettingsViewModel.swift in Sources */,
				EEBF79C69078D7BD5A9E44DB /* ShareSheet.swift in Sources */,
				2B3C1F85A7E47D750599DF9C /* SimpleCarouselView.swift in Sources */,
				6FBFABA04261A2A3BB838A85 /* SkeletonLoader.swift in Sources */,
				46C169B49CD9E53AB2048574 /* SocialService.swift in Sources */,
				AF3B99DB4804928FDF874614 /* SpeechRecognitionService.swift in Sources */,
				ACB96FD8E0748DE08465014E /* SplashScreenView.swift in Sources */,
				77500437FB36D394DA15104A /* StartGroupChatView.swift in Sources */,
				57BF5BC0A1266AE42686A2D1 /* StreamingIndicator.swift in Sources */,
				F2EB849016FDB46AFFD45C25 /* StreamingTextView.swift in Sources */,
				09A068FED75090182CE214F6 /* StructuredOutputView.swift in Sources */,
				1BBB06CE44085095A9BF2D8A /* SuggestedCreatorsSection.swift in Sources */,
				D881DB99D9056F1A558DFE57 /* TappableButton.swift in Sources */,
				A0E98C8402F42826C6B27C70 /* ThankYouModal.swift in Sources */,
				6D0C21031462E562690ADEA4 /* TrendingService.swift in Sources */,
				CD74FAF975F8E31DB7C3D451 /* TrendingTopicsTool.swift in Sources */,
				99102A991485C9372C8D1F82 /* TypingDotsView.swift in Sources */,
				6754F88037FB36C9B7E9CE58 /* UploadProgressOverlay.swift in Sources */,
				9F4007BE87A9E709B48DF9B9 /* UserModels.swift in Sources */,
				901B04AD0FB9157984F80EFF /* UserPostsManager.swift in Sources */,
				F9FF637A44ABB86D98441788 /* UserProfileActionButtons.swift in Sources */,
				3BD04552B959F7C2E2DA6491 /* UserProfileContentSection.swift in Sources */,
				19D072F0EA3EBFD7BBFFE131 /* UserProfileFollowersView.swift in Sources */,
				FD818F27CF9C6EEC3142F5E2 /* UserProfileFollowingView.swift in Sources */,
				724DD30E4F37375AB4171A53 /* UserProfilePostCard.swift in Sources */,
				E98D6D140719E6AA29780E96 /* UserProfileTopNavigationBar.swift in Sources */,
				A9E1E1F59CEA85129FB56C68 /* UserProfileUserInfoSection.swift in Sources */,
				B1D7184D4B2131AC5C5FC6B6 /* UserProfileView.swift in Sources */,
				E703C7313E17C9B58A056F35 /* UserService.swift in Sources */,
				B1063A36A3C7CA2798A7FDA7 /* VLMService.swift in Sources */,
				F578F69B4F8F843570C5EB7B /* VLMTagChip.swift in Sources */,
				50C639CAE29FB8D21F5FBDAA /* VideoCacheService.swift in Sources */,
				0A96B08A3CE594DA58842B9B /* VideoCompressor.swift in Sources */,
				75E016B2FAE9C0C867B9BAF4 /* VideoService.swift in Sources */,
				28D1CB51128CF8588FF25756 /* VisibilityTracker.swift in Sources */,
				705D1C2F493FFF2281781676 /* VoiceChatView.swift in Sources */,
				68883E463B39790B42F0D655 /* VoiceMessageOptionsView.swift in Sources */,
				7430D1B0F5C43C8E9413BE13 /* VoiceMessageView.swift in Sources */,
				B6DC080940008AD123E9BCB1 /* VoiceRecordButton.swift in Sources */,
				F22A5C8434F377FA8D710A16 /* WatchTimeService.swift in Sources */,
				D5C21D2A3780345B0A480B34 /* WebSocketStateManager.swift in Sources */,
				9F6BCDC560BB110D9DDE2532 /* WelcomeView.swift in Sources */,
				21CD8665D16BDA5C7B275352 /* WidgetDataStore.swift in Sources */,
				1648C8ED60D353785E217E14 /* WriteView.swift in Sources */,
				2E624DCA569236BB8D921711 /* XAIService.swift in Sources */,
<<<<<<< HEAD
=======
				8857D96AA672B7151DCEAD69 /* IntExtension.swift in Sources */,
>>>>>>> 12d8dd34
			);
			runOnlyForDeploymentPostprocessing = 0;
		};
		86846C5BF967BE40BB9FC200 /* Sources */ = {
			isa = PBXSourcesBuildPhase;
			buildActionMask = 2147483647;
			files = (
				248A733C915EF90567615E9D /* APIClientTests.swift in Sources */,
				94AF7CC1036A21C29F465707 /* AuthenticationManagerTests.swift in Sources */,
				E85B3506BF8E7E8ECD60AE0B /* ChatServiceTests.swift in Sources */,
				D2C83270FC6956E4134FB97E /* ChatViewModelTests.swift in Sources */,
				184AF1D5C63FA9FFA32B6297 /* ErrorHandlingTests.swift in Sources */,
				5A1E27EB3BA48AFFAC56429F /* FeedServiceTests.swift in Sources */,
				89565569D6BA728940FA5494 /* IdentityServiceTests.swift in Sources */,
				30B8FED56BD2FC15EA847F3C /* MatrixServiceTests.swift in Sources */,
				2BAE8E8C2CBF98347359FF8C /* MockURLProtocol.swift in Sources */,
				FA004D95BD4920F8020A9C2B /* StagingE2ETests.swift in Sources */,
				50FA51DDA56EF894D8B1CC71 /* TestFixtures.swift in Sources */,
			);
			runOnlyForDeploymentPostprocessing = 0;
		};
		BDA64B068DB2CE4C5B2F249F /* Sources */ = {
			isa = PBXSourcesBuildPhase;
			buildActionMask = 2147483647;
			files = (
				2BC0FCA0065C07F6AF6E0CA9 /* FeedUITests.swift in Sources */,
				1DCE8D99AD8E4F66BAC4676F /* ICEREDUITests.swift in Sources */,
			);
			runOnlyForDeploymentPostprocessing = 0;
		};
/* End PBXSourcesBuildPhase section */

/* Begin PBXTargetDependency section */
		3BF54BECED6C59C04190BD9C /* PBXTargetDependency */ = {
			isa = PBXTargetDependency;
			target = 63F3A1E6F11EA4724DC7C779 /* ICEREDWidgets */;
			targetProxy = D311043F5C15B7537325BF2E /* PBXContainerItemProxy */;
		};
		64D03D6C0A63862A6DAB507D /* PBXTargetDependency */ = {
			isa = PBXTargetDependency;
			target = 43DFB9EDE928000873671E7C /* ICERED */;
			targetProxy = 416D615BE042CC4E08AEF1AA /* PBXContainerItemProxy */;
		};
		AAE38BBC22D8DB31082E6EE8 /* PBXTargetDependency */ = {
			isa = PBXTargetDependency;
			target = 43DFB9EDE928000873671E7C /* ICERED */;
			targetProxy = B5A74292E6448A272D6F9B1A /* PBXContainerItemProxy */;
		};
/* End PBXTargetDependency section */

/* Begin PBXVariantGroup section */
<<<<<<< HEAD
		"TEMP_965CBD71-B1E6-4350-890C-3E42A371B85D" /* Localizable.strings */ = {
			isa = PBXVariantGroup;
			children = (
				"TEMP_CBF72E05-B4E6-42C0-BAF3-9E5B90243684" /* en */,
=======
		TEMP_24E22940-A264-488F-A8E7-F0964CE3AF20 /* Localizable.strings */ = {
			isa = PBXVariantGroup;
			children = (
				TEMP_EE5EA1F3-CA3A-43E6-994C-26AE4EEB01FB /* en */,
>>>>>>> 12d8dd34
			);
			name = Localizable.strings;
			sourceTree = "<group>";
		};
/* End PBXVariantGroup section */

/* Begin XCBuildConfiguration section */
		048B6080601E1CF2FDFB8B39 /* Debug */ = {
			isa = XCBuildConfiguration;
			buildSettings = {
				CODE_SIGN_ENTITLEMENTS = ICEREDWidgets/ICEREDWidgets.entitlements;
				CODE_SIGN_IDENTITY = "Apple Development";
				CODE_SIGN_STYLE = Automatic;
				INFOPLIST_FILE = ICEREDWidgets/Info.plist;
				IPHONEOS_DEPLOYMENT_TARGET = 17.0;
				LD_RUNPATH_SEARCH_PATHS = (
					"$(inherited)",
					"@executable_path/Frameworks",
					"@executable_path/../../Frameworks",
				);
				PRODUCT_BUNDLE_IDENTIFIER = com.app.icered.pro.widgets;
				PRODUCT_NAME = "$(TARGET_NAME)";
				SDKROOT = iphoneos;
				SKIP_INSTALL = YES;
				SWIFT_ACTIVE_COMPILATION_CONDITIONS = (
					DEBUG,
				);
				SWIFT_EMIT_LOC_STRINGS = YES;
				SWIFT_OPTIMIZATION_LEVEL = "-Onone";
				SWIFT_VERSION = 5.9;
				TARGETED_DEVICE_FAMILY = "1,2";
			};
			name = Debug;
		};
		134392A9F3A84E090881AB8A /* Release */ = {
			isa = XCBuildConfiguration;
			buildSettings = {
				ALWAYS_SEARCH_USER_PATHS = NO;
				CLANG_ANALYZER_NONNULL = YES;
				CLANG_ANALYZER_NUMBER_OBJECT_CONVERSION = YES_AGGRESSIVE;
				CLANG_CXX_LANGUAGE_STANDARD = "gnu++14";
				CLANG_CXX_LIBRARY = "libc++";
				CLANG_ENABLE_MODULES = YES;
				CLANG_ENABLE_OBJC_ARC = YES;
				CLANG_ENABLE_OBJC_WEAK = YES;
				CLANG_WARN_BLOCK_CAPTURE_AUTORELEASING = YES;
				CLANG_WARN_BOOL_CONVERSION = YES;
				CLANG_WARN_COMMA = YES;
				CLANG_WARN_CONSTANT_CONVERSION = YES;
				CLANG_WARN_DEPRECATED_OBJC_IMPLEMENTATIONS = YES;
				CLANG_WARN_DIRECT_OBJC_ISA_USAGE = YES_ERROR;
				CLANG_WARN_DOCUMENTATION_COMMENTS = YES;
				CLANG_WARN_EMPTY_BODY = YES;
				CLANG_WARN_ENUM_CONVERSION = YES;
				CLANG_WARN_INFINITE_RECURSION = YES;
				CLANG_WARN_INT_CONVERSION = YES;
				CLANG_WARN_NON_LITERAL_NULL_CONVERSION = YES;
				CLANG_WARN_OBJC_IMPLICIT_RETAIN_SELF = YES;
				CLANG_WARN_OBJC_LITERAL_CONVERSION = YES;
				CLANG_WARN_OBJC_ROOT_CLASS = YES_ERROR;
				CLANG_WARN_QUOTED_INCLUDE_IN_FRAMEWORK_HEADER = YES;
				CLANG_WARN_RANGE_LOOP_ANALYSIS = YES;
				CLANG_WARN_STRICT_PROTOTYPES = YES;
				CLANG_WARN_SUSPICIOUS_MOVE = YES;
				CLANG_WARN_UNGUARDED_AVAILABILITY = YES_AGGRESSIVE;
				CLANG_WARN_UNREACHABLE_CODE = YES;
				CLANG_WARN__DUPLICATE_METHOD_MATCH = YES;
				COPY_PHASE_STRIP = NO;
				CURRENT_PROJECT_VERSION = 1;
				DEBUG_INFORMATION_FORMAT = "dwarf-with-dsym";
				DEVELOPMENT_TEAM = 2C77AZCA8W;
				ENABLE_NS_ASSERTIONS = NO;
				ENABLE_STRICT_OBJC_MSGSEND = YES;
				GCC_C_LANGUAGE_STANDARD = gnu11;
				GCC_NO_COMMON_BLOCKS = YES;
				GCC_WARN_64_TO_32_BIT_CONVERSION = YES;
				GCC_WARN_ABOUT_RETURN_TYPE = YES_ERROR;
				GCC_WARN_UNDECLARED_SELECTOR = YES;
				GCC_WARN_UNINITIALIZED_AUTOS = YES_AGGRESSIVE;
				GCC_WARN_UNUSED_FUNCTION = YES;
				GCC_WARN_UNUSED_VARIABLE = YES;
				MARKETING_VERSION = 1.0;
				MTL_ENABLE_DEBUG_INFO = NO;
				MTL_FAST_MATH = YES;
				PRODUCT_NAME = "$(TARGET_NAME)";
				SDKROOT = iphoneos;
				SWIFT_COMPILATION_MODE = wholemodule;
				SWIFT_OPTIMIZATION_LEVEL = "-O";
				SWIFT_VERSION = 5.0;
			};
			name = Release;
		};
		4ADA5697A841C13D0556453E /* Debug */ = {
			isa = XCBuildConfiguration;
			buildSettings = {
				ASSETCATALOG_COMPILER_APPICON_NAME = AppIcon;
				CODE_SIGN_ENTITLEMENTS = ICERED.entitlements;
				CODE_SIGN_IDENTITY = "Apple Development";
				CODE_SIGN_STYLE = Automatic;
				DEBUG_INFORMATION_FORMAT = "dwarf-with-dsym";
				ENABLE_BITCODE = NO;
				INFOPLIST_FILE = Info.plist;
				IPHONEOS_DEPLOYMENT_TARGET = 26.0;
				LD_RUNPATH_SEARCH_PATHS = (
					"$(inherited)",
					"@executable_path/Frameworks",
				);
				NSMicrophoneUsageDescription = "Alice needs microphone access for voice chat";
				OTHER_LDFLAGS = (
					"-ObjC",
				);
				PRODUCT_BUNDLE_IDENTIFIER = com.app.icered.pro;
				SDKROOT = iphoneos;
				SWIFT_ACTIVE_COMPILATION_CONDITIONS = (
					DEBUG,
					MATRIX_SDK_ENABLED,
				);
				SWIFT_OPTIMIZATION_LEVEL = "-Onone";
				SWIFT_VERSION = 5.9;
				TARGETED_DEVICE_FAMILY = "1,2";
			};
			name = Debug;
		};
		63395AD4B895BBF8D2B3CA5C /* Debug */ = {
			isa = XCBuildConfiguration;
			buildSettings = {
				BUNDLE_LOADER = "$(TEST_HOST)";
				CODE_SIGN_STYLE = Automatic;
				GENERATE_INFOPLIST_FILE = YES;
				INFOPLIST_FILE = Tests/UnitTests/Info.plist;
				IPHONEOS_DEPLOYMENT_TARGET = 26.0;
				LD_RUNPATH_SEARCH_PATHS = (
					"$(inherited)",
					"@executable_path/Frameworks",
					"@loader_path/Frameworks",
				);
				PRODUCT_BUNDLE_IDENTIFIER = com.app.icered.pro.tests;
				SDKROOT = iphoneos;
				SWIFT_ACTIVE_COMPILATION_CONDITIONS = (
					DEBUG,
					MATRIX_SDK_ENABLED,
				);
				SWIFT_VERSION = 5.9;
				TARGETED_DEVICE_FAMILY = "1,2";
				TEST_HOST = "$(BUILT_PRODUCTS_DIR)/ICERED.app/$(BUNDLE_EXECUTABLE_FOLDER_PATH)/ICERED";
			};
			name = Debug;
		};
		7CD5AA6292E642136E070DE2 /* Release */ = {
			isa = XCBuildConfiguration;
			buildSettings = {
				ASSETCATALOG_COMPILER_APPICON_NAME = AppIcon;
				CODE_SIGN_ENTITLEMENTS = ICERED.entitlements;
				CODE_SIGN_IDENTITY = "Apple Development";
				CODE_SIGN_STYLE = Automatic;
				DEBUG_INFORMATION_FORMAT = "dwarf-with-dsym";
				ENABLE_BITCODE = NO;
				INFOPLIST_FILE = Info.plist;
				IPHONEOS_DEPLOYMENT_TARGET = 26.0;
				LD_RUNPATH_SEARCH_PATHS = (
					"$(inherited)",
					"@executable_path/Frameworks",
				);
				NSMicrophoneUsageDescription = "Alice needs microphone access for voice chat";
				OTHER_LDFLAGS = (
					"-ObjC",
				);
				PRODUCT_BUNDLE_IDENTIFIER = com.app.icered.pro;
				SDKROOT = iphoneos;
				SWIFT_ACTIVE_COMPILATION_CONDITIONS = (
					MATRIX_SDK_ENABLED,
				);
				SWIFT_OPTIMIZATION_LEVEL = "-O";
				SWIFT_VERSION = 5.9;
				TARGETED_DEVICE_FAMILY = "1,2";
			};
			name = Release;
		};
		80825814EBE9A4A0B8305E6B /* Debug */ = {
			isa = XCBuildConfiguration;
			buildSettings = {
				ALWAYS_SEARCH_USER_PATHS = NO;
				CLANG_ANALYZER_NONNULL = YES;
				CLANG_ANALYZER_NUMBER_OBJECT_CONVERSION = YES_AGGRESSIVE;
				CLANG_CXX_LANGUAGE_STANDARD = "gnu++14";
				CLANG_CXX_LIBRARY = "libc++";
				CLANG_ENABLE_MODULES = YES;
				CLANG_ENABLE_OBJC_ARC = YES;
				CLANG_ENABLE_OBJC_WEAK = YES;
				CLANG_WARN_BLOCK_CAPTURE_AUTORELEASING = YES;
				CLANG_WARN_BOOL_CONVERSION = YES;
				CLANG_WARN_COMMA = YES;
				CLANG_WARN_CONSTANT_CONVERSION = YES;
				CLANG_WARN_DEPRECATED_OBJC_IMPLEMENTATIONS = YES;
				CLANG_WARN_DIRECT_OBJC_ISA_USAGE = YES_ERROR;
				CLANG_WARN_DOCUMENTATION_COMMENTS = YES;
				CLANG_WARN_EMPTY_BODY = YES;
				CLANG_WARN_ENUM_CONVERSION = YES;
				CLANG_WARN_INFINITE_RECURSION = YES;
				CLANG_WARN_INT_CONVERSION = YES;
				CLANG_WARN_NON_LITERAL_NULL_CONVERSION = YES;
				CLANG_WARN_OBJC_IMPLICIT_RETAIN_SELF = YES;
				CLANG_WARN_OBJC_LITERAL_CONVERSION = YES;
				CLANG_WARN_OBJC_ROOT_CLASS = YES_ERROR;
				CLANG_WARN_QUOTED_INCLUDE_IN_FRAMEWORK_HEADER = YES;
				CLANG_WARN_RANGE_LOOP_ANALYSIS = YES;
				CLANG_WARN_STRICT_PROTOTYPES = YES;
				CLANG_WARN_SUSPICIOUS_MOVE = YES;
				CLANG_WARN_UNGUARDED_AVAILABILITY = YES_AGGRESSIVE;
				CLANG_WARN_UNREACHABLE_CODE = YES;
				CLANG_WARN__DUPLICATE_METHOD_MATCH = YES;
				COPY_PHASE_STRIP = NO;
				CURRENT_PROJECT_VERSION = 1;
				DEBUG_INFORMATION_FORMAT = dwarf;
				DEVELOPMENT_TEAM = 2C77AZCA8W;
				ENABLE_STRICT_OBJC_MSGSEND = YES;
				ENABLE_TESTABILITY = YES;
				GCC_C_LANGUAGE_STANDARD = gnu11;
				GCC_DYNAMIC_NO_PIC = NO;
				GCC_NO_COMMON_BLOCKS = YES;
				GCC_OPTIMIZATION_LEVEL = 0;
				GCC_PREPROCESSOR_DEFINITIONS = (
					"$(inherited)",
					"DEBUG=1",
				);
				GCC_WARN_64_TO_32_BIT_CONVERSION = YES;
				GCC_WARN_ABOUT_RETURN_TYPE = YES_ERROR;
				GCC_WARN_UNDECLARED_SELECTOR = YES;
				GCC_WARN_UNINITIALIZED_AUTOS = YES_AGGRESSIVE;
				GCC_WARN_UNUSED_FUNCTION = YES;
				GCC_WARN_UNUSED_VARIABLE = YES;
				MARKETING_VERSION = 1.0;
				MTL_ENABLE_DEBUG_INFO = INCLUDE_SOURCE;
				MTL_FAST_MATH = YES;
				ONLY_ACTIVE_ARCH = YES;
				PRODUCT_NAME = "$(TARGET_NAME)";
				SDKROOT = iphoneos;
				SWIFT_ACTIVE_COMPILATION_CONDITIONS = DEBUG;
				SWIFT_OPTIMIZATION_LEVEL = "-Onone";
				SWIFT_VERSION = 5.0;
			};
			name = Debug;
		};
		823188A42945C130F6AAC7B4 /* Release */ = {
			isa = XCBuildConfiguration;
			buildSettings = {
				BUNDLE_LOADER = "$(TEST_HOST)";
				CODE_SIGN_STYLE = Automatic;
				GENERATE_INFOPLIST_FILE = YES;
				INFOPLIST_FILE = ICEREDUITests/Info.plist;
				IPHONEOS_DEPLOYMENT_TARGET = 26.0;
				LD_RUNPATH_SEARCH_PATHS = (
					"$(inherited)",
					"@executable_path/Frameworks",
					"@loader_path/Frameworks",
				);
				PRODUCT_BUNDLE_IDENTIFIER = com.app.icered.pro.uitests;
				SDKROOT = iphoneos;
				SWIFT_ACTIVE_COMPILATION_CONDITIONS = (
				);
				SWIFT_VERSION = 5.9;
				TARGETED_DEVICE_FAMILY = "1,2";
				TEST_TARGET_NAME = ICERED;
			};
			name = Release;
		};
		C9E780A5BCD355BB7E6A988A /* Release */ = {
			isa = XCBuildConfiguration;
			buildSettings = {
				BUNDLE_LOADER = "$(TEST_HOST)";
				CODE_SIGN_STYLE = Automatic;
				GENERATE_INFOPLIST_FILE = YES;
				INFOPLIST_FILE = Tests/UnitTests/Info.plist;
				IPHONEOS_DEPLOYMENT_TARGET = 26.0;
				LD_RUNPATH_SEARCH_PATHS = (
					"$(inherited)",
					"@executable_path/Frameworks",
					"@loader_path/Frameworks",
				);
				PRODUCT_BUNDLE_IDENTIFIER = com.app.icered.pro.tests;
				SDKROOT = iphoneos;
				SWIFT_ACTIVE_COMPILATION_CONDITIONS = (
					MATRIX_SDK_ENABLED,
				);
				SWIFT_VERSION = 5.9;
				TARGETED_DEVICE_FAMILY = "1,2";
				TEST_HOST = "$(BUILT_PRODUCTS_DIR)/ICERED.app/$(BUNDLE_EXECUTABLE_FOLDER_PATH)/ICERED";
			};
			name = Release;
		};
		EED639F40354DC8AC8806DDC /* Release */ = {
			isa = XCBuildConfiguration;
			buildSettings = {
				CODE_SIGN_ENTITLEMENTS = ICEREDWidgets/ICEREDWidgets.entitlements;
				CODE_SIGN_IDENTITY = "Apple Development";
				CODE_SIGN_STYLE = Automatic;
				INFOPLIST_FILE = ICEREDWidgets/Info.plist;
				IPHONEOS_DEPLOYMENT_TARGET = 17.0;
				LD_RUNPATH_SEARCH_PATHS = (
					"$(inherited)",
					"@executable_path/Frameworks",
					"@executable_path/../../Frameworks",
				);
				PRODUCT_BUNDLE_IDENTIFIER = com.app.icered.pro.widgets;
				PRODUCT_NAME = "$(TARGET_NAME)";
				SDKROOT = iphoneos;
				SKIP_INSTALL = YES;
				SWIFT_EMIT_LOC_STRINGS = YES;
				SWIFT_OPTIMIZATION_LEVEL = "-O";
				SWIFT_VERSION = 5.9;
				TARGETED_DEVICE_FAMILY = "1,2";
			};
			name = Release;
		};
		FA4D17A9611360D824C04DCE /* Debug */ = {
			isa = XCBuildConfiguration;
			buildSettings = {
				BUNDLE_LOADER = "$(TEST_HOST)";
				CODE_SIGN_STYLE = Automatic;
				GENERATE_INFOPLIST_FILE = YES;
				INFOPLIST_FILE = ICEREDUITests/Info.plist;
				IPHONEOS_DEPLOYMENT_TARGET = 26.0;
				LD_RUNPATH_SEARCH_PATHS = (
					"$(inherited)",
					"@executable_path/Frameworks",
					"@loader_path/Frameworks",
				);
				PRODUCT_BUNDLE_IDENTIFIER = com.app.icered.pro.uitests;
				SDKROOT = iphoneos;
				SWIFT_ACTIVE_COMPILATION_CONDITIONS = (
					DEBUG,
				);
				SWIFT_VERSION = 5.9;
				TARGETED_DEVICE_FAMILY = "1,2";
				TEST_TARGET_NAME = ICERED;
			};
			name = Debug;
		};
/* End XCBuildConfiguration section */

/* Begin XCConfigurationList section */
		2178766CC3D9C34DB285C548 /* Build configuration list for PBXNativeTarget "ICEREDUITests" */ = {
			isa = XCConfigurationList;
			buildConfigurations = (
				FA4D17A9611360D824C04DCE /* Debug */,
				823188A42945C130F6AAC7B4 /* Release */,
			);
			defaultConfigurationIsVisible = 0;
			defaultConfigurationName = Debug;
		};
		38F63040CC94AD147658EE9C /* Build configuration list for PBXNativeTarget "ICEREDWidgets" */ = {
			isa = XCConfigurationList;
			buildConfigurations = (
				048B6080601E1CF2FDFB8B39 /* Debug */,
				EED639F40354DC8AC8806DDC /* Release */,
			);
			defaultConfigurationIsVisible = 0;
			defaultConfigurationName = Debug;
		};
		4A7D2CDB1817529D32222B3E /* Build configuration list for PBXNativeTarget "ICERED" */ = {
			isa = XCConfigurationList;
			buildConfigurations = (
				4ADA5697A841C13D0556453E /* Debug */,
				7CD5AA6292E642136E070DE2 /* Release */,
			);
			defaultConfigurationIsVisible = 0;
			defaultConfigurationName = Debug;
		};
		7B597484BAFD2DBDFC9BD115 /* Build configuration list for PBXNativeTarget "ICEREDTests" */ = {
			isa = XCConfigurationList;
			buildConfigurations = (
				63395AD4B895BBF8D2B3CA5C /* Debug */,
				C9E780A5BCD355BB7E6A988A /* Release */,
			);
			defaultConfigurationIsVisible = 0;
			defaultConfigurationName = Debug;
		};
		7D8C2CF219822CAE12227F06 /* Build configuration list for PBXProject "ICERED" */ = {
			isa = XCConfigurationList;
			buildConfigurations = (
				80825814EBE9A4A0B8305E6B /* Debug */,
				134392A9F3A84E090881AB8A /* Release */,
			);
			defaultConfigurationIsVisible = 0;
			defaultConfigurationName = Debug;
		};
/* End XCConfigurationList section */

/* Begin XCRemoteSwiftPackageReference section */
		51265FCDDB4D71991880F8D2 /* XCRemoteSwiftPackageReference "matrix-rust-components-swift" */ = {
			isa = XCRemoteSwiftPackageReference;
			repositoryURL = "https://github.com/element-hq/matrix-rust-components-swift";
			requirement = {
				kind = exactVersion;
				version = 25.12.19;
			};
		};
/* End XCRemoteSwiftPackageReference section */

/* Begin XCSwiftPackageProductDependency section */
		89B16F3BD122ECA55FE121C5 /* MatrixRustSDK */ = {
			isa = XCSwiftPackageProductDependency;
			package = 51265FCDDB4D71991880F8D2 /* XCRemoteSwiftPackageReference "matrix-rust-components-swift" */;
			productName = MatrixRustSDK;
		};
/* End XCSwiftPackageProductDependency section */
	};
	rootObject = 0E48B1C79A478A03E910CD0B /* Project object */;
}<|MERGE_RESOLUTION|>--- conflicted
+++ resolved
@@ -50,7 +50,6 @@
 		247E804A7F92D09EA2C7651D /* SearchModels.swift in Sources */ = {isa = PBXBuildFile; fileRef = 666C1CC1B615DC9DCDD053FA /* SearchModels.swift */; };
 		248A733C915EF90567615E9D /* APIClientTests.swift in Sources */ = {isa = PBXBuildFile; fileRef = E237E13977F9474CC0B1CEFF /* APIClientTests.swift */; };
 		248E46095F8BEC7CB55F2744 /* MediaServiceModels.swift in Sources */ = {isa = PBXBuildFile; fileRef = 6830F8FF690B4D0E6F9796F6 /* MediaServiceModels.swift */; };
-		2542400B927EBA64F19C62F9 /* Assets.xcassets in Resources */ = {isa = PBXBuildFile; fileRef = "TEMP_E63EF868-0E0F-4411-9310-65D26E560190" /* Assets.xcassets */; };
 		25999654EF73AB23FD488809 /* KeychainService.swift in Sources */ = {isa = PBXBuildFile; fileRef = 3BF00417178D0B6283A9E6F3 /* KeychainService.swift */; };
 		272598D330CF94B84DFC9650 /* QRCodeGenerator.swift in Sources */ = {isa = PBXBuildFile; fileRef = DD8FB047FFB30F2D43138A99 /* QRCodeGenerator.swift */; };
 		28D1CB51128CF8588FF25756 /* VisibilityTracker.swift in Sources */ = {isa = PBXBuildFile; fileRef = 275B20909898AA9B7510292B /* VisibilityTracker.swift */; };
@@ -88,7 +87,6 @@
 		3FB9C714A2619A756C2B34C4 /* ProfileTopNavigationBar.swift in Sources */ = {isa = PBXBuildFile; fileRef = A7B5562B92D2E08A01B36A58 /* ProfileTopNavigationBar.swift */; };
 		40F7B0C0D310B81BAD1AE67D /* FeedPostProcessor.swift in Sources */ = {isa = PBXBuildFile; fileRef = 706CF6489A01C5EA02A4547E /* FeedPostProcessor.swift */; };
 		41F6B4399375507FD4982497 /* GenderPickerView.swift in Sources */ = {isa = PBXBuildFile; fileRef = 469C59BDF0390BCAF3E4BA32 /* GenderPickerView.swift */; };
-		42237C5958D6D41E4A0068E4 /* PrivacyInfo.xcprivacy in Resources */ = {isa = PBXBuildFile; fileRef = "TEMP_4B385FD6-0E15-483D-A182-7ED13576EE44" /* PrivacyInfo.xcprivacy */; };
 		424E9016838E6F81E091A92F /* SettingsView.swift in Sources */ = {isa = PBXBuildFile; fileRef = EA6D2E536652EEB5F08CB53D /* SettingsView.swift */; };
 		42E9CA3EF110B66F38467879 /* ProfileSettingViewModel.swift in Sources */ = {isa = PBXBuildFile; fileRef = 76856E465B25C89F2D6954C1 /* ProfileSettingViewModel.swift */; };
 		44135CB1C50867467D212A7B /* DateOfBirthPickerView.swift in Sources */ = {isa = PBXBuildFile; fileRef = DCD4CC5045F5A5B1C3BD50BC /* DateOfBirthPickerView.swift */; };
@@ -97,10 +95,7 @@
 		487679CAADFC71FB11F48B16 /* E2EEModels.swift in Sources */ = {isa = PBXBuildFile; fileRef = 1643FCCAD5E970693182E5B1 /* E2EEModels.swift */; };
 		48FDB68683D9B25F4D9DA0B1 /* EnhanceSuggestionView.swift in Sources */ = {isa = PBXBuildFile; fileRef = 49FAE63859459C79E671AED6 /* EnhanceSuggestionView.swift */; };
 		4912DD70A0C6AAD819B3F991 /* MatrixBridgeService+API.swift in Sources */ = {isa = PBXBuildFile; fileRef = 8616C33FABB89A43B817C919 /* MatrixBridgeService+API.swift */; };
-<<<<<<< HEAD
-=======
 		4A4485B082214058BACA705F /* ExportOptions.plist in Resources */ = {isa = PBXBuildFile; fileRef = TEMP_63CA6160-924D-40EE-8FA4-1C213B5B514E /* ExportOptions.plist */; };
->>>>>>> 12d8dd34
 		4A472B18A7404DEC9E449AF9 /* ReplyPreviewView.swift in Sources */ = {isa = PBXBuildFile; fileRef = 5C33B458F9652CCE51592682 /* ReplyPreviewView.swift */; };
 		4C722130FF631EA3ED07E08E /* LoginView.swift in Sources */ = {isa = PBXBuildFile; fileRef = 31C506816FBC6DA8C0428370 /* LoginView.swift */; };
 		4CDCF12D671ED706F990A390 /* AvatarManager.swift in Sources */ = {isa = PBXBuildFile; fileRef = 794A593F2F3DCDAA921653F5 /* AvatarManager.swift */; };
@@ -127,18 +122,11 @@
 		65AAB575842990DD8842AD09 /* ChannelsService.swift in Sources */ = {isa = PBXBuildFile; fileRef = 4455A499F6658FA80280C4C7 /* ChannelsService.swift */; };
 		6652D645AFD619B1B1EDEB73 /* ImageCompressor.swift in Sources */ = {isa = PBXBuildFile; fileRef = 35CDD0F078823EDEB9C2867F /* ImageCompressor.swift */; };
 		66BC3564EB68BFAE8D0D7BFC /* LocationMessageView.swift in Sources */ = {isa = PBXBuildFile; fileRef = 171929D1E38BACAC34CDAC4A /* LocationMessageView.swift */; };
-<<<<<<< HEAD
-=======
 		673BB6FFF906628435003AC9 /* App.swift in Sources */ = {isa = PBXBuildFile; fileRef = TEMP_E6FCCC40-3660-4944-88E1-E2BFE01B19E8 /* App.swift */; };
->>>>>>> 12d8dd34
 		674C67957EF10F07EF4ED32F /* AIToolsRegistry.swift in Sources */ = {isa = PBXBuildFile; fileRef = 4E39FE82818CA39967B7044D /* AIToolsRegistry.swift */; };
 		6754F88037FB36C9B7E9CE58 /* UploadProgressOverlay.swift in Sources */ = {isa = PBXBuildFile; fileRef = DCF8D0E0F5897355E0D9FB87 /* UploadProgressOverlay.swift */; };
 		6766D22BA11FFCE7F5CD889C /* AnalyticsService.swift in Sources */ = {isa = PBXBuildFile; fileRef = 3E9DD5765C21971A9B94FBA5 /* AnalyticsService.swift */; };
 		68883E463B39790B42F0D655 /* VoiceMessageOptionsView.swift in Sources */ = {isa = PBXBuildFile; fileRef = B0D2C5AB82C3B33325636891 /* VoiceMessageOptionsView.swift */; };
-<<<<<<< HEAD
-		6A5596706245EF9E0447BC9A /* ExportOptions.plist in Resources */ = {isa = PBXBuildFile; fileRef = "TEMP_A2B313CE-0394-475F-8F18-387D55FDF4D0" /* ExportOptions.plist */; };
-=======
->>>>>>> 12d8dd34
 		6D0C21031462E562690ADEA4 /* TrendingService.swift in Sources */ = {isa = PBXBuildFile; fileRef = 332251B7AC761742A3FD05B9 /* TrendingService.swift */; };
 		6D45C2431E6253BDB3569D25 /* EmptyFeedView.swift in Sources */ = {isa = PBXBuildFile; fileRef = 66066E784C2D3BB33ABE8F2D /* EmptyFeedView.swift */; };
 		6F4C133412CAEF21EA9B77A6 /* MessageSearchView.swift in Sources */ = {isa = PBXBuildFile; fileRef = A6C61F8E9BD4900ED42D1F07 /* MessageSearchView.swift */; };
@@ -158,7 +146,6 @@
 		77500437FB36D394DA15104A /* StartGroupChatView.swift in Sources */ = {isa = PBXBuildFile; fileRef = 4D0B03562814E181645E773D /* StartGroupChatView.swift */; };
 		77979D4F17E2F19A5520790D /* ActivitySummaryView.swift in Sources */ = {isa = PBXBuildFile; fileRef = 5503545C3989A9F1C64F7C8B /* ActivitySummaryView.swift */; };
 		781EDB8A8203F62A09DD815E /* ChatServiceModels.swift in Sources */ = {isa = PBXBuildFile; fileRef = DA28EE2106A9A257E91DEBFF /* ChatServiceModels.swift */; };
-		789DA9F86DC8879C1E0EA456 /* App.swift in Sources */ = {isa = PBXBuildFile; fileRef = "TEMP_5BE7D751-A8D3-4111-B085-CFD31E87E59D" /* App.swift */; };
 		79D3B98307F3B7BCE51E29BC /* MediaService.swift in Sources */ = {isa = PBXBuildFile; fileRef = 4FF0A921465A0341D2137D47 /* MediaService.swift */; };
 		7D07D0A8323FC0B5A6F06038 /* ChatLocationService.swift in Sources */ = {isa = PBXBuildFile; fileRef = F7A4B72A5D1FB0A7A4DF5196 /* ChatLocationService.swift */; };
 		7E83F8E47D13BC77F1E43BF5 /* GraphService.swift in Sources */ = {isa = PBXBuildFile; fileRef = 5CE6D2432D55B7E9FEE4622C /* GraphService.swift */; };
@@ -170,18 +157,12 @@
 		831CD8093E385A9F5F07FFF0 /* ContentViewTracker.swift in Sources */ = {isa = PBXBuildFile; fileRef = 3EF00220FCD5C48C4DCF6474 /* ContentViewTracker.swift */; };
 		84F417FDBE90F2BD12306ACA /* SearchService.swift in Sources */ = {isa = PBXBuildFile; fileRef = 433BCB5B24D6C3D1565C289F /* SearchService.swift */; };
 		851FD1539C0DD29ABA2D0DED /* AliceQuickView.swift in Sources */ = {isa = PBXBuildFile; fileRef = 9183603F29D8D5FF802BBF04 /* AliceQuickView.swift */; };
-<<<<<<< HEAD
-		85CB3A698803E99EA7E73D14 /* FeedCacheService.swift in Sources */ = {isa = PBXBuildFile; fileRef = A210FAEED8AB436394766519 /* FeedCacheService.swift */; };
-		872EE38FD80234144C2CC601 /* PhotoOptionsModal.swift in Sources */ = {isa = PBXBuildFile; fileRef = 21C58A10ECD63A9AD9BEB6D5 /* PhotoOptionsModal.swift */; };
-		88FBDAC60D5FDB0E4E72E386 /* project_overview.md in Resources */ = {isa = PBXBuildFile; fileRef = 8170935CEEE4E15895B8D129 /* project_overview.md */; };
-=======
 		85933B0E8C6D10D5E941FDCD /* ICERED.app.dSYM.zip in Resources */ = {isa = PBXBuildFile; fileRef = TEMP_A77FCE51-AD9C-4379-93F5-C0BD1890A5C4 /* ICERED.app.dSYM.zip */; };
 		85CB3A698803E99EA7E73D14 /* FeedCacheService.swift in Sources */ = {isa = PBXBuildFile; fileRef = A210FAEED8AB436394766519 /* FeedCacheService.swift */; };
 		872EE38FD80234144C2CC601 /* PhotoOptionsModal.swift in Sources */ = {isa = PBXBuildFile; fileRef = 21C58A10ECD63A9AD9BEB6D5 /* PhotoOptionsModal.swift */; };
 		8857D96AA672B7151DCEAD69 /* IntExtension.swift in Sources */ = {isa = PBXBuildFile; fileRef = 70202CA63959EEC539876210 /* IntExtension.swift */; };
 		88FBDAC60D5FDB0E4E72E386 /* project_overview.md in Resources */ = {isa = PBXBuildFile; fileRef = 8170935CEEE4E15895B8D129 /* project_overview.md */; };
 		893A41FFFAA96EFFC8BAD99D /* AppDelegate.swift in Sources */ = {isa = PBXBuildFile; fileRef = TEMP_5F2E61FB-84DD-4186-ADFE-860C7652D859 /* AppDelegate.swift */; };
->>>>>>> 12d8dd34
 		89565569D6BA728940FA5494 /* IdentityServiceTests.swift in Sources */ = {isa = PBXBuildFile; fileRef = 8986D3064056CEDB3FE2B380 /* IdentityServiceTests.swift */; };
 		8A00C127A0411ABC8AE1BFF8 /* FoundationModelsService.swift in Sources */ = {isa = PBXBuildFile; fileRef = 5DE6005F56461CCE6C34EE43 /* FoundationModelsService.swift */; };
 		8B98C3C6CCDB91F0F81F70B4 /* AliceQuickProvider.swift in Sources */ = {isa = PBXBuildFile; fileRef = 5D40F7AD31119B8A139662C4 /* AliceQuickProvider.swift */; };
@@ -210,12 +191,8 @@
 		98E3187C2008770E998A3EFF /* .swiftlint.yml in Resources */ = {isa = PBXBuildFile; fileRef = TEMP_33BF6EDF-8539-49D6-950B-80228DDC5F2C /* .swiftlint.yml */; };
 		99102A991485C9372C8D1F82 /* TypingDotsView.swift in Sources */ = {isa = PBXBuildFile; fileRef = 2C4102217CF0F3A8D85CEE13 /* TypingDotsView.swift */; };
 		9920396B904663D0D7C089E3 /* FeedSocialActionsHandler.swift in Sources */ = {isa = PBXBuildFile; fileRef = 11D12962BB2DE0FDB4E04425 /* FeedSocialActionsHandler.swift */; };
-		9ACE7C2E941593AB35B23A8B /* Localizable.strings in Resources */ = {isa = PBXBuildFile; fileRef = "TEMP_965CBD71-B1E6-4350-890C-3E42A371B85D" /* Localizable.strings */; };
 		9BABE8173583077653158EFE /* LiveKitVoiceService.swift in Sources */ = {isa = PBXBuildFile; fileRef = 2D0D3B3370FF4745E247F086 /* LiveKitVoiceService.swift */; };
-<<<<<<< HEAD
-=======
 		9C0D1E2F3A4B5C6D7E8F9A0B /* LocalVisionService.swift in Sources */ = {isa = PBXBuildFile; fileRef = 1A2B3C4D5E6F0A1B2C3D4E5F /* LocalVisionService.swift */; };
->>>>>>> 12d8dd34
 		9D55D796DF9157C00C8CD5C3 /* ChatBackupService.swift in Sources */ = {isa = PBXBuildFile; fileRef = A70DFA302633861E940F01D6 /* ChatBackupService.swift */; };
 		9D7F9AEE30BE973B332063C6 /* AIRouter.swift in Sources */ = {isa = PBXBuildFile; fileRef = 3F1DC3CB50728D0BCC6036BE /* AIRouter.swift */; };
 		9EB7CA6CFE1E6DD184294B59 /* SearchView.swift in Sources */ = {isa = PBXBuildFile; fileRef = 0BBEC927960F534FBD87D8F6 /* SearchView.swift */; };
@@ -229,11 +206,8 @@
 		A53DE507F7922E0F6EA171A4 /* AppPage.swift in Sources */ = {isa = PBXBuildFile; fileRef = TEMP_90033D7C-C99E-43DB-8622-39E8BF78DE52 /* AppPage.swift */; };
 		A5765D85DB1A71345EAC21CF /* UnreadMessagesView.swift in Sources */ = {isa = PBXBuildFile; fileRef = 6CFAEF2BEA59A56A0916439F /* UnreadMessagesView.swift */; };
 		A735EC38C725EE9137D37BB2 /* EditProfileView.swift in Sources */ = {isa = PBXBuildFile; fileRef = 075776D30379DF03F807A0C3 /* EditProfileView.swift */; };
-		A8A41523827C66D255DB0E45 /* fastlane.sh in Resources */ = {isa = PBXBuildFile; fileRef = "TEMP_7327457B-F3DA-4A13-9962-82984AB7E479" /* fastlane.sh */; };
-		A8BCF1C67B529D3F3DA1A433 /* AppDelegate.swift in Sources */ = {isa = PBXBuildFile; fileRef = "TEMP_65ABFBED-95D7-48C1-B159-DC9B4A872352" /* AppDelegate.swift */; };
 		A9E1E1F59CEA85129FB56C68 /* UserProfileUserInfoSection.swift in Sources */ = {isa = PBXBuildFile; fileRef = 008ABB2CAA1B95899AF1E4B9 /* UserProfileUserInfoSection.swift */; };
 		AADB75CA6895A4DC39ED2104 /* PostCardView.swift in Sources */ = {isa = PBXBuildFile; fileRef = 831D63D1CD5C4EB262F13916 /* PostCardView.swift */; };
-		ABCABADED9EDAC6FF8716634 /* .swiftlint.yml in Resources */ = {isa = PBXBuildFile; fileRef = "TEMP_58277883-24DC-4C64-AECB-880EAC40700E" /* .swiftlint.yml */; };
 		ACB96FD8E0748DE08465014E /* SplashScreenView.swift in Sources */ = {isa = PBXBuildFile; fileRef = 516947E0D43092D83564A6CF /* SplashScreenView.swift */; };
 		ACF209A76A3C5E01292691FB /* APIError.swift in Sources */ = {isa = PBXBuildFile; fileRef = 3ADE31A2BE4914B0F21C29A9 /* APIError.swift */; };
 		AD625704C8BD7018F9A0E19F /* RelationshipsService.swift in Sources */ = {isa = PBXBuildFile; fileRef = BEC81AD21C3D779062FDEEFD /* RelationshipsService.swift */; };
@@ -267,11 +241,7 @@
 		C6D562180DEC83593F48A910 /* NameSelectorModal.swift in Sources */ = {isa = PBXBuildFile; fileRef = E26FCF7308D047749F56999C /* NameSelectorModal.swift */; };
 		C7656F0B6780081D00E6AF0F /* E2EEService.swift in Sources */ = {isa = PBXBuildFile; fileRef = B5F979ECFA4B86BB5CF751BB /* E2EEService.swift */; };
 		C901182C3EA35FC3A8CF8D42 /* AppCoordinator.swift in Sources */ = {isa = PBXBuildFile; fileRef = E4E1512D8F281EA42CED7AB6 /* AppCoordinator.swift */; };
-<<<<<<< HEAD
-		C954512872F1C7C5E43BEEBD /* AppPage.swift in Sources */ = {isa = PBXBuildFile; fileRef = "TEMP_8956400E-8474-495E-94A6-E973DA9C9D66" /* AppPage.swift */; };
-=======
 		CB706D65EDCD73B544EE708B /* Assets.xcassets in Resources */ = {isa = PBXBuildFile; fileRef = TEMP_CD2BFD56-EDDB-455D-A938-82ACC2C7D509 /* Assets.xcassets */; };
->>>>>>> 12d8dd34
 		CB9061143A686567A786CA6D /* AliceService.swift in Sources */ = {isa = PBXBuildFile; fileRef = 892AD2BE29C380E52980F7E2 /* AliceService.swift */; };
 		CC700C91BF81E53E632C64A3 /* ReportModal.swift in Sources */ = {isa = PBXBuildFile; fileRef = AEE69E5CD9B931C1CE6C4C48 /* ReportModal.swift */; };
 		CD74FAF975F8E31DB7C3D451 /* TrendingTopicsTool.swift in Sources */ = {isa = PBXBuildFile; fileRef = 1DA6B1BE0A96FDD49C0D3F86 /* TrendingTopicsTool.swift */; };
@@ -290,10 +260,7 @@
 		D9E3FA4BD5C751DAC8150872 /* PrivacyInfo.xcprivacy in Resources */ = {isa = PBXBuildFile; fileRef = TEMP_9E066BB7-751E-49EB-AAAD-237093052FB5 /* PrivacyInfo.xcprivacy */; };
 		DBE3AAEB7DC22DB676605556 /* RankingListView.swift in Sources */ = {isa = PBXBuildFile; fileRef = 6C8DE5693B6E939EE1A86A67 /* RankingListView.swift */; };
 		DCA9F2745641F056456CCE26 /* ProfileUserInfoSection.swift in Sources */ = {isa = PBXBuildFile; fileRef = 2E685D7274A454752169C302 /* ProfileUserInfoSection.swift */; };
-<<<<<<< HEAD
-=======
 		DF022A600364FAAAFE4D2291 /* ICERED.ipa in Resources */ = {isa = PBXBuildFile; fileRef = TEMP_F0F55CF7-ED02-411C-8D96-F8D1A5B65313 /* ICERED.ipa */; };
->>>>>>> 12d8dd34
 		E06451C48A500F70CAF92093 /* WidgetDataStore.swift in Sources */ = {isa = PBXBuildFile; fileRef = BDBB2E6BFA766DDF36F0C2B2 /* WidgetDataStore.swift */; };
 		E0B1B70631617B9CDF27DE9D /* CommentCardItem.swift in Sources */ = {isa = PBXBuildFile; fileRef = ACF46F487D39DE11DF306EF2 /* CommentCardItem.swift */; };
 		E0C9B10249EB1D48342F73EC /* InvitationsService.swift in Sources */ = {isa = PBXBuildFile; fileRef = D56505A31DF6E37481758188 /* InvitationsService.swift */; };
@@ -401,10 +368,7 @@
 		18EBCDEC4F561F630331FD33 /* FriendRequestsView.swift */ = {isa = PBXFileReference; lastKnownFileType = sourcecode.swift; path = FriendRequestsView.swift; sourceTree = "<group>"; };
 		199D244D3597420056B33BB5 /* ProfileStatsView.swift */ = {isa = PBXFileReference; lastKnownFileType = sourcecode.swift; path = ProfileStatsView.swift; sourceTree = "<group>"; };
 		1A00351ECE6777F8EBDD4951 /* SearchViewModel.swift */ = {isa = PBXFileReference; lastKnownFileType = sourcecode.swift; path = SearchViewModel.swift; sourceTree = "<group>"; };
-<<<<<<< HEAD
-=======
 		1A2B3C4D5E6F0A1B2C3D4E5F /* LocalVisionService.swift */ = {isa = PBXFileReference; lastKnownFileType = sourcecode.swift; path = LocalVisionService.swift; sourceTree = "<group>"; };
->>>>>>> 12d8dd34
 		1B5722C159C353AB0D1195AF /* UserPostsManager.swift */ = {isa = PBXFileReference; lastKnownFileType = sourcecode.swift; path = UserPostsManager.swift; sourceTree = "<group>"; };
 		1D42EC6A56940B63DCFB5EE2 /* FeedHighlightsView.swift */ = {isa = PBXFileReference; lastKnownFileType = sourcecode.swift; path = FeedHighlightsView.swift; sourceTree = "<group>"; };
 		1DA6B1BE0A96FDD49C0D3F86 /* TrendingTopicsTool.swift */ = {isa = PBXFileReference; lastKnownFileType = sourcecode.swift; path = TrendingTopicsTool.swift; sourceTree = "<group>"; };
@@ -668,20 +632,6 @@
 		FB2C61556A6B4DAA297DFC3F /* AIModels.swift */ = {isa = PBXFileReference; lastKnownFileType = sourcecode.swift; path = AIModels.swift; sourceTree = "<group>"; };
 		FB630AEE7228BE7CEAE9E794 /* QRCodeScannerView.swift */ = {isa = PBXFileReference; lastKnownFileType = sourcecode.swift; path = QRCodeScannerView.swift; sourceTree = "<group>"; };
 		FBBFF77645A4CF02AAB9B2E4 /* CryptoCore.swift */ = {isa = PBXFileReference; lastKnownFileType = sourcecode.swift; path = CryptoCore.swift; sourceTree = "<group>"; };
-<<<<<<< HEAD
-		"TEMP_4B385FD6-0E15-483D-A182-7ED13576EE44" /* PrivacyInfo.xcprivacy */ = {isa = PBXFileReference; path = PrivacyInfo.xcprivacy; sourceTree = "<group>"; };
-		"TEMP_58277883-24DC-4C64-AECB-880EAC40700E" /* .swiftlint.yml */ = {isa = PBXFileReference; lastKnownFileType = text.yaml; path = .swiftlint.yml; sourceTree = "<group>"; };
-		"TEMP_5BE7D751-A8D3-4111-B085-CFD31E87E59D" /* App.swift */ = {isa = PBXFileReference; lastKnownFileType = sourcecode.swift; path = App.swift; sourceTree = "<group>"; };
-		"TEMP_65ABFBED-95D7-48C1-B159-DC9B4A872352" /* AppDelegate.swift */ = {isa = PBXFileReference; lastKnownFileType = sourcecode.swift; path = AppDelegate.swift; sourceTree = "<group>"; };
-		"TEMP_7327457B-F3DA-4A13-9962-82984AB7E479" /* fastlane.sh */ = {isa = PBXFileReference; lastKnownFileType = text.script.sh; path = fastlane.sh; sourceTree = "<group>"; };
-		"TEMP_7AC95627-C583-4020-984B-6B7403E9B1C0" /* .gitignore */ = {isa = PBXFileReference; path = .gitignore; sourceTree = "<group>"; };
-		"TEMP_8956400E-8474-495E-94A6-E973DA9C9D66" /* AppPage.swift */ = {isa = PBXFileReference; lastKnownFileType = sourcecode.swift; path = AppPage.swift; sourceTree = "<group>"; };
-		"TEMP_91558B62-FD05-41C2-B04C-06189454DF8D" /* ICERED.entitlements */ = {isa = PBXFileReference; lastKnownFileType = text.plist.entitlements; path = ICERED.entitlements; sourceTree = "<group>"; };
-		"TEMP_A2B313CE-0394-475F-8F18-387D55FDF4D0" /* ExportOptions.plist */ = {isa = PBXFileReference; lastKnownFileType = text.plist; path = ExportOptions.plist; sourceTree = "<group>"; };
-		"TEMP_CBF72E05-B4E6-42C0-BAF3-9E5B90243684" /* en */ = {isa = PBXFileReference; lastKnownFileType = text.plist.strings; name = en; path = en.lproj/Localizable.strings; sourceTree = "<group>"; };
-		"TEMP_E5386F3B-3D38-48E1-8254-389002EA5D1B" /* .gitattributes */ = {isa = PBXFileReference; path = .gitattributes; sourceTree = "<group>"; };
-		"TEMP_E63EF868-0E0F-4411-9310-65D26E560190" /* Assets.xcassets */ = {isa = PBXFileReference; lastKnownFileType = folder.assetcatalog; path = Assets.xcassets; sourceTree = "<group>"; };
-=======
 		TEMP_33BF6EDF-8539-49D6-950B-80228DDC5F2C /* .swiftlint.yml */ = {isa = PBXFileReference; lastKnownFileType = text.yaml; path = .swiftlint.yml; sourceTree = "<group>"; };
 		TEMP_5F2E61FB-84DD-4186-ADFE-860C7652D859 /* AppDelegate.swift */ = {isa = PBXFileReference; lastKnownFileType = sourcecode.swift; path = AppDelegate.swift; sourceTree = "<group>"; };
 		TEMP_63CA6160-924D-40EE-8FA4-1C213B5B514E /* ExportOptions.plist */ = {isa = PBXFileReference; lastKnownFileType = text.plist; path = ExportOptions.plist; sourceTree = "<group>"; };
@@ -693,7 +643,6 @@
 		TEMP_E6FCCC40-3660-4944-88E1-E2BFE01B19E8 /* App.swift */ = {isa = PBXFileReference; lastKnownFileType = sourcecode.swift; path = App.swift; sourceTree = "<group>"; };
 		TEMP_EE5EA1F3-CA3A-43E6-994C-26AE4EEB01FB /* en */ = {isa = PBXFileReference; lastKnownFileType = text.plist.strings; name = en; path = en.lproj/Localizable.strings; sourceTree = "<group>"; };
 		TEMP_F0F55CF7-ED02-411C-8D96-F8D1A5B65313 /* ICERED.ipa */ = {isa = PBXFileReference; path = ICERED.ipa; sourceTree = "<group>"; };
->>>>>>> 12d8dd34
 /* End PBXFileReference section */
 
 /* Begin PBXFrameworksBuildPhase section */
@@ -1923,29 +1872,6 @@
 			path = Networking;
 			sourceTree = "<group>";
 		};
-		"TEMP_0773F406-7CFC-4425-8E27-37E87378FCD9" /* NovaSocial */ = {
-			isa = PBXGroup;
-			children = (
-				"TEMP_91558B62-FD05-41C2-B04C-06189454DF8D" /* ICERED.entitlements */,
-				"TEMP_58277883-24DC-4C64-AECB-880EAC40700E" /* .swiftlint.yml */,
-				"TEMP_E63EF868-0E0F-4411-9310-65D26E560190" /* Assets.xcassets */,
-				"TEMP_7327457B-F3DA-4A13-9962-82984AB7E479" /* fastlane.sh */,
-				"TEMP_A2B313CE-0394-475F-8F18-387D55FDF4D0" /* ExportOptions.plist */,
-				"TEMP_7AC95627-C583-4020-984B-6B7403E9B1C0" /* .gitignore */,
-				"TEMP_4B385FD6-0E15-483D-A182-7ED13576EE44" /* PrivacyInfo.xcprivacy */,
-				"TEMP_E5386F3B-3D38-48E1-8254-389002EA5D1B" /* .gitattributes */,
-				"TEMP_8956400E-8474-495E-94A6-E973DA9C9D66" /* AppPage.swift */,
-				"TEMP_65ABFBED-95D7-48C1-B159-DC9B4A872352" /* AppDelegate.swift */,
-				"TEMP_5BE7D751-A8D3-4111-B085-CFD31E87E59D" /* App.swift */,
-				B4E7F1AC29BBBC2246E01491 /* .serena */,
-				3A2A516A81467921E0E7441B /* Features */,
-				B5C695DC3E63B0D8F4D8BEDA /* Shared */,
-				6E7717AD84CE7D95370C8D86 /* Infrastructure */,
-				"TEMP_965CBD71-B1E6-4350-890C-3E42A371B85D" /* Localizable.strings */,
-			);
-			path = NovaSocial;
-			sourceTree = "<group>";
-		};
 /* End PBXGroup section */
 
 /* Begin PBXNativeTarget section */
@@ -1961,8 +1887,6 @@
 				AAE38BBC22D8DB31082E6EE8 /* PBXTargetDependency */,
 			);
 			name = ICEREDUITests;
-			packageProductDependencies = (
-			);
 			productName = ICEREDUITests;
 			productReference = CE645708E87093F3BFFD2B7A /* ICEREDUITests.xctest */;
 			productType = "com.apple.product-type.bundle.ui-testing";
@@ -2001,8 +1925,6 @@
 				64D03D6C0A63862A6DAB507D /* PBXTargetDependency */,
 			);
 			name = ICEREDTests;
-			packageProductDependencies = (
-			);
 			productName = ICEREDTests;
 			productReference = C0EA50630D77D92A96116E71 /* ICEREDTests.xctest */;
 			productType = "com.apple.product-type.bundle.unit-test";
@@ -2018,8 +1940,6 @@
 			dependencies = (
 			);
 			name = ICEREDWidgets;
-			packageProductDependencies = (
-			);
 			productName = ICEREDWidgets;
 			productReference = 4D39F35A0F59326A1235BEF7 /* ICEREDWidgets.appex */;
 			productType = "com.apple.product-type.app-extension";
@@ -2066,6 +1986,7 @@
 				51265FCDDB4D71991880F8D2 /* XCRemoteSwiftPackageReference "matrix-rust-components-swift" */,
 			);
 			preferredProjectObjectVersion = 77;
+			productRefGroup = A8928B707E71735FE0470B84 /* Products */;
 			projectDirPath = "";
 			projectRoot = "";
 			targets = (
@@ -2082,16 +2003,6 @@
 			isa = PBXResourcesBuildPhase;
 			buildActionMask = 2147483647;
 			files = (
-<<<<<<< HEAD
-				ABCABADED9EDAC6FF8716634 /* .swiftlint.yml in Resources */,
-				2542400B927EBA64F19C62F9 /* Assets.xcassets in Resources */,
-				6A5596706245EF9E0447BC9A /* ExportOptions.plist in Resources */,
-				4F1AD2005C8C5210ECF30FD9 /* Fonts in Resources */,
-				4679E194ED83C34FB4DCCDAE /* INTEGRATION_GUIDE.md in Resources */,
-				9ACE7C2E941593AB35B23A8B /* Localizable.strings in Resources */,
-				BB79B10B3BE7445C0AF5E3A8 /* MATRIX_INTEGRATION_COMPLETE.md in Resources */,
-				42237C5958D6D41E4A0068E4 /* PrivacyInfo.xcprivacy in Resources */,
-=======
 				98E3187C2008770E998A3EFF /* .swiftlint.yml in Resources */,
 				CB706D65EDCD73B544EE708B /* Assets.xcassets in Resources */,
 				4A4485B082214058BACA705F /* ExportOptions.plist in Resources */,
@@ -2102,16 +2013,11 @@
 				983243131B15C397DBA06E2C /* Localizable.strings in Resources */,
 				BB79B10B3BE7445C0AF5E3A8 /* MATRIX_INTEGRATION_COMPLETE.md in Resources */,
 				D9E3FA4BD5C751DAC8150872 /* PrivacyInfo.xcprivacy in Resources */,
->>>>>>> 12d8dd34
 				0FF6CDC342ADFEFE2C859DE7 /* QUICK_START.md in Resources */,
 				F573A16EBB5F33CFDC196FC0 /* README.md in Resources */,
 				EED93F21E48D6F32F5E2EABD /* code_style.md in Resources */,
 				602A5D4FC89DF00CBFFDE425 /* document_symbols.pkl in Resources */,
-<<<<<<< HEAD
-				A8A41523827C66D255DB0E45 /* fastlane.sh in Resources */,
-=======
 				E95A203BE8CFBE06595F305B /* fastlane.sh in Resources */,
->>>>>>> 12d8dd34
 				36C8F0814D8325B15798C3C0 /* project.yml in Resources */,
 				88FBDAC60D5FDB0E4E72E386 /* project_overview.md in Resources */,
 				CE0FD9EBE13306CB35913130 /* raw_document_symbols.pkl in Resources */,
@@ -2166,17 +2072,10 @@
 				F4FE25D328CE62618F85C5CB /* AliceStreamingMessageView.swift in Sources */,
 				BD10D463F04D5CDB7670D4A3 /* AliceView.swift in Sources */,
 				6766D22BA11FFCE7F5CD889C /* AnalyticsService.swift in Sources */,
-<<<<<<< HEAD
-				789DA9F86DC8879C1E0EA456 /* App.swift in Sources */,
-				C901182C3EA35FC3A8CF8D42 /* AppCoordinator.swift in Sources */,
-				A8BCF1C67B529D3F3DA1A433 /* AppDelegate.swift in Sources */,
-				C954512872F1C7C5E43BEEBD /* AppPage.swift in Sources */,
-=======
 				673BB6FFF906628435003AC9 /* App.swift in Sources */,
 				C901182C3EA35FC3A8CF8D42 /* AppCoordinator.swift in Sources */,
 				893A41FFFAA96EFFC8BAD99D /* AppDelegate.swift in Sources */,
 				A53DE507F7922E0F6EA171A4 /* AppPage.swift in Sources */,
->>>>>>> 12d8dd34
 				9824FCB8B180ACFF53DAEB49 /* AppRoute.swift in Sources */,
 				B9F793C84C76822E1494A59A /* AttachmentOptionButton.swift in Sources */,
 				1998987BB31CAA5C9AB84774 /* AudioRecorderService.swift in Sources */,
@@ -2400,10 +2299,7 @@
 				21CD8665D16BDA5C7B275352 /* WidgetDataStore.swift in Sources */,
 				1648C8ED60D353785E217E14 /* WriteView.swift in Sources */,
 				2E624DCA569236BB8D921711 /* XAIService.swift in Sources */,
-<<<<<<< HEAD
-=======
 				8857D96AA672B7151DCEAD69 /* IntExtension.swift in Sources */,
->>>>>>> 12d8dd34
 			);
 			runOnlyForDeploymentPostprocessing = 0;
 		};
@@ -2455,17 +2351,10 @@
 /* End PBXTargetDependency section */
 
 /* Begin PBXVariantGroup section */
-<<<<<<< HEAD
-		"TEMP_965CBD71-B1E6-4350-890C-3E42A371B85D" /* Localizable.strings */ = {
-			isa = PBXVariantGroup;
-			children = (
-				"TEMP_CBF72E05-B4E6-42C0-BAF3-9E5B90243684" /* en */,
-=======
 		TEMP_24E22940-A264-488F-A8E7-F0964CE3AF20 /* Localizable.strings */ = {
 			isa = PBXVariantGroup;
 			children = (
 				TEMP_EE5EA1F3-CA3A-43E6-994C-26AE4EEB01FB /* en */,
->>>>>>> 12d8dd34
 			);
 			name = Localizable.strings;
 			sourceTree = "<group>";
@@ -2490,9 +2379,7 @@
 				PRODUCT_NAME = "$(TARGET_NAME)";
 				SDKROOT = iphoneos;
 				SKIP_INSTALL = YES;
-				SWIFT_ACTIVE_COMPILATION_CONDITIONS = (
-					DEBUG,
-				);
+				SWIFT_ACTIVE_COMPILATION_CONDITIONS = DEBUG;
 				SWIFT_EMIT_LOC_STRINGS = YES;
 				SWIFT_OPTIMIZATION_LEVEL = "-Onone";
 				SWIFT_VERSION = 5.9;
@@ -2574,15 +2461,10 @@
 					"@executable_path/Frameworks",
 				);
 				NSMicrophoneUsageDescription = "Alice needs microphone access for voice chat";
-				OTHER_LDFLAGS = (
-					"-ObjC",
-				);
+				OTHER_LDFLAGS = "-ObjC";
 				PRODUCT_BUNDLE_IDENTIFIER = com.app.icered.pro;
 				SDKROOT = iphoneos;
-				SWIFT_ACTIVE_COMPILATION_CONDITIONS = (
-					DEBUG,
-					MATRIX_SDK_ENABLED,
-				);
+				SWIFT_ACTIVE_COMPILATION_CONDITIONS = "DEBUG MATRIX_SDK_ENABLED";
 				SWIFT_OPTIMIZATION_LEVEL = "-Onone";
 				SWIFT_VERSION = 5.9;
 				TARGETED_DEVICE_FAMILY = "1,2";
@@ -2604,10 +2486,7 @@
 				);
 				PRODUCT_BUNDLE_IDENTIFIER = com.app.icered.pro.tests;
 				SDKROOT = iphoneos;
-				SWIFT_ACTIVE_COMPILATION_CONDITIONS = (
-					DEBUG,
-					MATRIX_SDK_ENABLED,
-				);
+				SWIFT_ACTIVE_COMPILATION_CONDITIONS = "DEBUG MATRIX_SDK_ENABLED";
 				SWIFT_VERSION = 5.9;
 				TARGETED_DEVICE_FAMILY = "1,2";
 				TEST_HOST = "$(BUILT_PRODUCTS_DIR)/ICERED.app/$(BUNDLE_EXECUTABLE_FOLDER_PATH)/ICERED";
@@ -2630,14 +2509,10 @@
 					"@executable_path/Frameworks",
 				);
 				NSMicrophoneUsageDescription = "Alice needs microphone access for voice chat";
-				OTHER_LDFLAGS = (
-					"-ObjC",
-				);
+				OTHER_LDFLAGS = "-ObjC";
 				PRODUCT_BUNDLE_IDENTIFIER = com.app.icered.pro;
 				SDKROOT = iphoneos;
-				SWIFT_ACTIVE_COMPILATION_CONDITIONS = (
-					MATRIX_SDK_ENABLED,
-				);
+				SWIFT_ACTIVE_COMPILATION_CONDITIONS = MATRIX_SDK_ENABLED;
 				SWIFT_OPTIMIZATION_LEVEL = "-O";
 				SWIFT_VERSION = 5.9;
 				TARGETED_DEVICE_FAMILY = "1,2";
@@ -2724,8 +2599,7 @@
 				);
 				PRODUCT_BUNDLE_IDENTIFIER = com.app.icered.pro.uitests;
 				SDKROOT = iphoneos;
-				SWIFT_ACTIVE_COMPILATION_CONDITIONS = (
-				);
+				SWIFT_ACTIVE_COMPILATION_CONDITIONS = "";
 				SWIFT_VERSION = 5.9;
 				TARGETED_DEVICE_FAMILY = "1,2";
 				TEST_TARGET_NAME = ICERED;
@@ -2747,9 +2621,7 @@
 				);
 				PRODUCT_BUNDLE_IDENTIFIER = com.app.icered.pro.tests;
 				SDKROOT = iphoneos;
-				SWIFT_ACTIVE_COMPILATION_CONDITIONS = (
-					MATRIX_SDK_ENABLED,
-				);
+				SWIFT_ACTIVE_COMPILATION_CONDITIONS = MATRIX_SDK_ENABLED;
 				SWIFT_VERSION = 5.9;
 				TARGETED_DEVICE_FAMILY = "1,2";
 				TEST_HOST = "$(BUILT_PRODUCTS_DIR)/ICERED.app/$(BUNDLE_EXECUTABLE_FOLDER_PATH)/ICERED";
@@ -2795,9 +2667,7 @@
 				);
 				PRODUCT_BUNDLE_IDENTIFIER = com.app.icered.pro.uitests;
 				SDKROOT = iphoneos;
-				SWIFT_ACTIVE_COMPILATION_CONDITIONS = (
-					DEBUG,
-				);
+				SWIFT_ACTIVE_COMPILATION_CONDITIONS = DEBUG;
 				SWIFT_VERSION = 5.9;
 				TARGETED_DEVICE_FAMILY = "1,2";
 				TEST_TARGET_NAME = ICERED;
