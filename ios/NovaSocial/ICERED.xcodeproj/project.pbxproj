// !$*UTF8*$!
{
	archiveVersion = 1;
	classes = {
	};
	objectVersion = 77;
	objects = {

/* Begin PBXBuildFile section */
		00131FB01A97D166FFA80E77 /* FeedLayoutConfig.swift in Sources */ = {isa = PBXBuildFile; fileRef = A4B4FB253EA63E86B9FD37C7 /* FeedLayoutConfig.swift */; };
		0110DBA1EA84032CDEA590D7 /* ChatService.swift in Sources */ = {isa = PBXBuildFile; fileRef = E8B1760D88CE8A2673D74AFB /* ChatService.swift */; };
		0192881506556BB11FF1C57D /* DesignTokens.swift in Sources */ = {isa = PBXBuildFile; fileRef = D040E1C8EF2FF6D6CBAAA5E3 /* DesignTokens.swift */; };
		02A9DB80B22101FDD66A033D /* MatrixBridgeService.swift in Sources */ = {isa = PBXBuildFile; fileRef = 234851800D447CF6CD504A1A /* MatrixBridgeService.swift */; };
		032EB90FE33AA686F377C700 /* ProfileStatsProvider.swift in Sources */ = {isa = PBXBuildFile; fileRef = B02D02D051F906A8BE022EE5 /* ProfileStatsProvider.swift */; };
		04D35687979694D809F47FB8 /* FeedImagePrefetcher.swift in Sources */ = {isa = PBXBuildFile; fileRef = 75EEC73E7AE31F6DE8F0A006 /* FeedImagePrefetcher.swift */; };
		053C8BF9C3C70329DFED17F2 /* ContentModels.swift in Sources */ = {isa = PBXBuildFile; fileRef = 7634AC3CDDF314F5F89CF059 /* ContentModels.swift */; };
		07C1077B0377BC1EB7AD0E1E /* IntExtension.swift in Sources */ = {isa = PBXBuildFile; fileRef = E898CCB39D3E5B33C40439C7 /* IntExtension.swift */; };
		07F2EEAE4D282E8E24479D5F /* DocumentPickerView.swift in Sources */ = {isa = PBXBuildFile; fileRef = 7B1D3C3E030CF9AFD8629F4E /* DocumentPickerView.swift */; };
		08EF86E5CB37BC064D3756C8 /* AppDelegate.swift in Sources */ = {isa = PBXBuildFile; fileRef = "TEMP_333F2B9E-8F7D-46BB-9FA6-AC77CA1FCFC8" /* AppDelegate.swift */; };
		08F26C4CBC55CD55DC63C84B /* UnreadMessagesProvider.swift in Sources */ = {isa = PBXBuildFile; fileRef = 3ECA96F2A81832C91C5D63A7 /* UnreadMessagesProvider.swift */; };
		094CBFC021BBCFCA25156760 /* AIGenerableTypes.swift in Sources */ = {isa = PBXBuildFile; fileRef = 6D966FC0F52883DA002B8EB5 /* AIGenerableTypes.swift */; };
		09A068FED75090182CE214F6 /* StructuredOutputView.swift in Sources */ = {isa = PBXBuildFile; fileRef = EFE362A1C914A97F1CABBFEB /* StructuredOutputView.swift */; };
		09D77F54E987AC76D5971878 /* NavigationManager.swift in Sources */ = {isa = PBXBuildFile; fileRef = 75EC152D81EC4B655AFC53A1 /* NavigationManager.swift */; };
		09FC8FBF9AFB7737F5C338EE /* InviteCodeView.swift in Sources */ = {isa = PBXBuildFile; fileRef = 61ADAF4FE171A1A45165D29F /* InviteCodeView.swift */; };
		0A96B08A3CE594DA58842B9B /* VideoCompressor.swift in Sources */ = {isa = PBXBuildFile; fileRef = C73FD45286EFDA3DC3C27C34 /* VideoCompressor.swift */; };
		0CE35545BE0426ACFD947E22 /* CryptoCore.swift in Sources */ = {isa = PBXBuildFile; fileRef = FBBFF77645A4CF02AAB9B2E4 /* CryptoCore.swift */; };
		0CE6A587877E96E6AF9C34B1 /* LikeCache.swift in Sources */ = {isa = PBXBuildFile; fileRef = 921F8C16B7E8B1141307A355 /* LikeCache.swift */; };
		0E17DC6EED62D6511EFB2230 /* ChatGroupService.swift in Sources */ = {isa = PBXBuildFile; fileRef = BECD969923481443F95E72C1 /* ChatGroupService.swift */; };
		0E255AAE8F1562704602EDE8 /* DefaultAvatarView.swift in Sources */ = {isa = PBXBuildFile; fileRef = 803F96C26D9E8C040F88BC22 /* DefaultAvatarView.swift */; };
		0FF6CDC342ADFEFE2C859DE7 /* QUICK_START.md in Resources */ = {isa = PBXBuildFile; fileRef = 681F9A1696FC9FE9E2B7D50A /* QUICK_START.md */; };
		1042C94E89D96D7874F8E36A /* ReactionPickerView.swift in Sources */ = {isa = PBXBuildFile; fileRef = B0AA5B9FF3769191FF77298F /* ReactionPickerView.swift */; };
		1136A7E6A4ADD2A1E5282DB1 /* LiveKitVoiceChatView.swift in Sources */ = {isa = PBXBuildFile; fileRef = 73777E10DC01BFFD9AA4796F /* LiveKitVoiceChatView.swift */; };
		124E367C3D6397C95405BDAF /* PostAsSelectionPanel.swift in Sources */ = {isa = PBXBuildFile; fileRef = 24CEFEAC014290526A9CD69E /* PostAsSelectionPanel.swift */; };
		138B3EFA93634D473AAB220C /* NoAutoFillTextView.swift in Sources */ = {isa = PBXBuildFile; fileRef = 2D3E0975CAFF4B896D8B4BC7 /* NoAutoFillTextView.swift */; };
		15DFD4FE6AFA8B520708C91F /* MatrixBridgeService+Messages.swift in Sources */ = {isa = PBXBuildFile; fileRef = 6880BCFC7A2CF872F2D6E4C0 /* MatrixBridgeService+Messages.swift */; };
		162EEE7D84A7DE23589C45F0 /* ChatView.swift in Sources */ = {isa = PBXBuildFile; fileRef = 6D34F87E7DE783C7F956B76F /* ChatView.swift */; };
		1648C8ED60D353785E217E14 /* WriteView.swift in Sources */ = {isa = PBXBuildFile; fileRef = AF7C3F1FF4F4ED65A51E66E2 /* WriteView.swift */; };
		16A00A9F355364B31163C73B /* CarouselView.swift in Sources */ = {isa = PBXBuildFile; fileRef = A94850235E23697D1EF6503B /* CarouselView.swift */; };
		17BADB88A6299F21878B9602 /* CarouselCardItem.swift in Sources */ = {isa = PBXBuildFile; fileRef = B140AB4127BB17B46A837D83 /* CarouselCardItem.swift */; };
		184AF1D5C63FA9FFA32B6297 /* ErrorHandlingTests.swift in Sources */ = {isa = PBXBuildFile; fileRef = 0974AFD6B25883D40A3F4E68 /* ErrorHandlingTests.swift */; };
		184BB5E60172BD151CF3A590 /* CertificatePinning.swift in Sources */ = {isa = PBXBuildFile; fileRef = 1F30589289009D796BCCCDA7 /* CertificatePinning.swift */; };
		18BC599A49853EB2B2E50F77 /* FeatureFlags.swift in Sources */ = {isa = PBXBuildFile; fileRef = 8D2FF599D8F2CEFBB0C88D1B /* FeatureFlags.swift */; };
		1929BB2F4F32DA7B21CF2BE9 /* ChatCallService.swift in Sources */ = {isa = PBXBuildFile; fileRef = A7C673284E0443E48AF1AFBC /* ChatCallService.swift */; };
		1998987BB31CAA5C9AB84774 /* AudioRecorderService.swift in Sources */ = {isa = PBXBuildFile; fileRef = CEF8FF5474ACC090E1F95421 /* AudioRecorderService.swift */; };
		19D072F0EA3EBFD7BBFFE131 /* UserProfileFollowersView.swift in Sources */ = {isa = PBXBuildFile; fileRef = 22D1A9F18BA528BC3C6BF6EB /* UserProfileFollowersView.swift */; };
		1BBB06CE44085095A9BF2D8A /* SuggestedCreatorsSection.swift in Sources */ = {isa = PBXBuildFile; fileRef = 711AAF2B6496CEFA861A922F /* SuggestedCreatorsSection.swift */; };
		1BEA350B4023946C5D463F95 /* ActivitySummaryProvider.swift in Sources */ = {isa = PBXBuildFile; fileRef = D67BEF6CA96F7C0C8C41137A /* ActivitySummaryProvider.swift */; };
		1DCE8D99AD8E4F66BAC4676F /* ICEREDUITests.swift in Sources */ = {isa = PBXBuildFile; fileRef = 3D17047071DD0A4EAD3243A9 /* ICEREDUITests.swift */; };
		21CD8665D16BDA5C7B275352 /* WidgetDataStore.swift in Sources */ = {isa = PBXBuildFile; fileRef = BDBB2E6BFA766DDF36F0C2B2 /* WidgetDataStore.swift */; };
		22A64B2F27FE3D517D854793 /* AISessionConfiguration.swift in Sources */ = {isa = PBXBuildFile; fileRef = 46451B4DF90C8BA622483105 /* AISessionConfiguration.swift */; };
		22E0C78030CDE594A3351101 /* APIClient.swift in Sources */ = {isa = PBXBuildFile; fileRef = C793C66FA2BEB9095768AB8E /* APIClient.swift */; };
		2389F799C242F9B5E7C44AE1 /* ChatReactionsService.swift in Sources */ = {isa = PBXBuildFile; fileRef = 61659F2EF9479DDEDE7D4A9C /* ChatReactionsService.swift */; };
		2475D6EC167A437816556776 /* FeedViewModel.swift in Sources */ = {isa = PBXBuildFile; fileRef = D24DB2F8DFC6CEDA35F99370 /* FeedViewModel.swift */; };
		247E804A7F92D09EA2C7651D /* SearchModels.swift in Sources */ = {isa = PBXBuildFile; fileRef = 666C1CC1B615DC9DCDD053FA /* SearchModels.swift */; };
		248A733C915EF90567615E9D /* APIClientTests.swift in Sources */ = {isa = PBXBuildFile; fileRef = E237E13977F9474CC0B1CEFF /* APIClientTests.swift */; };
		248E46095F8BEC7CB55F2744 /* MediaServiceModels.swift in Sources */ = {isa = PBXBuildFile; fileRef = 6830F8FF690B4D0E6F9796F6 /* MediaServiceModels.swift */; };
		25999654EF73AB23FD488809 /* KeychainService.swift in Sources */ = {isa = PBXBuildFile; fileRef = 3BF00417178D0B6283A9E6F3 /* KeychainService.swift */; };
		272598D330CF94B84DFC9650 /* QRCodeGenerator.swift in Sources */ = {isa = PBXBuildFile; fileRef = DD8FB047FFB30F2D43138A99 /* QRCodeGenerator.swift */; };
		28D1CB51128CF8588FF25756 /* VisibilityTracker.swift in Sources */ = {isa = PBXBuildFile; fileRef = 275B20909898AA9B7510292B /* VisibilityTracker.swift */; };
		293C0E22315AFF6065593D7F /* PreviewHelpers.swift in Sources */ = {isa = PBXBuildFile; fileRef = 7B06660E0C49D80305A0FC4A /* PreviewHelpers.swift */; };
		29510E46949E636C6C54D4B1 /* HomeView.swift in Sources */ = {isa = PBXBuildFile; fileRef = FA73CC5E85BCBF50C09E9E70 /* HomeView.swift */; };
		2962AE38643043A9326E40C8 /* MatrixStubs.swift in Sources */ = {isa = PBXBuildFile; fileRef = 4111AEC0D8BCD3BC2918165D /* MatrixStubs.swift */; };
		2B3C1F85A7E47D750599DF9C /* SimpleCarouselView.swift in Sources */ = {isa = PBXBuildFile; fileRef = 1DBE05105D66034FFAE21C35 /* SimpleCarouselView.swift */; };
		2BAE8E8C2CBF98347359FF8C /* MockURLProtocol.swift in Sources */ = {isa = PBXBuildFile; fileRef = 2EFD75F506CB7C58802F4453 /* MockURLProtocol.swift */; };
		2BBB5ECE93BB69A1726B21C2 /* CreateAccountView.swift in Sources */ = {isa = PBXBuildFile; fileRef = 36A22EF01EE6C23DBFD7BBE2 /* CreateAccountView.swift */; };
		2BC0FCA0065C07F6AF6E0CA9 /* FeedUITests.swift in Sources */ = {isa = PBXBuildFile; fileRef = C3DFA0C3FE5CB60D1C84CE2A /* FeedUITests.swift */; };
		2C0024816F931D698E7F32CD /* GroupChatMessageSender.swift in Sources */ = {isa = PBXBuildFile; fileRef = 27C4B110C1EBA5A18F0F396D /* GroupChatMessageSender.swift */; };
		2D2BA42223E9AD31575F81A1 /* FeedChannelManager.swift in Sources */ = {isa = PBXBuildFile; fileRef = F02A7B24316B9AFA8E6B7FD6 /* FeedChannelManager.swift */; };
		2E2D3960FF255CE7B59BDE34 /* CallRecordingService.swift in Sources */ = {isa = PBXBuildFile; fileRef = 5E56F9F648793E5F368CACC2 /* CallRecordingService.swift */; };
		2E624DCA569236BB8D921711 /* XAIService.swift in Sources */ = {isa = PBXBuildFile; fileRef = DC10E2956B60DCEAD154ABCA /* XAIService.swift */; };
		2ECBC94B6C58360F74F1CED5 /* PostCard.swift in Sources */ = {isa = PBXBuildFile; fileRef = 62323644395C3A7DAD2F1A9E /* PostCard.swift */; };
		30B4DE5EEC65B15F44D5A916 /* ConversationModels.swift in Sources */ = {isa = PBXBuildFile; fileRef = D513935D933B49861CE3742D /* ConversationModels.swift */; };
		30B8FED56BD2FC15EA847F3C /* MatrixServiceTests.swift in Sources */ = {isa = PBXBuildFile; fileRef = FB2AAE37D1FD1B67346E7E8E /* MatrixServiceTests.swift */; };
		31A02BCB67566E60E88E3CC0 /* FriendRequestsView.swift in Sources */ = {isa = PBXBuildFile; fileRef = 18EBCDEC4F561F630331FD33 /* FriendRequestsView.swift */; };
		3553BB6E62A9D150C65FA109 /* GenerateImage01View.swift in Sources */ = {isa = PBXBuildFile; fileRef = 9F361F5818CDB8EEB87330CB /* GenerateImage01View.swift */; };
		36197AA754ED191DC4253E52 /* FeedPostCard.swift in Sources */ = {isa = PBXBuildFile; fileRef = 0CF9EE837EC3996A27E70749 /* FeedPostCard.swift */; };
		36C58AF53829CF55575CDEEC /* FileValidation.swift in Sources */ = {isa = PBXBuildFile; fileRef = 3AFFA083842BA9AA142172B5 /* FileValidation.swift */; };
		36C8F0814D8325B15798C3C0 /* project.yml in Resources */ = {isa = PBXBuildFile; fileRef = F17E22FD89284D78C7FE808A /* project.yml */; };
		36D0206D94328C71DDB84C9B /* AppPage.swift in Sources */ = {isa = PBXBuildFile; fileRef = "TEMP_9BC20339-4CDA-4680-B69F-06A6F33E36B6" /* AppPage.swift */; };
		389668DBBA1E8F73CFC86A09 /* DeviceModels.swift in Sources */ = {isa = PBXBuildFile; fileRef = 60F5C35AAB0D88AE0B2AB108 /* DeviceModels.swift */; };
		38B3B3D97C6F186BAAB0286E /* AccountSwitcherSheet.swift in Sources */ = {isa = PBXBuildFile; fileRef = 6425CFA20477B3C4908E3A44 /* AccountSwitcherSheet.swift */; };
		395113E5360AAA3CF258875A /* OAuthService.swift in Sources */ = {isa = PBXBuildFile; fileRef = 18618EED114C808B5657EFBD /* OAuthService.swift */; };
		395C493B4D5D56E70D9296BA /* IdentityService.swift in Sources */ = {isa = PBXBuildFile; fileRef = D698C2C572807945955A6AF6 /* IdentityService.swift */; };
		39DDB3B77C8506DE813E64B8 /* GetUserProfileTool.swift in Sources */ = {isa = PBXBuildFile; fileRef = 0A9ADAC480D9C913679582CB /* GetUserProfileTool.swift */; };
		3ABA7A6CE67B96280BA5AFAB /* AliceShortcutsProvider.swift in Sources */ = {isa = PBXBuildFile; fileRef = 0B2BE951CF5C06FD72C8A45A /* AliceShortcutsProvider.swift */; };
		3BD04552B959F7C2E2DA6491 /* UserProfileContentSection.swift in Sources */ = {isa = PBXBuildFile; fileRef = 8004BC62C5CC7FD11C83896A /* UserProfileContentSection.swift */; };
		3C22F69479F15CCD5EB1E585 /* CameraView.swift in Sources */ = {isa = PBXBuildFile; fileRef = 6EC248FD24BCF6177F84307C /* CameraView.swift */; };
		3C256333D1261A332236B029 /* LivePhotoView.swift in Sources */ = {isa = PBXBuildFile; fileRef = 7978EE99D9C4B0E5277D4E0D /* LivePhotoView.swift */; };
		3D216176053F8FE3A6D5AC34 /* NotificationModels.swift in Sources */ = {isa = PBXBuildFile; fileRef = 2060E0E34442FBBBF25894E8 /* NotificationModels.swift */; };
		3EA3142DA2F3E743E9DE4AFF /* CallView.swift in Sources */ = {isa = PBXBuildFile; fileRef = EC1FD974F17D1D5928A18A02 /* CallView.swift */; };
		3EB383CEAC141B90B188A5B0 /* PostImagePicker.swift in Sources */ = {isa = PBXBuildFile; fileRef = 6AF95A00AD8B9277B3AF3EBE /* PostImagePicker.swift */; };
		3EF3D586D4A23148DC5B284F /* SearchPostsTool.swift in Sources */ = {isa = PBXBuildFile; fileRef = AA4B93FC1A25F54DB11DE8A3 /* SearchPostsTool.swift */; };
		3FB9C714A2619A756C2B34C4 /* ProfileTopNavigationBar.swift in Sources */ = {isa = PBXBuildFile; fileRef = A7B5562B92D2E08A01B36A58 /* ProfileTopNavigationBar.swift */; };
		40F7B0C0D310B81BAD1AE67D /* FeedPostProcessor.swift in Sources */ = {isa = PBXBuildFile; fileRef = 706CF6489A01C5EA02A4547E /* FeedPostProcessor.swift */; };
		41C5F406B48486B76AB1D1A2 /* Localizable.strings in Resources */ = {isa = PBXBuildFile; fileRef = "TEMP_DE023214-8D58-4E67-AC3F-C798CFA0F0EF" /* Localizable.strings */; };
		41F6B4399375507FD4982497 /* GenderPickerView.swift in Sources */ = {isa = PBXBuildFile; fileRef = 469C59BDF0390BCAF3E4BA32 /* GenderPickerView.swift */; };
		424E9016838E6F81E091A92F /* SettingsView.swift in Sources */ = {isa = PBXBuildFile; fileRef = EA6D2E536652EEB5F08CB53D /* SettingsView.swift */; };
		42E9CA3EF110B66F38467879 /* ProfileSettingViewModel.swift in Sources */ = {isa = PBXBuildFile; fileRef = 76856E465B25C89F2D6954C1 /* ProfileSettingViewModel.swift */; };
		44135CB1C50867467D212A7B /* DateOfBirthPickerView.swift in Sources */ = {isa = PBXBuildFile; fileRef = DCD4CC5045F5A5B1C3BD50BC /* DateOfBirthPickerView.swift */; };
		4679E194ED83C34FB4DCCDAE /* INTEGRATION_GUIDE.md in Resources */ = {isa = PBXBuildFile; fileRef = 79CD728AAD8F73549C311B73 /* INTEGRATION_GUIDE.md */; };
		46C169B49CD9E53AB2048574 /* SocialService.swift in Sources */ = {isa = PBXBuildFile; fileRef = 9EB3A1844A28ADE400B2CB8B /* SocialService.swift */; };
		487679CAADFC71FB11F48B16 /* E2EEModels.swift in Sources */ = {isa = PBXBuildFile; fileRef = 1643FCCAD5E970693182E5B1 /* E2EEModels.swift */; };
		48FDB68683D9B25F4D9DA0B1 /* EnhanceSuggestionView.swift in Sources */ = {isa = PBXBuildFile; fileRef = 49FAE63859459C79E671AED6 /* EnhanceSuggestionView.swift */; };
		4912DD70A0C6AAD819B3F991 /* MatrixBridgeService+API.swift in Sources */ = {isa = PBXBuildFile; fileRef = 8616C33FABB89A43B817C919 /* MatrixBridgeService+API.swift */; };
		4A472B18A7404DEC9E449AF9 /* ReplyPreviewView.swift in Sources */ = {isa = PBXBuildFile; fileRef = 5C33B458F9652CCE51592682 /* ReplyPreviewView.swift */; };
		4C722130FF631EA3ED07E08E /* LoginView.swift in Sources */ = {isa = PBXBuildFile; fileRef = 31C506816FBC6DA8C0428370 /* LoginView.swift */; };
		4CDCF12D671ED706F990A390 /* AvatarManager.swift in Sources */ = {isa = PBXBuildFile; fileRef = 794A593F2F3DCDAA921653F5 /* AvatarManager.swift */; };
		4E9050A05F22518EA27D339E /* NotificationService.swift in Sources */ = {isa = PBXBuildFile; fileRef = F20C285F38EB2939BF1DBFE5 /* NotificationService.swift */; };
		4F1AD2005C8C5210ECF30FD9 /* Fonts in Resources */ = {isa = PBXBuildFile; fileRef = B2EDB4B9ED51EEE1A98DACE8 /* Fonts */; };
		4F1F6F58F836AF754D6CAE6F /* CachedAsyncImage.swift in Sources */ = {isa = PBXBuildFile; fileRef = DBA95E0381D84B38FE141817 /* CachedAsyncImage.swift */; };
		506431AE1859B8B8599241F0 /* ReelsService.swift in Sources */ = {isa = PBXBuildFile; fileRef = 533AC34D6A1F5DCC764F7C73 /* ReelsService.swift */; };
		50C639CAE29FB8D21F5FBDAA /* VideoCacheService.swift in Sources */ = {isa = PBXBuildFile; fileRef = F2E22DEBFE0108B868D6EE87 /* VideoCacheService.swift */; };
		50FA51DDA56EF894D8B1CC71 /* TestFixtures.swift in Sources */ = {isa = PBXBuildFile; fileRef = 40CD158DE9D82CCFD176AB84 /* TestFixtures.swift */; };
		52B4AF85DD004B3CF9B29606 /* SaveDraftModal.swift in Sources */ = {isa = PBXBuildFile; fileRef = 1596370EBA1BDEA11435D488 /* SaveDraftModal.swift */; };
		545FB7EA76507919F4A920B7 /* MatrixTokenRefreshManager.swift in Sources */ = {isa = PBXBuildFile; fileRef = C639D69B40954148DD277341 /* MatrixTokenRefreshManager.swift */; };
		57BF5BC0A1266AE42686A2D1 /* StreamingIndicator.swift in Sources */ = {isa = PBXBuildFile; fileRef = 39FBDAEE3D1AAFD64175BEE2 /* StreamingIndicator.swift */; };
		59C96C16AE9A7EFD5CE0B691 /* ProfileStatsView.swift in Sources */ = {isa = PBXBuildFile; fileRef = 199D244D3597420056B33BB5 /* ProfileStatsView.swift */; };
		5A1E27EB3BA48AFFAC56429F /* FeedServiceTests.swift in Sources */ = {isa = PBXBuildFile; fileRef = B636E8F19835AB90842B8EFB /* FeedServiceTests.swift */; };
		5B4C21CD305C033B16C603A0 /* MatrixService.swift in Sources */ = {isa = PBXBuildFile; fileRef = A373078F13E1684A5699D2E5 /* MatrixService.swift */; };
		5C3150E93366A7CA710BAA24 /* ProfileSettingView.swift in Sources */ = {isa = PBXBuildFile; fileRef = F49BDC924F2780626F9D2CBA /* ProfileSettingView.swift */; };
		5D3CEE9D7C0E99FCE63E6D0D /* APIConfig.swift in Sources */ = {isa = PBXBuildFile; fileRef = 3C4BE13F136F4EEE21D1B806 /* APIConfig.swift */; };
		5D92D7A1B33DBB32851724C5 /* ExportOptions.plist in Resources */ = {isa = PBXBuildFile; fileRef = "TEMP_209BBDA8-5E9F-4378-81EA-DDCF02C9C1D8" /* ExportOptions.plist */; };
		5DB814F4E478DF10AEE57471 /* BlockReportSheet.swift in Sources */ = {isa = PBXBuildFile; fileRef = 5A60BC5B4602B06F08DD53A8 /* BlockReportSheet.swift */; };
		5E54D27239A279092B34A1FA /* WidgetEntries.swift in Sources */ = {isa = PBXBuildFile; fileRef = 511A3A7C4772B05DB4B9E441 /* WidgetEntries.swift */; };
		602A5D4FC89DF00CBFFDE425 /* document_symbols.pkl in Resources */ = {isa = PBXBuildFile; fileRef = 6FE503B433803D526D38998A /* document_symbols.pkl */; };
		61D284A4B659E880982BAF8E /* SettingsRow.swift in Sources */ = {isa = PBXBuildFile; fileRef = 66B36D2C99940153852FD4AA /* SettingsRow.swift */; };
		63099AE47BCCD487186734FC /* CallCoordinator.swift in Sources */ = {isa = PBXBuildFile; fileRef = B19989936B1CFD98F9E77720 /* CallCoordinator.swift */; };
		65464D47ED07233203082A57 /* ProfileFollowingView.swift in Sources */ = {isa = PBXBuildFile; fileRef = DB01B9922C10E2E33C2A6A99 /* ProfileFollowingView.swift */; };
		65AAB575842990DD8842AD09 /* ChannelsService.swift in Sources */ = {isa = PBXBuildFile; fileRef = 4455A499F6658FA80280C4C7 /* ChannelsService.swift */; };
		6652D645AFD619B1B1EDEB73 /* ImageCompressor.swift in Sources */ = {isa = PBXBuildFile; fileRef = 35CDD0F078823EDEB9C2867F /* ImageCompressor.swift */; };
		66BC3564EB68BFAE8D0D7BFC /* LocationMessageView.swift in Sources */ = {isa = PBXBuildFile; fileRef = 171929D1E38BACAC34CDAC4A /* LocationMessageView.swift */; };
		674C67957EF10F07EF4ED32F /* AIToolsRegistry.swift in Sources */ = {isa = PBXBuildFile; fileRef = 4E39FE82818CA39967B7044D /* AIToolsRegistry.swift */; };
		6754F88037FB36C9B7E9CE58 /* UploadProgressOverlay.swift in Sources */ = {isa = PBXBuildFile; fileRef = DCF8D0E0F5897355E0D9FB87 /* UploadProgressOverlay.swift */; };
		6766D22BA11FFCE7F5CD889C /* AnalyticsService.swift in Sources */ = {isa = PBXBuildFile; fileRef = 3E9DD5765C21971A9B94FBA5 /* AnalyticsService.swift */; };
		68883E463B39790B42F0D655 /* VoiceMessageOptionsView.swift in Sources */ = {isa = PBXBuildFile; fileRef = B0D2C5AB82C3B33325636891 /* VoiceMessageOptionsView.swift */; };
		6D0C21031462E562690ADEA4 /* TrendingService.swift in Sources */ = {isa = PBXBuildFile; fileRef = 332251B7AC761742A3FD05B9 /* TrendingService.swift */; };
		6D45C2431E6253BDB3569D25 /* EmptyFeedView.swift in Sources */ = {isa = PBXBuildFile; fileRef = 66066E784C2D3BB33ABE8F2D /* EmptyFeedView.swift */; };
		6F4C133412CAEF21EA9B77A6 /* MessageSearchView.swift in Sources */ = {isa = PBXBuildFile; fileRef = A6C61F8E9BD4900ED42D1F07 /* MessageSearchView.swift */; };
		6FBFABA04261A2A3BB838A85 /* SkeletonLoader.swift in Sources */ = {isa = PBXBuildFile; fileRef = 40F7254500887336D411AF0D /* SkeletonLoader.swift */; };
		70293451AD459F593F094102 /* ChatBackupView.swift in Sources */ = {isa = PBXBuildFile; fileRef = A4E537E39FD2F796E41C22C5 /* ChatBackupView.swift */; };
		705D1C2F493FFF2281781676 /* VoiceChatView.swift in Sources */ = {isa = PBXBuildFile; fileRef = 9807B62C70CB46565FFBC30D /* VoiceChatView.swift */; };
		724DD30E4F37375AB4171A53 /* UserProfilePostCard.swift in Sources */ = {isa = PBXBuildFile; fileRef = C1463E562B82228694A7E760 /* UserProfilePostCard.swift */; };
		724FB3B775ED48B1AF7C0BE4 /* SearchViewModel.swift in Sources */ = {isa = PBXBuildFile; fileRef = 1A00351ECE6777F8EBDD4951 /* SearchViewModel.swift */; };
		72AD0B41FC761BC2D1B87531 /* DeepLinkHandler.swift in Sources */ = {isa = PBXBuildFile; fileRef = A39FC0B139B75724FFD967E7 /* DeepLinkHandler.swift */; };
		72CE287C304465CADA0CD7C4 /* SettingsViewModel.swift in Sources */ = {isa = PBXBuildFile; fileRef = 712BA1842DBC03D66DB2611F /* SettingsViewModel.swift */; };
		730CE88A05F701CC6D6F7B2B /* FeedHighlightsView.swift in Sources */ = {isa = PBXBuildFile; fileRef = 1D42EC6A56940B63DCFB5EE2 /* FeedHighlightsView.swift */; };
		7352CA226A8DA46D21339FB3 /* HottestBankerSection.swift in Sources */ = {isa = PBXBuildFile; fileRef = 027EF331C014E61B120CCBD6 /* HottestBankerSection.swift */; };
		73FEE38C1496FD9C890CFD13 /* NotificationView.swift in Sources */ = {isa = PBXBuildFile; fileRef = 8992B15659064DD42259E5BE /* NotificationView.swift */; };
		7430D1B0F5C43C8E9413BE13 /* VoiceMessageView.swift in Sources */ = {isa = PBXBuildFile; fileRef = 299D0BEAA0C7E55276F44D77 /* VoiceMessageView.swift */; };
		75E016B2FAE9C0C867B9BAF4 /* VideoService.swift in Sources */ = {isa = PBXBuildFile; fileRef = 7AA6BA50668EAAE099A93AE8 /* VideoService.swift */; };
		7729CDB2D821BD9D0E4C8DE1 /* InviteFriendsView.swift in Sources */ = {isa = PBXBuildFile; fileRef = 75ADA8314EFFF10E30AEE448 /* InviteFriendsView.swift */; };
		77500437FB36D394DA15104A /* StartGroupChatView.swift in Sources */ = {isa = PBXBuildFile; fileRef = 4D0B03562814E181645E773D /* StartGroupChatView.swift */; };
		77979D4F17E2F19A5520790D /* ActivitySummaryView.swift in Sources */ = {isa = PBXBuildFile; fileRef = 5503545C3989A9F1C64F7C8B /* ActivitySummaryView.swift */; };
		781EDB8A8203F62A09DD815E /* ChatServiceModels.swift in Sources */ = {isa = PBXBuildFile; fileRef = DA28EE2106A9A257E91DEBFF /* ChatServiceModels.swift */; };
		79D3B98307F3B7BCE51E29BC /* MediaService.swift in Sources */ = {isa = PBXBuildFile; fileRef = 4FF0A921465A0341D2137D47 /* MediaService.swift */; };
		79EA72565D69500F7EFD8D16 /* App.swift in Sources */ = {isa = PBXBuildFile; fileRef = "TEMP_3E90F537-3ACA-454D-A0DF-2D8D43337EFF" /* App.swift */; };
		7D07D0A8323FC0B5A6F06038 /* ChatLocationService.swift in Sources */ = {isa = PBXBuildFile; fileRef = F7A4B72A5D1FB0A7A4DF5196 /* ChatLocationService.swift */; };
		7E83F8E47D13BC77F1E43BF5 /* GraphService.swift in Sources */ = {isa = PBXBuildFile; fileRef = 5CE6D2432D55B7E9FEE4622C /* GraphService.swift */; };
		7F0B6D561E24238202ABCB55 /* LocationView.swift in Sources */ = {isa = PBXBuildFile; fileRef = 2E7A9645F230A1DF8AD452F2 /* LocationView.swift */; };
		7F5D024F5F2442DB9F84CADA /* AIModels.swift in Sources */ = {isa = PBXBuildFile; fileRef = FB2C61556A6B4DAA297DFC3F /* AIModels.swift */; };
		802504036CD92394612AE4BD /* ChatTypingHandler.swift in Sources */ = {isa = PBXBuildFile; fileRef = EF99A1CB5EB4A2535EA8A6B8 /* ChatTypingHandler.swift */; };
		81DB39F4E04D5D0B3C7F1061 /* FeedHighlightsProvider.swift in Sources */ = {isa = PBXBuildFile; fileRef = 8FEF18B81C037CA7B3D34FC5 /* FeedHighlightsProvider.swift */; };
		825E3BC8511E498406FB0367 /* PrivacyInfo.xcprivacy in Resources */ = {isa = PBXBuildFile; fileRef = "TEMP_28A06884-1F85-4A94-B9B0-E8DAFB4E193B" /* PrivacyInfo.xcprivacy */; };
		82C9BD41879DA5DF78FF4FF9 /* LivePhotoManager.swift in Sources */ = {isa = PBXBuildFile; fileRef = F0CEAA8A405BB702DA178841 /* LivePhotoManager.swift */; };
		831CD8093E385A9F5F07FFF0 /* ContentViewTracker.swift in Sources */ = {isa = PBXBuildFile; fileRef = 3EF00220FCD5C48C4DCF6474 /* ContentViewTracker.swift */; };
		84F417FDBE90F2BD12306ACA /* SearchService.swift in Sources */ = {isa = PBXBuildFile; fileRef = 433BCB5B24D6C3D1565C289F /* SearchService.swift */; };
		851FD1539C0DD29ABA2D0DED /* AliceQuickView.swift in Sources */ = {isa = PBXBuildFile; fileRef = 9183603F29D8D5FF802BBF04 /* AliceQuickView.swift */; };
		85CB3A698803E99EA7E73D14 /* FeedCacheService.swift in Sources */ = {isa = PBXBuildFile; fileRef = A210FAEED8AB436394766519 /* FeedCacheService.swift */; };
		872EE38FD80234144C2CC601 /* PhotoOptionsModal.swift in Sources */ = {isa = PBXBuildFile; fileRef = 21C58A10ECD63A9AD9BEB6D5 /* PhotoOptionsModal.swift */; };
		88FBDAC60D5FDB0E4E72E386 /* project_overview.md in Resources */ = {isa = PBXBuildFile; fileRef = 8170935CEEE4E15895B8D129 /* project_overview.md */; };
		89565569D6BA728940FA5494 /* IdentityServiceTests.swift in Sources */ = {isa = PBXBuildFile; fileRef = 8986D3064056CEDB3FE2B380 /* IdentityServiceTests.swift */; };
		8A00C127A0411ABC8AE1BFF8 /* FoundationModelsService.swift in Sources */ = {isa = PBXBuildFile; fileRef = 5DE6005F56461CCE6C34EE43 /* FoundationModelsService.swift */; };
		8B98C3C6CCDB91F0F81F70B4 /* AliceQuickProvider.swift in Sources */ = {isa = PBXBuildFile; fileRef = 5D40F7AD31119B8A139662C4 /* AliceQuickProvider.swift */; };
		8C368314174D9C9842F80006 /* QRCodeScannerView.swift in Sources */ = {isa = PBXBuildFile; fileRef = FB630AEE7228BE7CEAE9E794 /* QRCodeScannerView.swift */; };
		8C7A505583C40C4F2157154B /* MatrixSSOManager.swift in Sources */ = {isa = PBXBuildFile; fileRef = 70B4789BECA285CAAE483BDA /* MatrixSSOManager.swift */; };
		8CF40846E352F66B2D893A06 /* ICEREDWidgets.swift in Sources */ = {isa = PBXBuildFile; fileRef = B7A8319641A0A3FB8B05B59A /* ICEREDWidgets.swift */; };
		8EC390E25FAC073FE6DF13BB /* IncomingCallView.swift in Sources */ = {isa = PBXBuildFile; fileRef = 6866DDE45F1BD3D0EF453D1B /* IncomingCallView.swift */; };
		8F9D3E8DE6E5D6EF2AD58793 /* GroupChatView.swift in Sources */ = {isa = PBXBuildFile; fileRef = D9768C9B58F06A9A6112EAE3 /* GroupChatView.swift */; };
		901B04AD0FB9157984F80EFF /* UserPostsManager.swift in Sources */ = {isa = PBXBuildFile; fileRef = 1B5722C159C353AB0D1195AF /* UserPostsManager.swift */; };
		9127641952A87D2E4677B311 /* PhoneAuthService.swift in Sources */ = {isa = PBXBuildFile; fileRef = C2CAD3284489FA543E721ABA /* PhoneAuthService.swift */; };
		91C49F718EB5F7CDD1CF7A40 /* ProfileFollowersView.swift in Sources */ = {isa = PBXBuildFile; fileRef = CA6E010BF6D46CFA1A1EFE44 /* ProfileFollowersView.swift */; };
		9234A4C5EA847B66C7180EF6 /* ErrorStateView.swift in Sources */ = {isa = PBXBuildFile; fileRef = C65C59A952DAAFCAFE219CAD /* ErrorStateView.swift */; };
		92D0BFD08724FB2E66A2AF8C /* LocationPickerView.swift in Sources */ = {isa = PBXBuildFile; fileRef = D121644B7F1277C322CA6A51 /* LocationPickerView.swift */; };
		93332CF55086E48205E3AC5D /* NewChatView.swift in Sources */ = {isa = PBXBuildFile; fileRef = 400B32013EC2FA3DDF1BD59E /* NewChatView.swift */; };
		9389F156C98CF196FEB04813 /* PostDetailView.swift in Sources */ = {isa = PBXBuildFile; fileRef = FA23E220EDDA2B69DC298BC0 /* PostDetailView.swift */; };
		93FEC8C4761A1B0CADDDD85D /* NewPostView.swift in Sources */ = {isa = PBXBuildFile; fileRef = D8859BB1AE9FA6D7D5824E50 /* NewPostView.swift */; };
		94A5C44F89ADDEEDB0259D43 /* ChatLocationManager.swift in Sources */ = {isa = PBXBuildFile; fileRef = 555E519181217ADA8952AB51 /* ChatLocationManager.swift */; };
		94AF7CC1036A21C29F465707 /* AuthenticationManagerTests.swift in Sources */ = {isa = PBXBuildFile; fileRef = D6FE19396563C133B8B33094 /* AuthenticationManagerTests.swift */; };
		9600D10B2882C75338564E7C /* MessageBubbleView.swift in Sources */ = {isa = PBXBuildFile; fileRef = 7B28922F1D6A77C8AB489921 /* MessageBubbleView.swift */; };
		9618F12F74A70D9629855613 /* ProfileData.swift in Sources */ = {isa = PBXBuildFile; fileRef = E5F063A093BCAB41B793415F /* ProfileData.swift */; };
		96275277CE13088070909F3E /* GrokVoiceConfig.swift in Sources */ = {isa = PBXBuildFile; fileRef = 9E64D8CE635DABDB1071AC90 /* GrokVoiceConfig.swift */; };
		97F6C657D7E2048352947CDA /* CommentSheetView.swift in Sources */ = {isa = PBXBuildFile; fileRef = 00D95AE492E1F1BD615BB08A /* CommentSheetView.swift */; };
		9804D3A5848B6B6B39935CF0 /* GrokVoiceService.swift in Sources */ = {isa = PBXBuildFile; fileRef = B4FE222AADC0282302AC0298 /* GrokVoiceService.swift */; };
		980FA58E979B1EA9405D9479 /* WakeAliceVoiceModeIntent.swift in Sources */ = {isa = PBXBuildFile; fileRef = 6A8D1573E7C237775C7F67D1 /* WakeAliceVoiceModeIntent.swift */; };
		9824FCB8B180ACFF53DAEB49 /* AppRoute.swift in Sources */ = {isa = PBXBuildFile; fileRef = 80ABF01F830247D554367509 /* AppRoute.swift */; };
		99102A991485C9372C8D1F82 /* TypingDotsView.swift in Sources */ = {isa = PBXBuildFile; fileRef = 2C4102217CF0F3A8D85CEE13 /* TypingDotsView.swift */; };
		9920396B904663D0D7C089E3 /* FeedSocialActionsHandler.swift in Sources */ = {isa = PBXBuildFile; fileRef = 11D12962BB2DE0FDB4E04425 /* FeedSocialActionsHandler.swift */; };
		9BABE8173583077653158EFE /* LiveKitVoiceService.swift in Sources */ = {isa = PBXBuildFile; fileRef = 2D0D3B3370FF4745E247F086 /* LiveKitVoiceService.swift */; };
		9BDB2310CB2C0FB6E86CC2E1 /* MatrixRustSDK in Embed Frameworks */ = {isa = PBXBuildFile; productRef = 89B16F3BD122ECA55FE121C5 /* MatrixRustSDK */; settings = {ATTRIBUTES = (CodeSignOnCopy, RemoveHeadersOnCopy, ); }; };
		9D55D796DF9157C00C8CD5C3 /* ChatBackupService.swift in Sources */ = {isa = PBXBuildFile; fileRef = A70DFA302633861E940F01D6 /* ChatBackupService.swift */; };
		9D7F9AEE30BE973B332063C6 /* AIRouter.swift in Sources */ = {isa = PBXBuildFile; fileRef = 3F1DC3CB50728D0BCC6036BE /* AIRouter.swift */; };
		9EB7CA6CFE1E6DD184294B59 /* SearchView.swift in Sources */ = {isa = PBXBuildFile; fileRef = 0BBEC927960F534FBD87D8F6 /* SearchView.swift */; };
		9F4007BE87A9E709B48DF9B9 /* UserModels.swift in Sources */ = {isa = PBXBuildFile; fileRef = DFA8A23427CDC24E3C754293 /* UserModels.swift */; };
		9F6BCDC560BB110D9DDE2532 /* WelcomeView.swift in Sources */ = {isa = PBXBuildFile; fileRef = 4D354C7E36DF2232F9B1BDF5 /* WelcomeView.swift */; };
		A0B51410464CBBECB8318D9C /* ChatMessageSender.swift in Sources */ = {isa = PBXBuildFile; fileRef = 5AFB663D3BC00E0EF01AAFDF /* ChatMessageSender.swift */; };
		A0E98C8402F42826C6B27C70 /* ThankYouModal.swift in Sources */ = {isa = PBXBuildFile; fileRef = 9DB971D0D914AD2BF041C7C0 /* ThankYouModal.swift */; };
		A35ABFA321D24C60DB3F1AE2 /* DeviceService.swift in Sources */ = {isa = PBXBuildFile; fileRef = 3C3AD3B56FD470BDD566CA47 /* DeviceService.swift */; };
		A3BC982A5B4F02D72F65E16D /* FeedRecommendationsTool.swift in Sources */ = {isa = PBXBuildFile; fileRef = B6CE6495168AB40C719954CC /* FeedRecommendationsTool.swift */; };
		A43083CB15D0F2C80B049C26 /* GroupSelectionView.swift in Sources */ = {isa = PBXBuildFile; fileRef = 131D721D676A2395D90D3D3F /* GroupSelectionView.swift */; };
		A4D8C3B6145D4A9E70C0B072 /* Assets.xcassets in Resources */ = {isa = PBXBuildFile; fileRef = "TEMP_9931EFE1-C609-48DE-A9D2-654BEC40B2B6" /* Assets.xcassets */; };
		A5765D85DB1A71345EAC21CF /* UnreadMessagesView.swift in Sources */ = {isa = PBXBuildFile; fileRef = 6CFAEF2BEA59A56A0916439F /* UnreadMessagesView.swift */; };
		A735EC38C725EE9137D37BB2 /* EditProfileView.swift in Sources */ = {isa = PBXBuildFile; fileRef = 075776D30379DF03F807A0C3 /* EditProfileView.swift */; };
		A853E317D5F9936DF3E44346 /* fastlane.sh in Resources */ = {isa = PBXBuildFile; fileRef = "TEMP_811FC58E-6C88-4076-9A44-E8FD36A1D00E" /* fastlane.sh */; };
		A9E1E1F59CEA85129FB56C68 /* UserProfileUserInfoSection.swift in Sources */ = {isa = PBXBuildFile; fileRef = 008ABB2CAA1B95899AF1E4B9 /* UserProfileUserInfoSection.swift */; };
		AADB75CA6895A4DC39ED2104 /* PostCardView.swift in Sources */ = {isa = PBXBuildFile; fileRef = 831D63D1CD5C4EB262F13916 /* PostCardView.swift */; };
		ACB96FD8E0748DE08465014E /* SplashScreenView.swift in Sources */ = {isa = PBXBuildFile; fileRef = 516947E0D43092D83564A6CF /* SplashScreenView.swift */; };
		ACF209A76A3C5E01292691FB /* APIError.swift in Sources */ = {isa = PBXBuildFile; fileRef = 3ADE31A2BE4914B0F21C29A9 /* APIError.swift */; };
		AD625704C8BD7018F9A0E19F /* RelationshipsService.swift in Sources */ = {isa = PBXBuildFile; fileRef = BEC81AD21C3D779062FDEEFD /* RelationshipsService.swift */; };
		ADCA1CA875E340CD04D2237A /* ProfileView.swift in Sources */ = {isa = PBXBuildFile; fileRef = CE44BE89D96953ABCAA2E34E /* ProfileView.swift */; };
		AF3B99DB4804928FDF874614 /* SpeechRecognitionService.swift in Sources */ = {isa = PBXBuildFile; fileRef = E77ECEE2FECF866F64AB67E2 /* SpeechRecognitionService.swift */; };
		B03C6213CFC454D75A07C9B0 /* LocalVisionService.swift in Sources */ = {isa = PBXBuildFile; fileRef = B7AAA70530F6B3B9A1866C02 /* LocalVisionService.swift */; };
		B07C56496FCED8E3E0D10C89 /* CreateAccountEmailView.swift in Sources */ = {isa = PBXBuildFile; fileRef = 335BA9A5B89D5800AFBAFCB0 /* CreateAccountEmailView.swift */; };
		B0EE8CAD1973B1C29CB02702 /* MyQRCodeView.swift in Sources */ = {isa = PBXBuildFile; fileRef = 9B24BB2EE3F0021E5343878D /* MyQRCodeView.swift */; };
		B1063A36A3C7CA2798A7FDA7 /* VLMService.swift in Sources */ = {isa = PBXBuildFile; fileRef = 11B00F77C6F3BF1BBEF052E1 /* VLMService.swift */; };
		B1D7184D4B2131AC5C5FC6B6 /* UserProfileView.swift in Sources */ = {isa = PBXBuildFile; fileRef = 893193464D16DA57F8243351 /* UserProfileView.swift */; };
		B3156902D37DCD78DCA3AE24 /* ImageCacheService.swift in Sources */ = {isa = PBXBuildFile; fileRef = D2BAA081BD695A0ADA562F9F /* ImageCacheService.swift */; };
		B6DC080940008AD123E9BCB1 /* VoiceRecordButton.swift in Sources */ = {isa = PBXBuildFile; fileRef = E41413B297CCF9C221A61D53 /* VoiceRecordButton.swift */; };
		B716E2F9A85FF6B0236A7237 /* FeedMemoryManager.swift in Sources */ = {isa = PBXBuildFile; fileRef = 7C0AA6CD6C7764010FCDE2D4 /* FeedMemoryManager.swift */; };
		B758D4147BCE8D66A7CCF166 /* FriendsService.swift in Sources */ = {isa = PBXBuildFile; fileRef = CD847153CD7FA68CE04B284E /* FriendsService.swift */; };
		B89382820C004AFA0B61E86B /* KeyboardExtension.swift in Sources */ = {isa = PBXBuildFile; fileRef = E6D7E3C38730CAA90EB8DF00 /* KeyboardExtension.swift */; };
		B8D76B18B9718D4B1A5EDCBE /* AddFriendsView.swift in Sources */ = {isa = PBXBuildFile; fileRef = 24173BE45B1DC7AA94F7016A /* AddFriendsView.swift */; };
		B97D2AB46F960D2ABD787190 /* NewPostViewModel.swift in Sources */ = {isa = PBXBuildFile; fileRef = A209B73FE811D1E423F69133 /* NewPostViewModel.swift */; };
		B9F793C84C76822E1494A59A /* AttachmentOptionButton.swift in Sources */ = {isa = PBXBuildFile; fileRef = 91E4CEFB0A5E2DBD3F4A3BFC /* AttachmentOptionButton.swift */; };
		BB79B10B3BE7445C0AF5E3A8 /* MATRIX_INTEGRATION_COMPLETE.md in Resources */ = {isa = PBXBuildFile; fileRef = 83E1B5C604B9D207FEE0FA63 /* MATRIX_INTEGRATION_COMPLETE.md */; };
		BC769C85B963F9E543DE6045 /* GroupChatViewModel.swift in Sources */ = {isa = PBXBuildFile; fileRef = DDF1061D7169CAAF79C5A591 /* GroupChatViewModel.swift */; };
		BD10D463F04D5CDB7670D4A3 /* AliceView.swift in Sources */ = {isa = PBXBuildFile; fileRef = 612ACD95D18565FB20AF7B5E /* AliceView.swift */; };
		BE7006D3DC8E8F7CF8FA6B81 /* AccountsService.swift in Sources */ = {isa = PBXBuildFile; fileRef = 3B450DD625F8A6F43E5E1376 /* AccountsService.swift */; };
		BF54EE8FD98BCDC0172188CD /* FeedErrorView.swift in Sources */ = {isa = PBXBuildFile; fileRef = C8E479E517FAEE1DD67A4149 /* FeedErrorView.swift */; };
		BF83B43E86AAF39E7968C728 /* .swiftlint.yml in Resources */ = {isa = PBXBuildFile; fileRef = "TEMP_3A6B7DAF-33A3-4674-B3EF-C71C6BDD879B" /* .swiftlint.yml */; };
		BFAAEBB687E505C758E81F75 /* FeedPerformanceMonitor.swift in Sources */ = {isa = PBXBuildFile; fileRef = 07F538B0F2EBF5E28524BC8D /* FeedPerformanceMonitor.swift */; };
		C0480BCF2E42D001DE512CB6 /* PushNotificationManager.swift in Sources */ = {isa = PBXBuildFile; fileRef = 21DD82679F813BE27BFE6092 /* PushNotificationManager.swift */; };
		C2347F45927717021592D93D /* MatrixBridgeService+Rooms.swift in Sources */ = {isa = PBXBuildFile; fileRef = AE89604C02BCA2069066DC13 /* MatrixBridgeService+Rooms.swift */; };
		C27F7C438F9F5C93DF910E2C /* CallKitManager.swift in Sources */ = {isa = PBXBuildFile; fileRef = 07F045B08B19F18541A30F45 /* CallKitManager.swift */; };
		C370DD1F40E4BF46E686250C /* ProfilePostCard.swift in Sources */ = {isa = PBXBuildFile; fileRef = D768AA6E0FC3664769BDC8D0 /* ProfilePostCard.swift */; };
		C47CE29B619673EC2ED314DE /* CallRecordingsView.swift in Sources */ = {isa = PBXBuildFile; fileRef = 9810EC3E919B68F08B4B9E5A /* CallRecordingsView.swift */; };
		C53D8FF338F3965B7DA3FE06 /* ChatViewModel.swift in Sources */ = {isa = PBXBuildFile; fileRef = 92B4358221460091EE5EECF1 /* ChatViewModel.swift */; };
		C5BCFFB06545187FF2579AA3 /* DevicesView.swift in Sources */ = {isa = PBXBuildFile; fileRef = 20DAD625E4C0EF4A01010AE7 /* DevicesView.swift */; };
		C6D562180DEC83593F48A910 /* NameSelectorModal.swift in Sources */ = {isa = PBXBuildFile; fileRef = E26FCF7308D047749F56999C /* NameSelectorModal.swift */; };
		C7656F0B6780081D00E6AF0F /* E2EEService.swift in Sources */ = {isa = PBXBuildFile; fileRef = B5F979ECFA4B86BB5CF751BB /* E2EEService.swift */; };
		C783272DC85BDB91DF3AA1B3 /* ICERED.ipa in Resources */ = {isa = PBXBuildFile; fileRef = "TEMP_82AD72C8-2922-4802-810D-7302461E9D57" /* ICERED.ipa */; };
		C901182C3EA35FC3A8CF8D42 /* AppCoordinator.swift in Sources */ = {isa = PBXBuildFile; fileRef = E4E1512D8F281EA42CED7AB6 /* AppCoordinator.swift */; };
		CB9061143A686567A786CA6D /* AliceService.swift in Sources */ = {isa = PBXBuildFile; fileRef = 892AD2BE29C380E52980F7E2 /* AliceService.swift */; };
		CC700C91BF81E53E632C64A3 /* ReportModal.swift in Sources */ = {isa = PBXBuildFile; fileRef = AEE69E5CD9B931C1CE6C4C48 /* ReportModal.swift */; };
		CD74FAF975F8E31DB7C3D451 /* TrendingTopicsTool.swift in Sources */ = {isa = PBXBuildFile; fileRef = 1DA6B1BE0A96FDD49C0D3F86 /* TrendingTopicsTool.swift */; };
		CE0FD9EBE13306CB35913130 /* raw_document_symbols.pkl in Resources */ = {isa = PBXBuildFile; fileRef = 333022523C822B72F1B62A65 /* raw_document_symbols.pkl */; };
		CE39E9AD6F44890A7271015E /* SettingsService.swift in Sources */ = {isa = PBXBuildFile; fileRef = A7FD051EDABC662F2BFE55D0 /* SettingsService.swift */; };
		CE86A37BFE1B02AFBD6EC4AB /* AISessionManager.swift in Sources */ = {isa = PBXBuildFile; fileRef = E257A6FF9F1656C0A3C66D12 /* AISessionManager.swift */; };
		CEF622E0D705BAA70D0C2009 /* MatrixRustSDK in Frameworks */ = {isa = PBXBuildFile; productRef = 89B16F3BD122ECA55FE121C5 /* MatrixRustSDK */; };
		D15D6C5AC17ABAFD91D12590 /* ChannelPickerView.swift in Sources */ = {isa = PBXBuildFile; fileRef = 189A7894363ACD129D84BF46 /* ChannelPickerView.swift */; };
		D200816F952844B6819764EC /* FeedVideoPlayer.swift in Sources */ = {isa = PBXBuildFile; fileRef = A13C2F556B5E9015D7B85A24 /* FeedVideoPlayer.swift */; };
		D217E0394E638B83821B40C4 /* PasskeySettingsView.swift in Sources */ = {isa = PBXBuildFile; fileRef = 372FEC0914436AD687FF78A5 /* PasskeySettingsView.swift */; };
		D25B18F47198D77BAED690CE /* GroupSettingsView.swift in Sources */ = {isa = PBXBuildFile; fileRef = A9BE34160132D7F271CEB9E4 /* GroupSettingsView.swift */; };
		D2C83270FC6956E4134FB97E /* ChatViewModelTests.swift in Sources */ = {isa = PBXBuildFile; fileRef = D3B11E5D311DBF532A69769A /* ChatViewModelTests.swift */; };
		D5C21D2A3780345B0A480B34 /* WebSocketStateManager.swift in Sources */ = {isa = PBXBuildFile; fileRef = 9E5949AEADFEDBEC77068FC7 /* WebSocketStateManager.swift */; };
		D7AFE432126A56E55FF97783 /* BottomTabBar.swift in Sources */ = {isa = PBXBuildFile; fileRef = 33C571AB47F91627A45BC417 /* BottomTabBar.swift */; };
		D881DB99D9056F1A558DFE57 /* TappableButton.swift in Sources */ = {isa = PBXBuildFile; fileRef = AC52C38F9D64F6B7CCB1E5EA /* TappableButton.swift */; };
		DBE3AAEB7DC22DB676605556 /* RankingListView.swift in Sources */ = {isa = PBXBuildFile; fileRef = 6C8DE5693B6E939EE1A86A67 /* RankingListView.swift */; };
		DCA9F2745641F056456CCE26 /* ProfileUserInfoSection.swift in Sources */ = {isa = PBXBuildFile; fileRef = 2E685D7274A454752169C302 /* ProfileUserInfoSection.swift */; };
		E06451C48A500F70CAF92093 /* WidgetDataStore.swift in Sources */ = {isa = PBXBuildFile; fileRef = BDBB2E6BFA766DDF36F0C2B2 /* WidgetDataStore.swift */; };
		E0B1B70631617B9CDF27DE9D /* CommentCardItem.swift in Sources */ = {isa = PBXBuildFile; fileRef = ACF46F487D39DE11DF306EF2 /* CommentCardItem.swift */; };
		E0C9B10249EB1D48342F73EC /* InvitationsService.swift in Sources */ = {isa = PBXBuildFile; fileRef = D56505A31DF6E37481758188 /* InvitationsService.swift */; };
		E1E08EAE40CCE72F24509180 /* GetVerifiedView.swift in Sources */ = {isa = PBXBuildFile; fileRef = 7382F96F698E0CDC89B99912 /* GetVerifiedView.swift */; };
		E35833BF57E564C083624F78 /* PromoBannerView.swift in Sources */ = {isa = PBXBuildFile; fileRef = 3ACC5B924429B273F34A32C0 /* PromoBannerView.swift */; };
		E3C3EA86F619CE1A0DDF83AF /* AuthenticationManager.swift in Sources */ = {isa = PBXBuildFile; fileRef = 69B449484719B1691927E1D6 /* AuthenticationManager.swift */; };
		E554EFD2A94C43A8F074917B /* FormRow.swift in Sources */ = {isa = PBXBuildFile; fileRef = BD70ACA67B0E1699EDB5099B /* FormRow.swift */; };
		E55D5AB554D9A74CBC3D8ABF /* ActiveCallBanner.swift in Sources */ = {isa = PBXBuildFile; fileRef = 2A6CB6016575653E2EF6BB87 /* ActiveCallBanner.swift */; };
		E5AC7D43B45BB9F070DD2F2E /* suggested_commands.md in Resources */ = {isa = PBXBuildFile; fileRef = F9F33F7937D2502F9B2AB076 /* suggested_commands.md */; };
		E64147CAC964ED04858DA321 /* ChatWebSocketHandler.swift in Sources */ = {isa = PBXBuildFile; fileRef = F70BC6A3050D5012743A06F7 /* ChatWebSocketHandler.swift */; };
		E703C7313E17C9B58A056F35 /* UserService.swift in Sources */ = {isa = PBXBuildFile; fileRef = F5E70390640C08938059D9CF /* UserService.swift */; };
		E85B3506BF8E7E8ECD60AE0B /* ChatServiceTests.swift in Sources */ = {isa = PBXBuildFile; fileRef = 2B6A9BF3CE781260994385B7 /* ChatServiceTests.swift */; };
		E98D6D140719E6AA29780E96 /* UserProfileTopNavigationBar.swift in Sources */ = {isa = PBXBuildFile; fileRef = 18CD2B250FC8236095F2B43B /* UserProfileTopNavigationBar.swift */; };
		E9E73FD60CE0FA150E309724 /* ICERED.app.dSYM.zip in Resources */ = {isa = PBXBuildFile; fileRef = "TEMP_485C5D56-2191-4B62-B725-9DB7DEE0DE7B" /* ICERED.app.dSYM.zip */; };
		EB0FE1C0C133317FDCEF80FE /* DateExtension.swift in Sources */ = {isa = PBXBuildFile; fileRef = E35DC62777A5472A407CC9A8 /* DateExtension.swift */; };
		EB19EDA9D356D4E627C1F597 /* PasskeyService.swift in Sources */ = {isa = PBXBuildFile; fileRef = C4D1D77C525B03021C70AE0D /* PasskeyService.swift */; };
		EB34418FAB25322C97951C65 /* DraftManager.swift in Sources */ = {isa = PBXBuildFile; fileRef = 4064B6162320BA2946731EC5 /* DraftManager.swift */; };
		EEBF79C69078D7BD5A9E44DB /* ShareSheet.swift in Sources */ = {isa = PBXBuildFile; fileRef = 0BA9A27686FBAD37E301363D /* ShareSheet.swift */; };
		EED93F21E48D6F32F5E2EABD /* code_style.md in Resources */ = {isa = PBXBuildFile; fileRef = 26417BF2F6F8AAC78621DCD9 /* code_style.md */; };
		EFBEB75EEA9402FBB2EE4F65 /* AIResponseContainer.swift in Sources */ = {isa = PBXBuildFile; fileRef = C8F8F2211C4B401EC64BD316 /* AIResponseContainer.swift */; };
		F0EAAD979FE6C4CF5333E288 /* ICEREDWidgets.appex in Embed Foundation Extensions */ = {isa = PBXBuildFile; fileRef = 4D39F35A0F59326A1235BEF7 /* ICEREDWidgets.appex */; settings = {ATTRIBUTES = (RemoveHeadersOnCopy, ); }; };
		F213E5619BF6A2E4B0A7E098 /* MessageView.swift in Sources */ = {isa = PBXBuildFile; fileRef = 8742228C1E84193BD2624ACE /* MessageView.swift */; };
		F22A5C8434F377FA8D710A16 /* WatchTimeService.swift in Sources */ = {isa = PBXBuildFile; fileRef = 4B2CB1217EA3D3BCDB64E1C0 /* WatchTimeService.swift */; };
		F22C78793E4AE7D3AC1019A4 /* ContentService.swift in Sources */ = {isa = PBXBuildFile; fileRef = 52426426C95CA38E013274CD /* ContentService.swift */; };
		F24EDB14A7336417FD9AFCC0 /* GrokVoiceModels.swift in Sources */ = {isa = PBXBuildFile; fileRef = BBC84545BBB79C645B395D4A /* GrokVoiceModels.swift */; };
		F2EB849016FDB46AFFD45C25 /* StreamingTextView.swift in Sources */ = {isa = PBXBuildFile; fileRef = 3ED98C48780F65CD749C7820 /* StreamingTextView.swift */; };
		F3875421DC867115D4BF2E4E /* FeedService.swift in Sources */ = {isa = PBXBuildFile; fileRef = DF8996770D45106B3D2C34DF /* FeedService.swift */; };
		F4FE25D328CE62618F85C5CB /* AliceStreamingMessageView.swift in Sources */ = {isa = PBXBuildFile; fileRef = 13A199C377C1BDAD0EEDE517 /* AliceStreamingMessageView.swift */; };
		F573A16EBB5F33CFDC196FC0 /* README.md in Resources */ = {isa = PBXBuildFile; fileRef = 391055A01BC7ADD0944EE229 /* README.md */; };
		F578F69B4F8F843570C5EB7B /* VLMTagChip.swift in Sources */ = {isa = PBXBuildFile; fileRef = D9EAA7C8702FF553159692B4 /* VLMTagChip.swift */; };
		F75E052484D71A2D63F7EF8B /* PreviewData.swift in Sources */ = {isa = PBXBuildFile; fileRef = A96A6C60524215585A54A50F /* PreviewData.swift */; };
		F87C58656F5FD03A8C3345EB /* NotificationViewModel.swift in Sources */ = {isa = PBXBuildFile; fileRef = 97F7FCDB6FA0CE2782E24A74 /* NotificationViewModel.swift */; };
		F992BBA74E2D16A5D14D0A7B /* BackgroundUploadManager.swift in Sources */ = {isa = PBXBuildFile; fileRef = E8AA260CA9BDB4316FCF7B20 /* BackgroundUploadManager.swift */; };
		F9FF637A44ABB86D98441788 /* UserProfileActionButtons.swift in Sources */ = {isa = PBXBuildFile; fileRef = BB25950EC2AA7F54430283FD /* UserProfileActionButtons.swift */; };
		FA004D95BD4920F8020A9C2B /* StagingE2ETests.swift in Sources */ = {isa = PBXBuildFile; fileRef = 989DB2ACCF3800CD308E6C5B /* StagingE2ETests.swift */; };
		FA278DB60227697211DAF4A4 /* ElementCallService.swift in Sources */ = {isa = PBXBuildFile; fileRef = 29A9E2DD9A8C2CF581BF23F0 /* ElementCallService.swift */; };
		FADE5840F53AD2F131EE0753 /* AliasNameView.swift in Sources */ = {isa = PBXBuildFile; fileRef = 5E266E62BE514483DD4053B9 /* AliasNameView.swift */; };
		FC8B5D4BA6DDB9275D253B00 /* AliasAccountViewModel.swift in Sources */ = {isa = PBXBuildFile; fileRef = 04EEEB957E51AC7D1CFCBAC7 /* AliasAccountViewModel.swift */; };
		FD4C5DDD8A3C9BA4399AA522 /* PhotoAnalysisService.swift in Sources */ = {isa = PBXBuildFile; fileRef = E3737976AD8AA33408751C99 /* PhotoAnalysisService.swift */; };
		FD818F27CF9C6EEC3142F5E2 /* UserProfileFollowingView.swift in Sources */ = {isa = PBXBuildFile; fileRef = F0170221498A2E6B8DF35A25 /* UserProfileFollowingView.swift */; };
		FE5A7851F73E4DAE93743284 /* MyChannelsView.swift in Sources */ = {isa = PBXBuildFile; fileRef = 9C7716AC8A2A67A629B5AA6D /* MyChannelsView.swift */; };
/* End PBXBuildFile section */

/* Begin PBXContainerItemProxy section */
		416D615BE042CC4E08AEF1AA /* PBXContainerItemProxy */ = {
			isa = PBXContainerItemProxy;
			containerPortal = 0E48B1C79A478A03E910CD0B /* Project object */;
			proxyType = 1;
			remoteGlobalIDString = 43DFB9EDE928000873671E7C;
			remoteInfo = ICERED;
		};
		B5A74292E6448A272D6F9B1A /* PBXContainerItemProxy */ = {
			isa = PBXContainerItemProxy;
			containerPortal = 0E48B1C79A478A03E910CD0B /* Project object */;
			proxyType = 1;
			remoteGlobalIDString = 43DFB9EDE928000873671E7C;
			remoteInfo = ICERED;
		};
		D311043F5C15B7537325BF2E /* PBXContainerItemProxy */ = {
			isa = PBXContainerItemProxy;
			containerPortal = 0E48B1C79A478A03E910CD0B /* Project object */;
			proxyType = 1;
			remoteGlobalIDString = 63F3A1E6F11EA4724DC7C779;
			remoteInfo = ICEREDWidgets;
		};
/* End PBXContainerItemProxy section */

/* Begin PBXCopyFilesBuildPhase section */
		26A29F5C114EA37C6C310A4E /* Embed Frameworks */ = {
			isa = PBXCopyFilesBuildPhase;
			buildActionMask = 2147483647;
			dstPath = "";
			dstSubfolderSpec = 10;
			files = (
				9BDB2310CB2C0FB6E86CC2E1 /* MatrixRustSDK in Embed Frameworks */,
			);
			name = "Embed Frameworks";
			runOnlyForDeploymentPostprocessing = 0;
		};
		964DAE8E9C23F4949A45561E /* Embed Foundation Extensions */ = {
			isa = PBXCopyFilesBuildPhase;
			buildActionMask = 2147483647;
			dstPath = "";
			dstSubfolderSpec = 13;
			files = (
				F0EAAD979FE6C4CF5333E288 /* ICEREDWidgets.appex in Embed Foundation Extensions */,
			);
			name = "Embed Foundation Extensions";
			runOnlyForDeploymentPostprocessing = 0;
		};
/* End PBXCopyFilesBuildPhase section */

/* Begin PBXFileReference section */
		008ABB2CAA1B95899AF1E4B9 /* UserProfileUserInfoSection.swift */ = {isa = PBXFileReference; lastKnownFileType = sourcecode.swift; path = UserProfileUserInfoSection.swift; sourceTree = "<group>"; };
		00D95AE492E1F1BD615BB08A /* CommentSheetView.swift */ = {isa = PBXFileReference; lastKnownFileType = sourcecode.swift; path = CommentSheetView.swift; sourceTree = "<group>"; };
		027EF331C014E61B120CCBD6 /* HottestBankerSection.swift */ = {isa = PBXFileReference; lastKnownFileType = sourcecode.swift; path = HottestBankerSection.swift; sourceTree = "<group>"; };
		04EEEB957E51AC7D1CFCBAC7 /* AliasAccountViewModel.swift */ = {isa = PBXFileReference; lastKnownFileType = sourcecode.swift; path = AliasAccountViewModel.swift; sourceTree = "<group>"; };
		075776D30379DF03F807A0C3 /* EditProfileView.swift */ = {isa = PBXFileReference; lastKnownFileType = sourcecode.swift; path = EditProfileView.swift; sourceTree = "<group>"; };
		07F045B08B19F18541A30F45 /* CallKitManager.swift */ = {isa = PBXFileReference; lastKnownFileType = sourcecode.swift; path = CallKitManager.swift; sourceTree = "<group>"; };
		07F538B0F2EBF5E28524BC8D /* FeedPerformanceMonitor.swift */ = {isa = PBXFileReference; lastKnownFileType = sourcecode.swift; path = FeedPerformanceMonitor.swift; sourceTree = "<group>"; };
		0974AFD6B25883D40A3F4E68 /* ErrorHandlingTests.swift */ = {isa = PBXFileReference; lastKnownFileType = sourcecode.swift; path = ErrorHandlingTests.swift; sourceTree = "<group>"; };
		0A9ADAC480D9C913679582CB /* GetUserProfileTool.swift */ = {isa = PBXFileReference; lastKnownFileType = sourcecode.swift; path = GetUserProfileTool.swift; sourceTree = "<group>"; };
		0B2BE951CF5C06FD72C8A45A /* AliceShortcutsProvider.swift */ = {isa = PBXFileReference; lastKnownFileType = sourcecode.swift; path = AliceShortcutsProvider.swift; sourceTree = "<group>"; };
		0BA9A27686FBAD37E301363D /* ShareSheet.swift */ = {isa = PBXFileReference; lastKnownFileType = sourcecode.swift; path = ShareSheet.swift; sourceTree = "<group>"; };
		0BBEC927960F534FBD87D8F6 /* SearchView.swift */ = {isa = PBXFileReference; lastKnownFileType = sourcecode.swift; path = SearchView.swift; sourceTree = "<group>"; };
		0CF9EE837EC3996A27E70749 /* FeedPostCard.swift */ = {isa = PBXFileReference; lastKnownFileType = sourcecode.swift; path = FeedPostCard.swift; sourceTree = "<group>"; };
		11B00F77C6F3BF1BBEF052E1 /* VLMService.swift */ = {isa = PBXFileReference; lastKnownFileType = sourcecode.swift; path = VLMService.swift; sourceTree = "<group>"; };
		11D12962BB2DE0FDB4E04425 /* FeedSocialActionsHandler.swift */ = {isa = PBXFileReference; lastKnownFileType = sourcecode.swift; path = FeedSocialActionsHandler.swift; sourceTree = "<group>"; };
		131D721D676A2395D90D3D3F /* GroupSelectionView.swift */ = {isa = PBXFileReference; lastKnownFileType = sourcecode.swift; path = GroupSelectionView.swift; sourceTree = "<group>"; };
		13A199C377C1BDAD0EEDE517 /* AliceStreamingMessageView.swift */ = {isa = PBXFileReference; lastKnownFileType = sourcecode.swift; path = AliceStreamingMessageView.swift; sourceTree = "<group>"; };
		1596370EBA1BDEA11435D488 /* SaveDraftModal.swift */ = {isa = PBXFileReference; lastKnownFileType = sourcecode.swift; path = SaveDraftModal.swift; sourceTree = "<group>"; };
		1643FCCAD5E970693182E5B1 /* E2EEModels.swift */ = {isa = PBXFileReference; lastKnownFileType = sourcecode.swift; path = E2EEModels.swift; sourceTree = "<group>"; };
		171929D1E38BACAC34CDAC4A /* LocationMessageView.swift */ = {isa = PBXFileReference; lastKnownFileType = sourcecode.swift; path = LocationMessageView.swift; sourceTree = "<group>"; };
		18618EED114C808B5657EFBD /* OAuthService.swift */ = {isa = PBXFileReference; lastKnownFileType = sourcecode.swift; path = OAuthService.swift; sourceTree = "<group>"; };
		189A7894363ACD129D84BF46 /* ChannelPickerView.swift */ = {isa = PBXFileReference; lastKnownFileType = sourcecode.swift; path = ChannelPickerView.swift; sourceTree = "<group>"; };
		18CD2B250FC8236095F2B43B /* UserProfileTopNavigationBar.swift */ = {isa = PBXFileReference; lastKnownFileType = sourcecode.swift; path = UserProfileTopNavigationBar.swift; sourceTree = "<group>"; };
		18EBCDEC4F561F630331FD33 /* FriendRequestsView.swift */ = {isa = PBXFileReference; lastKnownFileType = sourcecode.swift; path = FriendRequestsView.swift; sourceTree = "<group>"; };
		199D244D3597420056B33BB5 /* ProfileStatsView.swift */ = {isa = PBXFileReference; lastKnownFileType = sourcecode.swift; path = ProfileStatsView.swift; sourceTree = "<group>"; };
		1A00351ECE6777F8EBDD4951 /* SearchViewModel.swift */ = {isa = PBXFileReference; lastKnownFileType = sourcecode.swift; path = SearchViewModel.swift; sourceTree = "<group>"; };
		1B5722C159C353AB0D1195AF /* UserPostsManager.swift */ = {isa = PBXFileReference; lastKnownFileType = sourcecode.swift; path = UserPostsManager.swift; sourceTree = "<group>"; };
		1D42EC6A56940B63DCFB5EE2 /* FeedHighlightsView.swift */ = {isa = PBXFileReference; lastKnownFileType = sourcecode.swift; path = FeedHighlightsView.swift; sourceTree = "<group>"; };
		1DA6B1BE0A96FDD49C0D3F86 /* TrendingTopicsTool.swift */ = {isa = PBXFileReference; lastKnownFileType = sourcecode.swift; path = TrendingTopicsTool.swift; sourceTree = "<group>"; };
		1DBE05105D66034FFAE21C35 /* SimpleCarouselView.swift */ = {isa = PBXFileReference; lastKnownFileType = sourcecode.swift; path = SimpleCarouselView.swift; sourceTree = "<group>"; };
		1F30589289009D796BCCCDA7 /* CertificatePinning.swift */ = {isa = PBXFileReference; lastKnownFileType = sourcecode.swift; path = CertificatePinning.swift; sourceTree = "<group>"; };
		2060E0E34442FBBBF25894E8 /* NotificationModels.swift */ = {isa = PBXFileReference; lastKnownFileType = sourcecode.swift; path = NotificationModels.swift; sourceTree = "<group>"; };
		20DAD625E4C0EF4A01010AE7 /* DevicesView.swift */ = {isa = PBXFileReference; lastKnownFileType = sourcecode.swift; path = DevicesView.swift; sourceTree = "<group>"; };
		21C58A10ECD63A9AD9BEB6D5 /* PhotoOptionsModal.swift */ = {isa = PBXFileReference; lastKnownFileType = sourcecode.swift; path = PhotoOptionsModal.swift; sourceTree = "<group>"; };
		21DD82679F813BE27BFE6092 /* PushNotificationManager.swift */ = {isa = PBXFileReference; lastKnownFileType = sourcecode.swift; path = PushNotificationManager.swift; sourceTree = "<group>"; };
		22D1A9F18BA528BC3C6BF6EB /* UserProfileFollowersView.swift */ = {isa = PBXFileReference; lastKnownFileType = sourcecode.swift; path = UserProfileFollowersView.swift; sourceTree = "<group>"; };
		234851800D447CF6CD504A1A /* MatrixBridgeService.swift */ = {isa = PBXFileReference; lastKnownFileType = sourcecode.swift; path = MatrixBridgeService.swift; sourceTree = "<group>"; };
		24173BE45B1DC7AA94F7016A /* AddFriendsView.swift */ = {isa = PBXFileReference; lastKnownFileType = sourcecode.swift; path = AddFriendsView.swift; sourceTree = "<group>"; };
		24CEFEAC014290526A9CD69E /* PostAsSelectionPanel.swift */ = {isa = PBXFileReference; lastKnownFileType = sourcecode.swift; path = PostAsSelectionPanel.swift; sourceTree = "<group>"; };
		26417BF2F6F8AAC78621DCD9 /* code_style.md */ = {isa = PBXFileReference; lastKnownFileType = net.daringfireball.markdown; path = code_style.md; sourceTree = "<group>"; };
		275B20909898AA9B7510292B /* VisibilityTracker.swift */ = {isa = PBXFileReference; lastKnownFileType = sourcecode.swift; path = VisibilityTracker.swift; sourceTree = "<group>"; };
		27C4B110C1EBA5A18F0F396D /* GroupChatMessageSender.swift */ = {isa = PBXFileReference; lastKnownFileType = sourcecode.swift; path = GroupChatMessageSender.swift; sourceTree = "<group>"; };
		299D0BEAA0C7E55276F44D77 /* VoiceMessageView.swift */ = {isa = PBXFileReference; lastKnownFileType = sourcecode.swift; path = VoiceMessageView.swift; sourceTree = "<group>"; };
		29A9E2DD9A8C2CF581BF23F0 /* ElementCallService.swift */ = {isa = PBXFileReference; lastKnownFileType = sourcecode.swift; path = ElementCallService.swift; sourceTree = "<group>"; };
		2A6CB6016575653E2EF6BB87 /* ActiveCallBanner.swift */ = {isa = PBXFileReference; lastKnownFileType = sourcecode.swift; path = ActiveCallBanner.swift; sourceTree = "<group>"; };
		2B6A9BF3CE781260994385B7 /* ChatServiceTests.swift */ = {isa = PBXFileReference; lastKnownFileType = sourcecode.swift; path = ChatServiceTests.swift; sourceTree = "<group>"; };
		2C4102217CF0F3A8D85CEE13 /* TypingDotsView.swift */ = {isa = PBXFileReference; lastKnownFileType = sourcecode.swift; path = TypingDotsView.swift; sourceTree = "<group>"; };
		2D0D3B3370FF4745E247F086 /* LiveKitVoiceService.swift */ = {isa = PBXFileReference; lastKnownFileType = sourcecode.swift; path = LiveKitVoiceService.swift; sourceTree = "<group>"; };
		2D3E0975CAFF4B896D8B4BC7 /* NoAutoFillTextView.swift */ = {isa = PBXFileReference; lastKnownFileType = sourcecode.swift; path = NoAutoFillTextView.swift; sourceTree = "<group>"; };
		2E685D7274A454752169C302 /* ProfileUserInfoSection.swift */ = {isa = PBXFileReference; lastKnownFileType = sourcecode.swift; path = ProfileUserInfoSection.swift; sourceTree = "<group>"; };
		2E7A9645F230A1DF8AD452F2 /* LocationView.swift */ = {isa = PBXFileReference; lastKnownFileType = sourcecode.swift; path = LocationView.swift; sourceTree = "<group>"; };
		2EFD75F506CB7C58802F4453 /* MockURLProtocol.swift */ = {isa = PBXFileReference; lastKnownFileType = sourcecode.swift; path = MockURLProtocol.swift; sourceTree = "<group>"; };
		31C506816FBC6DA8C0428370 /* LoginView.swift */ = {isa = PBXFileReference; lastKnownFileType = sourcecode.swift; path = LoginView.swift; sourceTree = "<group>"; };
		332251B7AC761742A3FD05B9 /* TrendingService.swift */ = {isa = PBXFileReference; lastKnownFileType = sourcecode.swift; path = TrendingService.swift; sourceTree = "<group>"; };
		333022523C822B72F1B62A65 /* raw_document_symbols.pkl */ = {isa = PBXFileReference; path = raw_document_symbols.pkl; sourceTree = "<group>"; };
		335BA9A5B89D5800AFBAFCB0 /* CreateAccountEmailView.swift */ = {isa = PBXFileReference; lastKnownFileType = sourcecode.swift; path = CreateAccountEmailView.swift; sourceTree = "<group>"; };
		33C571AB47F91627A45BC417 /* BottomTabBar.swift */ = {isa = PBXFileReference; lastKnownFileType = sourcecode.swift; path = BottomTabBar.swift; sourceTree = "<group>"; };
		35CDD0F078823EDEB9C2867F /* ImageCompressor.swift */ = {isa = PBXFileReference; lastKnownFileType = sourcecode.swift; path = ImageCompressor.swift; sourceTree = "<group>"; };
		36A22EF01EE6C23DBFD7BBE2 /* CreateAccountView.swift */ = {isa = PBXFileReference; lastKnownFileType = sourcecode.swift; path = CreateAccountView.swift; sourceTree = "<group>"; };
		372FEC0914436AD687FF78A5 /* PasskeySettingsView.swift */ = {isa = PBXFileReference; lastKnownFileType = sourcecode.swift; path = PasskeySettingsView.swift; sourceTree = "<group>"; };
		391055A01BC7ADD0944EE229 /* README.md */ = {isa = PBXFileReference; lastKnownFileType = net.daringfireball.markdown; path = README.md; sourceTree = "<group>"; };
		39FBDAEE3D1AAFD64175BEE2 /* StreamingIndicator.swift */ = {isa = PBXFileReference; lastKnownFileType = sourcecode.swift; path = StreamingIndicator.swift; sourceTree = "<group>"; };
		3ACC5B924429B273F34A32C0 /* PromoBannerView.swift */ = {isa = PBXFileReference; lastKnownFileType = sourcecode.swift; path = PromoBannerView.swift; sourceTree = "<group>"; };
		3ADE31A2BE4914B0F21C29A9 /* APIError.swift */ = {isa = PBXFileReference; lastKnownFileType = sourcecode.swift; path = APIError.swift; sourceTree = "<group>"; };
		3AFFA083842BA9AA142172B5 /* FileValidation.swift */ = {isa = PBXFileReference; lastKnownFileType = sourcecode.swift; path = FileValidation.swift; sourceTree = "<group>"; };
		3B450DD625F8A6F43E5E1376 /* AccountsService.swift */ = {isa = PBXFileReference; lastKnownFileType = sourcecode.swift; path = AccountsService.swift; sourceTree = "<group>"; };
		3BF00417178D0B6283A9E6F3 /* KeychainService.swift */ = {isa = PBXFileReference; lastKnownFileType = sourcecode.swift; path = KeychainService.swift; sourceTree = "<group>"; };
		3C3AD3B56FD470BDD566CA47 /* DeviceService.swift */ = {isa = PBXFileReference; lastKnownFileType = sourcecode.swift; path = DeviceService.swift; sourceTree = "<group>"; };
		3C4BE13F136F4EEE21D1B806 /* APIConfig.swift */ = {isa = PBXFileReference; lastKnownFileType = sourcecode.swift; path = APIConfig.swift; sourceTree = "<group>"; };
		3D17047071DD0A4EAD3243A9 /* ICEREDUITests.swift */ = {isa = PBXFileReference; lastKnownFileType = sourcecode.swift; path = ICEREDUITests.swift; sourceTree = "<group>"; };
		3E9DD5765C21971A9B94FBA5 /* AnalyticsService.swift */ = {isa = PBXFileReference; lastKnownFileType = sourcecode.swift; path = AnalyticsService.swift; sourceTree = "<group>"; };
		3ECA96F2A81832C91C5D63A7 /* UnreadMessagesProvider.swift */ = {isa = PBXFileReference; lastKnownFileType = sourcecode.swift; path = UnreadMessagesProvider.swift; sourceTree = "<group>"; };
		3ED98C48780F65CD749C7820 /* StreamingTextView.swift */ = {isa = PBXFileReference; lastKnownFileType = sourcecode.swift; path = StreamingTextView.swift; sourceTree = "<group>"; };
		3EF00220FCD5C48C4DCF6474 /* ContentViewTracker.swift */ = {isa = PBXFileReference; lastKnownFileType = sourcecode.swift; path = ContentViewTracker.swift; sourceTree = "<group>"; };
		3F1DC3CB50728D0BCC6036BE /* AIRouter.swift */ = {isa = PBXFileReference; lastKnownFileType = sourcecode.swift; path = AIRouter.swift; sourceTree = "<group>"; };
		400B32013EC2FA3DDF1BD59E /* NewChatView.swift */ = {isa = PBXFileReference; lastKnownFileType = sourcecode.swift; path = NewChatView.swift; sourceTree = "<group>"; };
		4064B6162320BA2946731EC5 /* DraftManager.swift */ = {isa = PBXFileReference; lastKnownFileType = sourcecode.swift; path = DraftManager.swift; sourceTree = "<group>"; };
		40CD158DE9D82CCFD176AB84 /* TestFixtures.swift */ = {isa = PBXFileReference; lastKnownFileType = sourcecode.swift; path = TestFixtures.swift; sourceTree = "<group>"; };
		40F7254500887336D411AF0D /* SkeletonLoader.swift */ = {isa = PBXFileReference; lastKnownFileType = sourcecode.swift; path = SkeletonLoader.swift; sourceTree = "<group>"; };
		4111AEC0D8BCD3BC2918165D /* MatrixStubs.swift */ = {isa = PBXFileReference; lastKnownFileType = sourcecode.swift; path = MatrixStubs.swift; sourceTree = "<group>"; };
		433BCB5B24D6C3D1565C289F /* SearchService.swift */ = {isa = PBXFileReference; lastKnownFileType = sourcecode.swift; path = SearchService.swift; sourceTree = "<group>"; };
		4455A499F6658FA80280C4C7 /* ChannelsService.swift */ = {isa = PBXFileReference; lastKnownFileType = sourcecode.swift; path = ChannelsService.swift; sourceTree = "<group>"; };
		46451B4DF90C8BA622483105 /* AISessionConfiguration.swift */ = {isa = PBXFileReference; lastKnownFileType = sourcecode.swift; path = AISessionConfiguration.swift; sourceTree = "<group>"; };
		469C59BDF0390BCAF3E4BA32 /* GenderPickerView.swift */ = {isa = PBXFileReference; lastKnownFileType = sourcecode.swift; path = GenderPickerView.swift; sourceTree = "<group>"; };
		48B2561725899760172CCC78 /* .gitkeep */ = {isa = PBXFileReference; path = .gitkeep; sourceTree = "<group>"; };
		49FAE63859459C79E671AED6 /* EnhanceSuggestionView.swift */ = {isa = PBXFileReference; lastKnownFileType = sourcecode.swift; path = EnhanceSuggestionView.swift; sourceTree = "<group>"; };
		4B2CB1217EA3D3BCDB64E1C0 /* WatchTimeService.swift */ = {isa = PBXFileReference; lastKnownFileType = sourcecode.swift; path = WatchTimeService.swift; sourceTree = "<group>"; };
		4D0B03562814E181645E773D /* StartGroupChatView.swift */ = {isa = PBXFileReference; lastKnownFileType = sourcecode.swift; path = StartGroupChatView.swift; sourceTree = "<group>"; };
		4D354C7E36DF2232F9B1BDF5 /* WelcomeView.swift */ = {isa = PBXFileReference; lastKnownFileType = sourcecode.swift; path = WelcomeView.swift; sourceTree = "<group>"; };
		4D39F35A0F59326A1235BEF7 /* ICEREDWidgets.appex */ = {isa = PBXFileReference; includeInIndex = 0; lastKnownFileType = "wrapper.app-extension"; path = ICEREDWidgets.appex; sourceTree = BUILT_PRODUCTS_DIR; };
		4E39FE82818CA39967B7044D /* AIToolsRegistry.swift */ = {isa = PBXFileReference; lastKnownFileType = sourcecode.swift; path = AIToolsRegistry.swift; sourceTree = "<group>"; };
		4FF0A921465A0341D2137D47 /* MediaService.swift */ = {isa = PBXFileReference; lastKnownFileType = sourcecode.swift; path = MediaService.swift; sourceTree = "<group>"; };
		511A3A7C4772B05DB4B9E441 /* WidgetEntries.swift */ = {isa = PBXFileReference; lastKnownFileType = sourcecode.swift; path = WidgetEntries.swift; sourceTree = "<group>"; };
		516947E0D43092D83564A6CF /* SplashScreenView.swift */ = {isa = PBXFileReference; lastKnownFileType = sourcecode.swift; path = SplashScreenView.swift; sourceTree = "<group>"; };
		52426426C95CA38E013274CD /* ContentService.swift */ = {isa = PBXFileReference; lastKnownFileType = sourcecode.swift; path = ContentService.swift; sourceTree = "<group>"; };
		533AC34D6A1F5DCC764F7C73 /* ReelsService.swift */ = {isa = PBXFileReference; lastKnownFileType = sourcecode.swift; path = ReelsService.swift; sourceTree = "<group>"; };
		5503545C3989A9F1C64F7C8B /* ActivitySummaryView.swift */ = {isa = PBXFileReference; lastKnownFileType = sourcecode.swift; path = ActivitySummaryView.swift; sourceTree = "<group>"; };
		555E519181217ADA8952AB51 /* ChatLocationManager.swift */ = {isa = PBXFileReference; lastKnownFileType = sourcecode.swift; path = ChatLocationManager.swift; sourceTree = "<group>"; };
		5A60BC5B4602B06F08DD53A8 /* BlockReportSheet.swift */ = {isa = PBXFileReference; lastKnownFileType = sourcecode.swift; path = BlockReportSheet.swift; sourceTree = "<group>"; };
		5AFB663D3BC00E0EF01AAFDF /* ChatMessageSender.swift */ = {isa = PBXFileReference; lastKnownFileType = sourcecode.swift; path = ChatMessageSender.swift; sourceTree = "<group>"; };
		5C33B458F9652CCE51592682 /* ReplyPreviewView.swift */ = {isa = PBXFileReference; lastKnownFileType = sourcecode.swift; path = ReplyPreviewView.swift; sourceTree = "<group>"; };
		5CE6D2432D55B7E9FEE4622C /* GraphService.swift */ = {isa = PBXFileReference; lastKnownFileType = sourcecode.swift; path = GraphService.swift; sourceTree = "<group>"; };
		5D40F7AD31119B8A139662C4 /* AliceQuickProvider.swift */ = {isa = PBXFileReference; lastKnownFileType = sourcecode.swift; path = AliceQuickProvider.swift; sourceTree = "<group>"; };
		5DE6005F56461CCE6C34EE43 /* FoundationModelsService.swift */ = {isa = PBXFileReference; lastKnownFileType = sourcecode.swift; path = FoundationModelsService.swift; sourceTree = "<group>"; };
		5E266E62BE514483DD4053B9 /* AliasNameView.swift */ = {isa = PBXFileReference; lastKnownFileType = sourcecode.swift; path = AliasNameView.swift; sourceTree = "<group>"; };
		5E56F9F648793E5F368CACC2 /* CallRecordingService.swift */ = {isa = PBXFileReference; lastKnownFileType = sourcecode.swift; path = CallRecordingService.swift; sourceTree = "<group>"; };
		5EAF8D4FA62543271728A8C4 /* ICEREDWidgets.entitlements */ = {isa = PBXFileReference; lastKnownFileType = text.plist.entitlements; path = ICEREDWidgets.entitlements; sourceTree = "<group>"; };
		60F5C35AAB0D88AE0B2AB108 /* DeviceModels.swift */ = {isa = PBXFileReference; lastKnownFileType = sourcecode.swift; path = DeviceModels.swift; sourceTree = "<group>"; };
		612ACD95D18565FB20AF7B5E /* AliceView.swift */ = {isa = PBXFileReference; lastKnownFileType = sourcecode.swift; path = AliceView.swift; sourceTree = "<group>"; };
		61659F2EF9479DDEDE7D4A9C /* ChatReactionsService.swift */ = {isa = PBXFileReference; lastKnownFileType = sourcecode.swift; path = ChatReactionsService.swift; sourceTree = "<group>"; };
		61ADAF4FE171A1A45165D29F /* InviteCodeView.swift */ = {isa = PBXFileReference; lastKnownFileType = sourcecode.swift; path = InviteCodeView.swift; sourceTree = "<group>"; };
		62323644395C3A7DAD2F1A9E /* PostCard.swift */ = {isa = PBXFileReference; lastKnownFileType = sourcecode.swift; path = PostCard.swift; sourceTree = "<group>"; };
		6425CFA20477B3C4908E3A44 /* AccountSwitcherSheet.swift */ = {isa = PBXFileReference; lastKnownFileType = sourcecode.swift; path = AccountSwitcherSheet.swift; sourceTree = "<group>"; };
		66066E784C2D3BB33ABE8F2D /* EmptyFeedView.swift */ = {isa = PBXFileReference; lastKnownFileType = sourcecode.swift; path = EmptyFeedView.swift; sourceTree = "<group>"; };
		666C1CC1B615DC9DCDD053FA /* SearchModels.swift */ = {isa = PBXFileReference; lastKnownFileType = sourcecode.swift; path = SearchModels.swift; sourceTree = "<group>"; };
		66B36D2C99940153852FD4AA /* SettingsRow.swift */ = {isa = PBXFileReference; lastKnownFileType = sourcecode.swift; path = SettingsRow.swift; sourceTree = "<group>"; };
		681F9A1696FC9FE9E2B7D50A /* QUICK_START.md */ = {isa = PBXFileReference; lastKnownFileType = net.daringfireball.markdown; path = QUICK_START.md; sourceTree = "<group>"; };
		6830F8FF690B4D0E6F9796F6 /* MediaServiceModels.swift */ = {isa = PBXFileReference; lastKnownFileType = sourcecode.swift; path = MediaServiceModels.swift; sourceTree = "<group>"; };
		6866DDE45F1BD3D0EF453D1B /* IncomingCallView.swift */ = {isa = PBXFileReference; lastKnownFileType = sourcecode.swift; path = IncomingCallView.swift; sourceTree = "<group>"; };
		6880BCFC7A2CF872F2D6E4C0 /* MatrixBridgeService+Messages.swift */ = {isa = PBXFileReference; lastKnownFileType = sourcecode.swift; path = "MatrixBridgeService+Messages.swift"; sourceTree = "<group>"; };
		69B449484719B1691927E1D6 /* AuthenticationManager.swift */ = {isa = PBXFileReference; lastKnownFileType = sourcecode.swift; path = AuthenticationManager.swift; sourceTree = "<group>"; };
		6A8D1573E7C237775C7F67D1 /* WakeAliceVoiceModeIntent.swift */ = {isa = PBXFileReference; lastKnownFileType = sourcecode.swift; path = WakeAliceVoiceModeIntent.swift; sourceTree = "<group>"; };
		6AF95A00AD8B9277B3AF3EBE /* PostImagePicker.swift */ = {isa = PBXFileReference; lastKnownFileType = sourcecode.swift; path = PostImagePicker.swift; sourceTree = "<group>"; };
		6C8DE5693B6E939EE1A86A67 /* RankingListView.swift */ = {isa = PBXFileReference; lastKnownFileType = sourcecode.swift; path = RankingListView.swift; sourceTree = "<group>"; };
		6CFAEF2BEA59A56A0916439F /* UnreadMessagesView.swift */ = {isa = PBXFileReference; lastKnownFileType = sourcecode.swift; path = UnreadMessagesView.swift; sourceTree = "<group>"; };
		6D34F87E7DE783C7F956B76F /* ChatView.swift */ = {isa = PBXFileReference; lastKnownFileType = sourcecode.swift; path = ChatView.swift; sourceTree = "<group>"; };
		6D966FC0F52883DA002B8EB5 /* AIGenerableTypes.swift */ = {isa = PBXFileReference; lastKnownFileType = sourcecode.swift; path = AIGenerableTypes.swift; sourceTree = "<group>"; };
		6EC248FD24BCF6177F84307C /* CameraView.swift */ = {isa = PBXFileReference; lastKnownFileType = sourcecode.swift; path = CameraView.swift; sourceTree = "<group>"; };
		6FE503B433803D526D38998A /* document_symbols.pkl */ = {isa = PBXFileReference; path = document_symbols.pkl; sourceTree = "<group>"; };
		706CF6489A01C5EA02A4547E /* FeedPostProcessor.swift */ = {isa = PBXFileReference; lastKnownFileType = sourcecode.swift; path = FeedPostProcessor.swift; sourceTree = "<group>"; };
		70B4789BECA285CAAE483BDA /* MatrixSSOManager.swift */ = {isa = PBXFileReference; lastKnownFileType = sourcecode.swift; path = MatrixSSOManager.swift; sourceTree = "<group>"; };
		711AAF2B6496CEFA861A922F /* SuggestedCreatorsSection.swift */ = {isa = PBXFileReference; lastKnownFileType = sourcecode.swift; path = SuggestedCreatorsSection.swift; sourceTree = "<group>"; };
		712BA1842DBC03D66DB2611F /* SettingsViewModel.swift */ = {isa = PBXFileReference; lastKnownFileType = sourcecode.swift; path = SettingsViewModel.swift; sourceTree = "<group>"; };
		73777E10DC01BFFD9AA4796F /* LiveKitVoiceChatView.swift */ = {isa = PBXFileReference; lastKnownFileType = sourcecode.swift; path = LiveKitVoiceChatView.swift; sourceTree = "<group>"; };
		7382F96F698E0CDC89B99912 /* GetVerifiedView.swift */ = {isa = PBXFileReference; lastKnownFileType = sourcecode.swift; path = GetVerifiedView.swift; sourceTree = "<group>"; };
		75ADA8314EFFF10E30AEE448 /* InviteFriendsView.swift */ = {isa = PBXFileReference; lastKnownFileType = sourcecode.swift; path = InviteFriendsView.swift; sourceTree = "<group>"; };
		75EC152D81EC4B655AFC53A1 /* NavigationManager.swift */ = {isa = PBXFileReference; lastKnownFileType = sourcecode.swift; path = NavigationManager.swift; sourceTree = "<group>"; };
		75EEC73E7AE31F6DE8F0A006 /* FeedImagePrefetcher.swift */ = {isa = PBXFileReference; lastKnownFileType = sourcecode.swift; path = FeedImagePrefetcher.swift; sourceTree = "<group>"; };
		7634AC3CDDF314F5F89CF059 /* ContentModels.swift */ = {isa = PBXFileReference; lastKnownFileType = sourcecode.swift; path = ContentModels.swift; sourceTree = "<group>"; };
		76856E465B25C89F2D6954C1 /* ProfileSettingViewModel.swift */ = {isa = PBXFileReference; lastKnownFileType = sourcecode.swift; path = ProfileSettingViewModel.swift; sourceTree = "<group>"; };
		794A593F2F3DCDAA921653F5 /* AvatarManager.swift */ = {isa = PBXFileReference; lastKnownFileType = sourcecode.swift; path = AvatarManager.swift; sourceTree = "<group>"; };
		7978EE99D9C4B0E5277D4E0D /* LivePhotoView.swift */ = {isa = PBXFileReference; lastKnownFileType = sourcecode.swift; path = LivePhotoView.swift; sourceTree = "<group>"; };
		79CD728AAD8F73549C311B73 /* INTEGRATION_GUIDE.md */ = {isa = PBXFileReference; lastKnownFileType = net.daringfireball.markdown; path = INTEGRATION_GUIDE.md; sourceTree = "<group>"; };
		7AA6BA50668EAAE099A93AE8 /* VideoService.swift */ = {isa = PBXFileReference; lastKnownFileType = sourcecode.swift; path = VideoService.swift; sourceTree = "<group>"; };
		7B06660E0C49D80305A0FC4A /* PreviewHelpers.swift */ = {isa = PBXFileReference; lastKnownFileType = sourcecode.swift; path = PreviewHelpers.swift; sourceTree = "<group>"; };
		7B1D3C3E030CF9AFD8629F4E /* DocumentPickerView.swift */ = {isa = PBXFileReference; lastKnownFileType = sourcecode.swift; path = DocumentPickerView.swift; sourceTree = "<group>"; };
		7B28922F1D6A77C8AB489921 /* MessageBubbleView.swift */ = {isa = PBXFileReference; lastKnownFileType = sourcecode.swift; path = MessageBubbleView.swift; sourceTree = "<group>"; };
		7C0AA6CD6C7764010FCDE2D4 /* FeedMemoryManager.swift */ = {isa = PBXFileReference; lastKnownFileType = sourcecode.swift; path = FeedMemoryManager.swift; sourceTree = "<group>"; };
		8004BC62C5CC7FD11C83896A /* UserProfileContentSection.swift */ = {isa = PBXFileReference; lastKnownFileType = sourcecode.swift; path = UserProfileContentSection.swift; sourceTree = "<group>"; };
		803F96C26D9E8C040F88BC22 /* DefaultAvatarView.swift */ = {isa = PBXFileReference; lastKnownFileType = sourcecode.swift; path = DefaultAvatarView.swift; sourceTree = "<group>"; };
		80ABF01F830247D554367509 /* AppRoute.swift */ = {isa = PBXFileReference; lastKnownFileType = sourcecode.swift; path = AppRoute.swift; sourceTree = "<group>"; };
		8170935CEEE4E15895B8D129 /* project_overview.md */ = {isa = PBXFileReference; lastKnownFileType = net.daringfireball.markdown; path = project_overview.md; sourceTree = "<group>"; };
		831D63D1CD5C4EB262F13916 /* PostCardView.swift */ = {isa = PBXFileReference; lastKnownFileType = sourcecode.swift; path = PostCardView.swift; sourceTree = "<group>"; };
		83E1B5C604B9D207FEE0FA63 /* MATRIX_INTEGRATION_COMPLETE.md */ = {isa = PBXFileReference; lastKnownFileType = net.daringfireball.markdown; path = MATRIX_INTEGRATION_COMPLETE.md; sourceTree = "<group>"; };
		8616C33FABB89A43B817C919 /* MatrixBridgeService+API.swift */ = {isa = PBXFileReference; lastKnownFileType = sourcecode.swift; path = "MatrixBridgeService+API.swift"; sourceTree = "<group>"; };
		8742228C1E84193BD2624ACE /* MessageView.swift */ = {isa = PBXFileReference; lastKnownFileType = sourcecode.swift; path = MessageView.swift; sourceTree = "<group>"; };
		892AD2BE29C380E52980F7E2 /* AliceService.swift */ = {isa = PBXFileReference; lastKnownFileType = sourcecode.swift; path = AliceService.swift; sourceTree = "<group>"; };
		893193464D16DA57F8243351 /* UserProfileView.swift */ = {isa = PBXFileReference; lastKnownFileType = sourcecode.swift; path = UserProfileView.swift; sourceTree = "<group>"; };
		8986D3064056CEDB3FE2B380 /* IdentityServiceTests.swift */ = {isa = PBXFileReference; lastKnownFileType = sourcecode.swift; path = IdentityServiceTests.swift; sourceTree = "<group>"; };
		8992B15659064DD42259E5BE /* NotificationView.swift */ = {isa = PBXFileReference; lastKnownFileType = sourcecode.swift; path = NotificationView.swift; sourceTree = "<group>"; };
		8D2FF599D8F2CEFBB0C88D1B /* FeatureFlags.swift */ = {isa = PBXFileReference; lastKnownFileType = sourcecode.swift; path = FeatureFlags.swift; sourceTree = "<group>"; };
		8FEF18B81C037CA7B3D34FC5 /* FeedHighlightsProvider.swift */ = {isa = PBXFileReference; lastKnownFileType = sourcecode.swift; path = FeedHighlightsProvider.swift; sourceTree = "<group>"; };
		9183603F29D8D5FF802BBF04 /* AliceQuickView.swift */ = {isa = PBXFileReference; lastKnownFileType = sourcecode.swift; path = AliceQuickView.swift; sourceTree = "<group>"; };
		91E4CEFB0A5E2DBD3F4A3BFC /* AttachmentOptionButton.swift */ = {isa = PBXFileReference; lastKnownFileType = sourcecode.swift; path = AttachmentOptionButton.swift; sourceTree = "<group>"; };
		921F8C16B7E8B1141307A355 /* LikeCache.swift */ = {isa = PBXFileReference; lastKnownFileType = sourcecode.swift; path = LikeCache.swift; sourceTree = "<group>"; };
		92B4358221460091EE5EECF1 /* ChatViewModel.swift */ = {isa = PBXFileReference; lastKnownFileType = sourcecode.swift; path = ChatViewModel.swift; sourceTree = "<group>"; };
		97F7FCDB6FA0CE2782E24A74 /* NotificationViewModel.swift */ = {isa = PBXFileReference; lastKnownFileType = sourcecode.swift; path = NotificationViewModel.swift; sourceTree = "<group>"; };
		9807B62C70CB46565FFBC30D /* VoiceChatView.swift */ = {isa = PBXFileReference; lastKnownFileType = sourcecode.swift; path = VoiceChatView.swift; sourceTree = "<group>"; };
		9810EC3E919B68F08B4B9E5A /* CallRecordingsView.swift */ = {isa = PBXFileReference; lastKnownFileType = sourcecode.swift; path = CallRecordingsView.swift; sourceTree = "<group>"; };
		989DB2ACCF3800CD308E6C5B /* StagingE2ETests.swift */ = {isa = PBXFileReference; lastKnownFileType = sourcecode.swift; path = StagingE2ETests.swift; sourceTree = "<group>"; };
		9B24BB2EE3F0021E5343878D /* MyQRCodeView.swift */ = {isa = PBXFileReference; lastKnownFileType = sourcecode.swift; path = MyQRCodeView.swift; sourceTree = "<group>"; };
		9BDEEE63485BE337EE5B3559 /* Info.plist */ = {isa = PBXFileReference; lastKnownFileType = text.plist; path = Info.plist; sourceTree = "<group>"; };
		9C7716AC8A2A67A629B5AA6D /* MyChannelsView.swift */ = {isa = PBXFileReference; lastKnownFileType = sourcecode.swift; path = MyChannelsView.swift; sourceTree = "<group>"; };
		9DB971D0D914AD2BF041C7C0 /* ThankYouModal.swift */ = {isa = PBXFileReference; lastKnownFileType = sourcecode.swift; path = ThankYouModal.swift; sourceTree = "<group>"; };
		9E5949AEADFEDBEC77068FC7 /* WebSocketStateManager.swift */ = {isa = PBXFileReference; lastKnownFileType = sourcecode.swift; path = WebSocketStateManager.swift; sourceTree = "<group>"; };
		9E64D8CE635DABDB1071AC90 /* GrokVoiceConfig.swift */ = {isa = PBXFileReference; lastKnownFileType = sourcecode.swift; path = GrokVoiceConfig.swift; sourceTree = "<group>"; };
		9EB3A1844A28ADE400B2CB8B /* SocialService.swift */ = {isa = PBXFileReference; lastKnownFileType = sourcecode.swift; path = SocialService.swift; sourceTree = "<group>"; };
		9F361F5818CDB8EEB87330CB /* GenerateImage01View.swift */ = {isa = PBXFileReference; lastKnownFileType = sourcecode.swift; path = GenerateImage01View.swift; sourceTree = "<group>"; };
		A13C2F556B5E9015D7B85A24 /* FeedVideoPlayer.swift */ = {isa = PBXFileReference; lastKnownFileType = sourcecode.swift; path = FeedVideoPlayer.swift; sourceTree = "<group>"; };
		A209B73FE811D1E423F69133 /* NewPostViewModel.swift */ = {isa = PBXFileReference; lastKnownFileType = sourcecode.swift; path = NewPostViewModel.swift; sourceTree = "<group>"; };
		A210FAEED8AB436394766519 /* FeedCacheService.swift */ = {isa = PBXFileReference; lastKnownFileType = sourcecode.swift; path = FeedCacheService.swift; sourceTree = "<group>"; };
		A373078F13E1684A5699D2E5 /* MatrixService.swift */ = {isa = PBXFileReference; lastKnownFileType = sourcecode.swift; path = MatrixService.swift; sourceTree = "<group>"; };
		A39FC0B139B75724FFD967E7 /* DeepLinkHandler.swift */ = {isa = PBXFileReference; lastKnownFileType = sourcecode.swift; path = DeepLinkHandler.swift; sourceTree = "<group>"; };
		A4B4FB253EA63E86B9FD37C7 /* FeedLayoutConfig.swift */ = {isa = PBXFileReference; lastKnownFileType = sourcecode.swift; path = FeedLayoutConfig.swift; sourceTree = "<group>"; };
		A4E537E39FD2F796E41C22C5 /* ChatBackupView.swift */ = {isa = PBXFileReference; lastKnownFileType = sourcecode.swift; path = ChatBackupView.swift; sourceTree = "<group>"; };
		A6C61F8E9BD4900ED42D1F07 /* MessageSearchView.swift */ = {isa = PBXFileReference; lastKnownFileType = sourcecode.swift; path = MessageSearchView.swift; sourceTree = "<group>"; };
		A70DFA302633861E940F01D6 /* ChatBackupService.swift */ = {isa = PBXFileReference; lastKnownFileType = sourcecode.swift; path = ChatBackupService.swift; sourceTree = "<group>"; };
		A7B5562B92D2E08A01B36A58 /* ProfileTopNavigationBar.swift */ = {isa = PBXFileReference; lastKnownFileType = sourcecode.swift; path = ProfileTopNavigationBar.swift; sourceTree = "<group>"; };
		A7C673284E0443E48AF1AFBC /* ChatCallService.swift */ = {isa = PBXFileReference; lastKnownFileType = sourcecode.swift; path = ChatCallService.swift; sourceTree = "<group>"; };
		A7FD051EDABC662F2BFE55D0 /* SettingsService.swift */ = {isa = PBXFileReference; lastKnownFileType = sourcecode.swift; path = SettingsService.swift; sourceTree = "<group>"; };
		A94850235E23697D1EF6503B /* CarouselView.swift */ = {isa = PBXFileReference; lastKnownFileType = sourcecode.swift; path = CarouselView.swift; sourceTree = "<group>"; };
		A96A6C60524215585A54A50F /* PreviewData.swift */ = {isa = PBXFileReference; lastKnownFileType = sourcecode.swift; path = PreviewData.swift; sourceTree = "<group>"; };
		A9BE34160132D7F271CEB9E4 /* GroupSettingsView.swift */ = {isa = PBXFileReference; lastKnownFileType = sourcecode.swift; path = GroupSettingsView.swift; sourceTree = "<group>"; };
		AA4B93FC1A25F54DB11DE8A3 /* SearchPostsTool.swift */ = {isa = PBXFileReference; lastKnownFileType = sourcecode.swift; path = SearchPostsTool.swift; sourceTree = "<group>"; };
		AC52C38F9D64F6B7CCB1E5EA /* TappableButton.swift */ = {isa = PBXFileReference; lastKnownFileType = sourcecode.swift; path = TappableButton.swift; sourceTree = "<group>"; };
		ACF46F487D39DE11DF306EF2 /* CommentCardItem.swift */ = {isa = PBXFileReference; lastKnownFileType = sourcecode.swift; path = CommentCardItem.swift; sourceTree = "<group>"; };
		AE89604C02BCA2069066DC13 /* MatrixBridgeService+Rooms.swift */ = {isa = PBXFileReference; lastKnownFileType = sourcecode.swift; path = "MatrixBridgeService+Rooms.swift"; sourceTree = "<group>"; };
		AEE69E5CD9B931C1CE6C4C48 /* ReportModal.swift */ = {isa = PBXFileReference; lastKnownFileType = sourcecode.swift; path = ReportModal.swift; sourceTree = "<group>"; };
		AF7C3F1FF4F4ED65A51E66E2 /* WriteView.swift */ = {isa = PBXFileReference; lastKnownFileType = sourcecode.swift; path = WriteView.swift; sourceTree = "<group>"; };
		B02D02D051F906A8BE022EE5 /* ProfileStatsProvider.swift */ = {isa = PBXFileReference; lastKnownFileType = sourcecode.swift; path = ProfileStatsProvider.swift; sourceTree = "<group>"; };
		B0AA5B9FF3769191FF77298F /* ReactionPickerView.swift */ = {isa = PBXFileReference; lastKnownFileType = sourcecode.swift; path = ReactionPickerView.swift; sourceTree = "<group>"; };
		B0D2C5AB82C3B33325636891 /* VoiceMessageOptionsView.swift */ = {isa = PBXFileReference; lastKnownFileType = sourcecode.swift; path = VoiceMessageOptionsView.swift; sourceTree = "<group>"; };
		B140AB4127BB17B46A837D83 /* CarouselCardItem.swift */ = {isa = PBXFileReference; lastKnownFileType = sourcecode.swift; path = CarouselCardItem.swift; sourceTree = "<group>"; };
		B19989936B1CFD98F9E77720 /* CallCoordinator.swift */ = {isa = PBXFileReference; lastKnownFileType = sourcecode.swift; path = CallCoordinator.swift; sourceTree = "<group>"; };
		B2EDB4B9ED51EEE1A98DACE8 /* Fonts */ = {isa = PBXFileReference; lastKnownFileType = folder; name = Fonts; path = Shared/Fonts; sourceTree = SOURCE_ROOT; };
		B4FE222AADC0282302AC0298 /* GrokVoiceService.swift */ = {isa = PBXFileReference; lastKnownFileType = sourcecode.swift; path = GrokVoiceService.swift; sourceTree = "<group>"; };
		B5F979ECFA4B86BB5CF751BB /* E2EEService.swift */ = {isa = PBXFileReference; lastKnownFileType = sourcecode.swift; path = E2EEService.swift; sourceTree = "<group>"; };
		B636E8F19835AB90842B8EFB /* FeedServiceTests.swift */ = {isa = PBXFileReference; lastKnownFileType = sourcecode.swift; path = FeedServiceTests.swift; sourceTree = "<group>"; };
		B6CE6495168AB40C719954CC /* FeedRecommendationsTool.swift */ = {isa = PBXFileReference; lastKnownFileType = sourcecode.swift; path = FeedRecommendationsTool.swift; sourceTree = "<group>"; };
		B7A8319641A0A3FB8B05B59A /* ICEREDWidgets.swift */ = {isa = PBXFileReference; lastKnownFileType = sourcecode.swift; path = ICEREDWidgets.swift; sourceTree = "<group>"; };
		B7AAA70530F6B3B9A1866C02 /* LocalVisionService.swift */ = {isa = PBXFileReference; lastKnownFileType = sourcecode.swift; path = LocalVisionService.swift; sourceTree = "<group>"; };
		BB25950EC2AA7F54430283FD /* UserProfileActionButtons.swift */ = {isa = PBXFileReference; lastKnownFileType = sourcecode.swift; path = UserProfileActionButtons.swift; sourceTree = "<group>"; };
		BBC84545BBB79C645B395D4A /* GrokVoiceModels.swift */ = {isa = PBXFileReference; lastKnownFileType = sourcecode.swift; path = GrokVoiceModels.swift; sourceTree = "<group>"; };
		BD70ACA67B0E1699EDB5099B /* FormRow.swift */ = {isa = PBXFileReference; lastKnownFileType = sourcecode.swift; path = FormRow.swift; sourceTree = "<group>"; };
		BDBB2E6BFA766DDF36F0C2B2 /* WidgetDataStore.swift */ = {isa = PBXFileReference; lastKnownFileType = sourcecode.swift; path = WidgetDataStore.swift; sourceTree = "<group>"; };
		BEC81AD21C3D779062FDEEFD /* RelationshipsService.swift */ = {isa = PBXFileReference; lastKnownFileType = sourcecode.swift; path = RelationshipsService.swift; sourceTree = "<group>"; };
		BECD969923481443F95E72C1 /* ChatGroupService.swift */ = {isa = PBXFileReference; lastKnownFileType = sourcecode.swift; path = ChatGroupService.swift; sourceTree = "<group>"; };
		C0EA50630D77D92A96116E71 /* ICEREDTests.xctest */ = {isa = PBXFileReference; includeInIndex = 0; lastKnownFileType = wrapper.cfbundle; path = ICEREDTests.xctest; sourceTree = BUILT_PRODUCTS_DIR; };
		C1463E562B82228694A7E760 /* UserProfilePostCard.swift */ = {isa = PBXFileReference; lastKnownFileType = sourcecode.swift; path = UserProfilePostCard.swift; sourceTree = "<group>"; };
		C2CAD3284489FA543E721ABA /* PhoneAuthService.swift */ = {isa = PBXFileReference; lastKnownFileType = sourcecode.swift; path = PhoneAuthService.swift; sourceTree = "<group>"; };
		C3DFA0C3FE5CB60D1C84CE2A /* FeedUITests.swift */ = {isa = PBXFileReference; lastKnownFileType = sourcecode.swift; path = FeedUITests.swift; sourceTree = "<group>"; };
		C4D1D77C525B03021C70AE0D /* PasskeyService.swift */ = {isa = PBXFileReference; lastKnownFileType = sourcecode.swift; path = PasskeyService.swift; sourceTree = "<group>"; };
		C639D69B40954148DD277341 /* MatrixTokenRefreshManager.swift */ = {isa = PBXFileReference; lastKnownFileType = sourcecode.swift; path = MatrixTokenRefreshManager.swift; sourceTree = "<group>"; };
		C65C59A952DAAFCAFE219CAD /* ErrorStateView.swift */ = {isa = PBXFileReference; lastKnownFileType = sourcecode.swift; path = ErrorStateView.swift; sourceTree = "<group>"; };
		C6B7EF0FCF06C5477C18E6F9 /* ICERED.app */ = {isa = PBXFileReference; includeInIndex = 0; lastKnownFileType = wrapper.application; path = ICERED.app; sourceTree = BUILT_PRODUCTS_DIR; };
		C73FD45286EFDA3DC3C27C34 /* VideoCompressor.swift */ = {isa = PBXFileReference; lastKnownFileType = sourcecode.swift; path = VideoCompressor.swift; sourceTree = "<group>"; };
		C769A84F96229832BDBCB964 /* .gitignore */ = {isa = PBXFileReference; path = .gitignore; sourceTree = "<group>"; };
		C793C66FA2BEB9095768AB8E /* APIClient.swift */ = {isa = PBXFileReference; lastKnownFileType = sourcecode.swift; path = APIClient.swift; sourceTree = "<group>"; };
		C8E479E517FAEE1DD67A4149 /* FeedErrorView.swift */ = {isa = PBXFileReference; lastKnownFileType = sourcecode.swift; path = FeedErrorView.swift; sourceTree = "<group>"; };
		C8F8F2211C4B401EC64BD316 /* AIResponseContainer.swift */ = {isa = PBXFileReference; lastKnownFileType = sourcecode.swift; path = AIResponseContainer.swift; sourceTree = "<group>"; };
		CA6E010BF6D46CFA1A1EFE44 /* ProfileFollowersView.swift */ = {isa = PBXFileReference; lastKnownFileType = sourcecode.swift; path = ProfileFollowersView.swift; sourceTree = "<group>"; };
		CD847153CD7FA68CE04B284E /* FriendsService.swift */ = {isa = PBXFileReference; lastKnownFileType = sourcecode.swift; path = FriendsService.swift; sourceTree = "<group>"; };
		CE44BE89D96953ABCAA2E34E /* ProfileView.swift */ = {isa = PBXFileReference; lastKnownFileType = sourcecode.swift; path = ProfileView.swift; sourceTree = "<group>"; };
		CE645708E87093F3BFFD2B7A /* ICEREDUITests.xctest */ = {isa = PBXFileReference; includeInIndex = 0; lastKnownFileType = wrapper.cfbundle; path = ICEREDUITests.xctest; sourceTree = BUILT_PRODUCTS_DIR; };
		CEF8FF5474ACC090E1F95421 /* AudioRecorderService.swift */ = {isa = PBXFileReference; lastKnownFileType = sourcecode.swift; path = AudioRecorderService.swift; sourceTree = "<group>"; };
		D040E1C8EF2FF6D6CBAAA5E3 /* DesignTokens.swift */ = {isa = PBXFileReference; lastKnownFileType = sourcecode.swift; path = DesignTokens.swift; sourceTree = "<group>"; };
		D121644B7F1277C322CA6A51 /* LocationPickerView.swift */ = {isa = PBXFileReference; lastKnownFileType = sourcecode.swift; path = LocationPickerView.swift; sourceTree = "<group>"; };
		D24DB2F8DFC6CEDA35F99370 /* FeedViewModel.swift */ = {isa = PBXFileReference; lastKnownFileType = sourcecode.swift; path = FeedViewModel.swift; sourceTree = "<group>"; };
		D2BAA081BD695A0ADA562F9F /* ImageCacheService.swift */ = {isa = PBXFileReference; lastKnownFileType = sourcecode.swift; path = ImageCacheService.swift; sourceTree = "<group>"; };
		D3B11E5D311DBF532A69769A /* ChatViewModelTests.swift */ = {isa = PBXFileReference; lastKnownFileType = sourcecode.swift; path = ChatViewModelTests.swift; sourceTree = "<group>"; };
		D513935D933B49861CE3742D /* ConversationModels.swift */ = {isa = PBXFileReference; lastKnownFileType = sourcecode.swift; path = ConversationModels.swift; sourceTree = "<group>"; };
		D56505A31DF6E37481758188 /* InvitationsService.swift */ = {isa = PBXFileReference; lastKnownFileType = sourcecode.swift; path = InvitationsService.swift; sourceTree = "<group>"; };
		D67BEF6CA96F7C0C8C41137A /* ActivitySummaryProvider.swift */ = {isa = PBXFileReference; lastKnownFileType = sourcecode.swift; path = ActivitySummaryProvider.swift; sourceTree = "<group>"; };
		D698C2C572807945955A6AF6 /* IdentityService.swift */ = {isa = PBXFileReference; lastKnownFileType = sourcecode.swift; path = IdentityService.swift; sourceTree = "<group>"; };
		D6FE19396563C133B8B33094 /* AuthenticationManagerTests.swift */ = {isa = PBXFileReference; lastKnownFileType = sourcecode.swift; path = AuthenticationManagerTests.swift; sourceTree = "<group>"; };
		D768AA6E0FC3664769BDC8D0 /* ProfilePostCard.swift */ = {isa = PBXFileReference; lastKnownFileType = sourcecode.swift; path = ProfilePostCard.swift; sourceTree = "<group>"; };
		D8859BB1AE9FA6D7D5824E50 /* NewPostView.swift */ = {isa = PBXFileReference; lastKnownFileType = sourcecode.swift; path = NewPostView.swift; sourceTree = "<group>"; };
		D9768C9B58F06A9A6112EAE3 /* GroupChatView.swift */ = {isa = PBXFileReference; lastKnownFileType = sourcecode.swift; path = GroupChatView.swift; sourceTree = "<group>"; };
		D9EAA7C8702FF553159692B4 /* VLMTagChip.swift */ = {isa = PBXFileReference; lastKnownFileType = sourcecode.swift; path = VLMTagChip.swift; sourceTree = "<group>"; };
		DA28EE2106A9A257E91DEBFF /* ChatServiceModels.swift */ = {isa = PBXFileReference; lastKnownFileType = sourcecode.swift; path = ChatServiceModels.swift; sourceTree = "<group>"; };
		DB01B9922C10E2E33C2A6A99 /* ProfileFollowingView.swift */ = {isa = PBXFileReference; lastKnownFileType = sourcecode.swift; path = ProfileFollowingView.swift; sourceTree = "<group>"; };
		DBA95E0381D84B38FE141817 /* CachedAsyncImage.swift */ = {isa = PBXFileReference; lastKnownFileType = sourcecode.swift; path = CachedAsyncImage.swift; sourceTree = "<group>"; };
		DC10E2956B60DCEAD154ABCA /* XAIService.swift */ = {isa = PBXFileReference; lastKnownFileType = sourcecode.swift; path = XAIService.swift; sourceTree = "<group>"; };
		DCD4CC5045F5A5B1C3BD50BC /* DateOfBirthPickerView.swift */ = {isa = PBXFileReference; lastKnownFileType = sourcecode.swift; path = DateOfBirthPickerView.swift; sourceTree = "<group>"; };
		DCF8D0E0F5897355E0D9FB87 /* UploadProgressOverlay.swift */ = {isa = PBXFileReference; lastKnownFileType = sourcecode.swift; path = UploadProgressOverlay.swift; sourceTree = "<group>"; };
		DD8FB047FFB30F2D43138A99 /* QRCodeGenerator.swift */ = {isa = PBXFileReference; lastKnownFileType = sourcecode.swift; path = QRCodeGenerator.swift; sourceTree = "<group>"; };
		DDF1061D7169CAAF79C5A591 /* GroupChatViewModel.swift */ = {isa = PBXFileReference; lastKnownFileType = sourcecode.swift; path = GroupChatViewModel.swift; sourceTree = "<group>"; };
		DF8996770D45106B3D2C34DF /* FeedService.swift */ = {isa = PBXFileReference; lastKnownFileType = sourcecode.swift; path = FeedService.swift; sourceTree = "<group>"; };
		DFA8A23427CDC24E3C754293 /* UserModels.swift */ = {isa = PBXFileReference; lastKnownFileType = sourcecode.swift; path = UserModels.swift; sourceTree = "<group>"; };
		E237E13977F9474CC0B1CEFF /* APIClientTests.swift */ = {isa = PBXFileReference; lastKnownFileType = sourcecode.swift; path = APIClientTests.swift; sourceTree = "<group>"; };
		E257A6FF9F1656C0A3C66D12 /* AISessionManager.swift */ = {isa = PBXFileReference; lastKnownFileType = sourcecode.swift; path = AISessionManager.swift; sourceTree = "<group>"; };
		E26FCF7308D047749F56999C /* NameSelectorModal.swift */ = {isa = PBXFileReference; lastKnownFileType = sourcecode.swift; path = NameSelectorModal.swift; sourceTree = "<group>"; };
		E35DC62777A5472A407CC9A8 /* DateExtension.swift */ = {isa = PBXFileReference; lastKnownFileType = sourcecode.swift; path = DateExtension.swift; sourceTree = "<group>"; };
		E3737976AD8AA33408751C99 /* PhotoAnalysisService.swift */ = {isa = PBXFileReference; lastKnownFileType = sourcecode.swift; path = PhotoAnalysisService.swift; sourceTree = "<group>"; };
		E41413B297CCF9C221A61D53 /* VoiceRecordButton.swift */ = {isa = PBXFileReference; lastKnownFileType = sourcecode.swift; path = VoiceRecordButton.swift; sourceTree = "<group>"; };
		E4E1512D8F281EA42CED7AB6 /* AppCoordinator.swift */ = {isa = PBXFileReference; lastKnownFileType = sourcecode.swift; path = AppCoordinator.swift; sourceTree = "<group>"; };
		E5F063A093BCAB41B793415F /* ProfileData.swift */ = {isa = PBXFileReference; lastKnownFileType = sourcecode.swift; path = ProfileData.swift; sourceTree = "<group>"; };
		E6D7E3C38730CAA90EB8DF00 /* KeyboardExtension.swift */ = {isa = PBXFileReference; lastKnownFileType = sourcecode.swift; path = KeyboardExtension.swift; sourceTree = "<group>"; };
		E77ECEE2FECF866F64AB67E2 /* SpeechRecognitionService.swift */ = {isa = PBXFileReference; lastKnownFileType = sourcecode.swift; path = SpeechRecognitionService.swift; sourceTree = "<group>"; };
		E898CCB39D3E5B33C40439C7 /* IntExtension.swift */ = {isa = PBXFileReference; lastKnownFileType = sourcecode.swift; path = IntExtension.swift; sourceTree = "<group>"; };
		E8AA260CA9BDB4316FCF7B20 /* BackgroundUploadManager.swift */ = {isa = PBXFileReference; lastKnownFileType = sourcecode.swift; path = BackgroundUploadManager.swift; sourceTree = "<group>"; };
		E8B1760D88CE8A2673D74AFB /* ChatService.swift */ = {isa = PBXFileReference; lastKnownFileType = sourcecode.swift; path = ChatService.swift; sourceTree = "<group>"; };
		EA6D2E536652EEB5F08CB53D /* SettingsView.swift */ = {isa = PBXFileReference; lastKnownFileType = sourcecode.swift; path = SettingsView.swift; sourceTree = "<group>"; };
		EC1FD974F17D1D5928A18A02 /* CallView.swift */ = {isa = PBXFileReference; lastKnownFileType = sourcecode.swift; path = CallView.swift; sourceTree = "<group>"; };
		EF99A1CB5EB4A2535EA8A6B8 /* ChatTypingHandler.swift */ = {isa = PBXFileReference; lastKnownFileType = sourcecode.swift; path = ChatTypingHandler.swift; sourceTree = "<group>"; };
		EFE362A1C914A97F1CABBFEB /* StructuredOutputView.swift */ = {isa = PBXFileReference; lastKnownFileType = sourcecode.swift; path = StructuredOutputView.swift; sourceTree = "<group>"; };
		F0170221498A2E6B8DF35A25 /* UserProfileFollowingView.swift */ = {isa = PBXFileReference; lastKnownFileType = sourcecode.swift; path = UserProfileFollowingView.swift; sourceTree = "<group>"; };
		F02A7B24316B9AFA8E6B7FD6 /* FeedChannelManager.swift */ = {isa = PBXFileReference; lastKnownFileType = sourcecode.swift; path = FeedChannelManager.swift; sourceTree = "<group>"; };
		F0CEAA8A405BB702DA178841 /* LivePhotoManager.swift */ = {isa = PBXFileReference; lastKnownFileType = sourcecode.swift; path = LivePhotoManager.swift; sourceTree = "<group>"; };
		F17E22FD89284D78C7FE808A /* project.yml */ = {isa = PBXFileReference; lastKnownFileType = text.yaml; path = project.yml; sourceTree = "<group>"; };
		F20C285F38EB2939BF1DBFE5 /* NotificationService.swift */ = {isa = PBXFileReference; lastKnownFileType = sourcecode.swift; path = NotificationService.swift; sourceTree = "<group>"; };
		F2E22DEBFE0108B868D6EE87 /* VideoCacheService.swift */ = {isa = PBXFileReference; lastKnownFileType = sourcecode.swift; path = VideoCacheService.swift; sourceTree = "<group>"; };
		F49BDC924F2780626F9D2CBA /* ProfileSettingView.swift */ = {isa = PBXFileReference; lastKnownFileType = sourcecode.swift; path = ProfileSettingView.swift; sourceTree = "<group>"; };
		F5E70390640C08938059D9CF /* UserService.swift */ = {isa = PBXFileReference; lastKnownFileType = sourcecode.swift; path = UserService.swift; sourceTree = "<group>"; };
		F70BC6A3050D5012743A06F7 /* ChatWebSocketHandler.swift */ = {isa = PBXFileReference; lastKnownFileType = sourcecode.swift; path = ChatWebSocketHandler.swift; sourceTree = "<group>"; };
		F7A4B72A5D1FB0A7A4DF5196 /* ChatLocationService.swift */ = {isa = PBXFileReference; lastKnownFileType = sourcecode.swift; path = ChatLocationService.swift; sourceTree = "<group>"; };
		F9F33F7937D2502F9B2AB076 /* suggested_commands.md */ = {isa = PBXFileReference; lastKnownFileType = net.daringfireball.markdown; path = suggested_commands.md; sourceTree = "<group>"; };
		FA23E220EDDA2B69DC298BC0 /* PostDetailView.swift */ = {isa = PBXFileReference; lastKnownFileType = sourcecode.swift; path = PostDetailView.swift; sourceTree = "<group>"; };
		FA73CC5E85BCBF50C09E9E70 /* HomeView.swift */ = {isa = PBXFileReference; lastKnownFileType = sourcecode.swift; path = HomeView.swift; sourceTree = "<group>"; };
		FB2AAE37D1FD1B67346E7E8E /* MatrixServiceTests.swift */ = {isa = PBXFileReference; lastKnownFileType = sourcecode.swift; path = MatrixServiceTests.swift; sourceTree = "<group>"; };
		FB2C61556A6B4DAA297DFC3F /* AIModels.swift */ = {isa = PBXFileReference; lastKnownFileType = sourcecode.swift; path = AIModels.swift; sourceTree = "<group>"; };
		FB630AEE7228BE7CEAE9E794 /* QRCodeScannerView.swift */ = {isa = PBXFileReference; lastKnownFileType = sourcecode.swift; path = QRCodeScannerView.swift; sourceTree = "<group>"; };
		FBBFF77645A4CF02AAB9B2E4 /* CryptoCore.swift */ = {isa = PBXFileReference; lastKnownFileType = sourcecode.swift; path = CryptoCore.swift; sourceTree = "<group>"; };
<<<<<<< HEAD
		"TEMP_0BF3C9AC-1F1C-493E-9F6F-3226BE33B249" /* .gitattributes */ = {isa = PBXFileReference; path = .gitattributes; sourceTree = "<group>"; };
		"TEMP_0DB20EB3-42E8-481B-A0B4-9D5370644AA0" /* en */ = {isa = PBXFileReference; lastKnownFileType = text.plist.strings; name = en; path = en.lproj/Localizable.strings; sourceTree = "<group>"; };
		"TEMP_22F3168B-D035-4C44-A2C6-36287D87FEA9" /* AppDelegate.swift */ = {isa = PBXFileReference; lastKnownFileType = sourcecode.swift; path = AppDelegate.swift; sourceTree = "<group>"; };
		"TEMP_23BED3CF-2786-4000-8D9C-513C279C3AE0" /* App.swift */ = {isa = PBXFileReference; lastKnownFileType = sourcecode.swift; path = App.swift; sourceTree = "<group>"; };
		"TEMP_2C883633-E772-4A3B-B9E1-0A9CE1A90363" /* ExportOptions.plist */ = {isa = PBXFileReference; lastKnownFileType = text.plist; path = ExportOptions.plist; sourceTree = "<group>"; };
		"TEMP_872E1DA0-FFC7-4951-A86A-F9A6EDEAD4E8" /* fastlane.sh */ = {isa = PBXFileReference; lastKnownFileType = text.script.sh; path = fastlane.sh; sourceTree = "<group>"; };
		"TEMP_930307BA-C927-4A35-8984-116ACF924B34" /* PrivacyInfo.xcprivacy */ = {isa = PBXFileReference; path = PrivacyInfo.xcprivacy; sourceTree = "<group>"; };
		"TEMP_B04FCEB4-0756-4EAA-BABA-4DB851C2ABF4" /* ICERED.entitlements */ = {isa = PBXFileReference; lastKnownFileType = text.plist.entitlements; path = ICERED.entitlements; sourceTree = "<group>"; };
		"TEMP_B2E4EDA8-F6C1-4CFE-8F55-2B272F7FA4C1" /* Assets.xcassets */ = {isa = PBXFileReference; lastKnownFileType = folder.assetcatalog; path = Assets.xcassets; sourceTree = "<group>"; };
		"TEMP_B70EFF67-FF95-444C-99C3-990020470040" /* .gitignore */ = {isa = PBXFileReference; path = .gitignore; sourceTree = "<group>"; };
		"TEMP_B9C518E7-D401-4D3D-8BC8-0957468CDAEE" /* AppPage.swift */ = {isa = PBXFileReference; lastKnownFileType = sourcecode.swift; path = AppPage.swift; sourceTree = "<group>"; };
		"TEMP_D3A6937B-8380-4273-9145-7644B5B8D255" /* .swiftlint.yml */ = {isa = PBXFileReference; lastKnownFileType = text.yaml; path = .swiftlint.yml; sourceTree = "<group>"; };
		"TEMP_0DB3996D-8CA0-4463-8220-80B1FC9EEFE4" /* PrivacyInfo.xcprivacy */ = {isa = PBXFileReference; path = PrivacyInfo.xcprivacy; sourceTree = "<group>"; };
		"TEMP_1640D11D-BE70-478D-82C9-E1E0B821070C" /* en */ = {isa = PBXFileReference; lastKnownFileType = text.plist.strings; name = en; path = en.lproj/Localizable.strings; sourceTree = "<group>"; };
		"TEMP_1BE9AB9D-522D-447C-85E2-6E1163A14676" /* Assets.xcassets */ = {isa = PBXFileReference; lastKnownFileType = folder.assetcatalog; path = Assets.xcassets; sourceTree = "<group>"; };
		"TEMP_2171C7C6-0604-42E6-A50A-9149535C5FB3" /* ExportOptions.plist */ = {isa = PBXFileReference; lastKnownFileType = text.plist; path = ExportOptions.plist; sourceTree = "<group>"; };
		"TEMP_611A839A-2283-4839-ABB1-B98D2C84F805" /* .swiftlint.yml */ = {isa = PBXFileReference; lastKnownFileType = text.yaml; path = .swiftlint.yml; sourceTree = "<group>"; };
		"TEMP_6349CD14-4CC8-4FF1-A4CB-D7EFD8375FA5" /* AppPage.swift */ = {isa = PBXFileReference; lastKnownFileType = sourcecode.swift; path = AppPage.swift; sourceTree = "<group>"; };
		"TEMP_85827CE8-8D52-4864-BEF2-C58EF8C1634D" /* AppDelegate.swift */ = {isa = PBXFileReference; lastKnownFileType = sourcecode.swift; path = AppDelegate.swift; sourceTree = "<group>"; };
		"TEMP_B59E40D6-AFB3-4C63-BB14-272CCD182B46" /* .gitattributes */ = {isa = PBXFileReference; path = .gitattributes; sourceTree = "<group>"; };
		"TEMP_D102D073-6981-40AF-8929-650703A92AAC" /* .gitignore */ = {isa = PBXFileReference; path = .gitignore; sourceTree = "<group>"; };
		"TEMP_D1B7883D-EE3A-45D6-B24B-9F8FEA4FCB3C" /* ICERED.entitlements */ = {isa = PBXFileReference; lastKnownFileType = text.plist.entitlements; path = ICERED.entitlements; sourceTree = "<group>"; };
		"TEMP_DAE5F84D-5CB3-4900-A30E-CDC0963199CD" /* fastlane.sh */ = {isa = PBXFileReference; lastKnownFileType = text.script.sh; path = fastlane.sh; sourceTree = "<group>"; };
		"TEMP_E23CCCD4-0B9A-483F-97F0-9E8E0D9F6D82" /* App.swift */ = {isa = PBXFileReference; lastKnownFileType = sourcecode.swift; path = App.swift; sourceTree = "<group>"; };
=======
		"TEMP_209BBDA8-5E9F-4378-81EA-DDCF02C9C1D8" /* ExportOptions.plist */ = {isa = PBXFileReference; lastKnownFileType = text.plist; path = ExportOptions.plist; sourceTree = "<group>"; };
		"TEMP_28A06884-1F85-4A94-B9B0-E8DAFB4E193B" /* PrivacyInfo.xcprivacy */ = {isa = PBXFileReference; path = PrivacyInfo.xcprivacy; sourceTree = "<group>"; };
		"TEMP_333F2B9E-8F7D-46BB-9FA6-AC77CA1FCFC8" /* AppDelegate.swift */ = {isa = PBXFileReference; lastKnownFileType = sourcecode.swift; path = AppDelegate.swift; sourceTree = "<group>"; };
		"TEMP_3A6B7DAF-33A3-4674-B3EF-C71C6BDD879B" /* .swiftlint.yml */ = {isa = PBXFileReference; lastKnownFileType = text.yaml; path = .swiftlint.yml; sourceTree = "<group>"; };
		"TEMP_3E90F537-3ACA-454D-A0DF-2D8D43337EFF" /* App.swift */ = {isa = PBXFileReference; lastKnownFileType = sourcecode.swift; path = App.swift; sourceTree = "<group>"; };
		"TEMP_485C5D56-2191-4B62-B725-9DB7DEE0DE7B" /* ICERED.app.dSYM.zip */ = {isa = PBXFileReference; lastKnownFileType = archive.zip; path = ICERED.app.dSYM.zip; sourceTree = "<group>"; };
		"TEMP_58411D97-D679-465B-8529-A029086F6CA6" /* en */ = {isa = PBXFileReference; lastKnownFileType = text.plist.strings; name = en; path = en.lproj/Localizable.strings; sourceTree = "<group>"; };
		"TEMP_5ADDA28D-FC1E-4856-930C-D4FACA7E0AAA" /* .gitattributes */ = {isa = PBXFileReference; path = .gitattributes; sourceTree = "<group>"; };
		"TEMP_66BB5084-DC77-4B63-9D86-A582C6627CD0" /* .gitignore */ = {isa = PBXFileReference; path = .gitignore; sourceTree = "<group>"; };
		"TEMP_811FC58E-6C88-4076-9A44-E8FD36A1D00E" /* fastlane.sh */ = {isa = PBXFileReference; lastKnownFileType = text.script.sh; path = fastlane.sh; sourceTree = "<group>"; };
		"TEMP_82AD72C8-2922-4802-810D-7302461E9D57" /* ICERED.ipa */ = {isa = PBXFileReference; path = ICERED.ipa; sourceTree = "<group>"; };
		"TEMP_91E3C36C-CB05-4051-8A20-603E3A68207B" /* ICERED.entitlements */ = {isa = PBXFileReference; lastKnownFileType = text.plist.entitlements; path = ICERED.entitlements; sourceTree = "<group>"; };
		"TEMP_9931EFE1-C609-48DE-A9D2-654BEC40B2B6" /* Assets.xcassets */ = {isa = PBXFileReference; lastKnownFileType = folder.assetcatalog; path = Assets.xcassets; sourceTree = "<group>"; };
		"TEMP_9BC20339-4CDA-4680-B69F-06A6F33E36B6" /* AppPage.swift */ = {isa = PBXFileReference; lastKnownFileType = sourcecode.swift; path = AppPage.swift; sourceTree = "<group>"; };
>>>>>>> 29e64be5
/* End PBXFileReference section */

/* Begin PBXFrameworksBuildPhase section */
		9AD301B5E184293F220D88B9 /* Frameworks */ = {
			isa = PBXFrameworksBuildPhase;
			buildActionMask = 2147483647;
			files = (
				CEF622E0D705BAA70D0C2009 /* MatrixRustSDK in Frameworks */,
			);
			runOnlyForDeploymentPostprocessing = 0;
		};
/* End PBXFrameworksBuildPhase section */

/* Begin PBXGroup section */
		00D23E0A2E752DBA61667BFA /* Chat */ = {
			isa = PBXGroup;
			children = (
				5427D60D9857753FC9BBDC7D /* ViewModels */,
				256A10F89FC9C64DCDBF76E6 /* Views */,
			);
			path = Chat;
			sourceTree = "<group>";
		};
		0314A833FC61F60FE9FFE730 /* Components（UserProfile） */ = {
			isa = PBXGroup;
			children = (
				5A60BC5B4602B06F08DD53A8 /* BlockReportSheet.swift */,
				BB25950EC2AA7F54430283FD /* UserProfileActionButtons.swift */,
				8004BC62C5CC7FD11C83896A /* UserProfileContentSection.swift */,
				22D1A9F18BA528BC3C6BF6EB /* UserProfileFollowersView.swift */,
				F0170221498A2E6B8DF35A25 /* UserProfileFollowingView.swift */,
				C1463E562B82228694A7E760 /* UserProfilePostCard.swift */,
				18CD2B250FC8236095F2B43B /* UserProfileTopNavigationBar.swift */,
				008ABB2CAA1B95899AF1E4B9 /* UserProfileUserInfoSection.swift */,
			);
			path = "Components（UserProfile）";
			sourceTree = "<group>";
		};
		03227C42DE12A3503BF69DE4 /* UI */ = {
			isa = PBXGroup;
			children = (
				A5F3D59DC0C4FA06662B5412 /* Components */,
				C75C6869B683B66215B158DA /* Modals */,
				2C0B7ADD2756879A860CFF88 /* Navigation */,
			);
			path = UI;
			sourceTree = "<group>";
		};
		0D8BCC8A17F027228428E8FD /* Models */ = {
			isa = PBXGroup;
			children = (
				511A3A7C4772B05DB4B9E441 /* WidgetEntries.swift */,
			);
			path = Models;
			sourceTree = "<group>";
		};
		0E33CEAC1BA676D663D5FD40 /* Components */ = {
			isa = PBXGroup;
			children = (
				13A199C377C1BDAD0EEDE517 /* AliceStreamingMessageView.swift */,
			);
			path = Components;
			sourceTree = "<group>";
		};
		10A84A2D0FE785E753E7D1BC /* Notification */ = {
			isa = PBXGroup;
			children = (
				F20C285F38EB2939BF1DBFE5 /* NotificationService.swift */,
				21DD82679F813BE27BFE6092 /* PushNotificationManager.swift */,
			);
			path = Notification;
			sourceTree = "<group>";
		};
		1213BE807D3E0278A63C3064 /* User */ = {
			isa = PBXGroup;
			children = (
				794A593F2F3DCDAA921653F5 /* AvatarManager.swift */,
				3C3AD3B56FD470BDD566CA47 /* DeviceService.swift */,
				D698C2C572807945955A6AF6 /* IdentityService.swift */,
				F5E70390640C08938059D9CF /* UserService.swift */,
			);
			path = User;
			sourceTree = "<group>";
		};
		12CC87DA914897174A784703 /* Search */ = {
			isa = PBXGroup;
			children = (
				433BCB5B24D6C3D1565C289F /* SearchService.swift */,
			);
			path = Search;
			sourceTree = "<group>";
		};
		182F4B1B2900965209D9807C /* Handlers */ = {
			isa = PBXGroup;
			children = (
				5AFB663D3BC00E0EF01AAFDF /* ChatMessageSender.swift */,
				EF99A1CB5EB4A2535EA8A6B8 /* ChatTypingHandler.swift */,
				F70BC6A3050D5012743A06F7 /* ChatWebSocketHandler.swift */,
			);
			path = Handlers;
			sourceTree = "<group>";
		};
		1843860BBA7692069CA86A98 /* Call */ = {
			isa = PBXGroup;
			children = (
				5A765E0100F7933573E40F83 /* Views */,
			);
			path = Call;
			sourceTree = "<group>";
		};
		18D81B60831EF4FE156F07C2 /* ViewModels */ = {
			isa = PBXGroup;
			children = (
				97F7FCDB6FA0CE2782E24A74 /* NotificationViewModel.swift */,
			);
			path = ViewModels;
			sourceTree = "<group>";
		};
		19FD8FC9C10AAC0CB2D45E6B /* Upload */ = {
			isa = PBXGroup;
			children = (
				E8AA260CA9BDB4316FCF7B20 /* BackgroundUploadManager.swift */,
			);
			path = Upload;
			sourceTree = "<group>";
		};
		1BDDC5A5E48659742DC98715 /* QRScanner */ = {
			isa = PBXGroup;
			children = (
				1C621AC4764B98A08E6939BD /* Views */,
			);
			path = QRScanner;
			sourceTree = "<group>";
		};
		1C621AC4764B98A08E6939BD /* Views */ = {
			isa = PBXGroup;
			children = (
				9B24BB2EE3F0021E5343878D /* MyQRCodeView.swift */,
				FB630AEE7228BE7CEAE9E794 /* QRCodeScannerView.swift */,
			);
			path = Views;
			sourceTree = "<group>";
		};
		1C740A88949E06B141843AE8 /* Forms */ = {
			isa = PBXGroup;
			children = (
				BD70ACA67B0E1699EDB5099B /* FormRow.swift */,
			);
			path = Forms;
			sourceTree = "<group>";
		};
		1C98B6DE52921DBACDDC06DE /* AI */ = {
			isa = PBXGroup;
			children = (
				6D966FC0F52883DA002B8EB5 /* AIGenerableTypes.swift */,
				FB2C61556A6B4DAA297DFC3F /* AIModels.swift */,
				BBC84545BBB79C645B395D4A /* GrokVoiceModels.swift */,
			);
			path = AI;
			sourceTree = "<group>";
		};
		1FD8649A7B8E971A599E3702 /* AppIntents */ = {
			isa = PBXGroup;
			children = (
				0B2BE951CF5C06FD72C8A45A /* AliceShortcutsProvider.swift */,
				6A8D1573E7C237775C7F67D1 /* WakeAliceVoiceModeIntent.swift */,
			);
			path = AppIntents;
			sourceTree = "<group>";
		};
		206D221FCE3682102D818A0C /* Preview */ = {
			isa = PBXGroup;
			children = (
				A96A6C60524215585A54A50F /* PreviewData.swift */,
				7B06660E0C49D80305A0FC4A /* PreviewHelpers.swift */,
			);
			path = Preview;
			sourceTree = "<group>";
		};
		23C7AB0877861B3F5DCDAEAA /* Invitations */ = {
			isa = PBXGroup;
			children = (
				D56505A31DF6E37481758188 /* InvitationsService.swift */,
			);
			path = Invitations;
			sourceTree = "<group>";
		};
		256A10F89FC9C64DCDBF76E6 /* Views */ = {
			isa = PBXGroup;
			children = (
				6485B3A4E6DD436891912575 /* Components */,
				6D34F87E7DE783C7F956B76F /* ChatView.swift */,
				131D721D676A2395D90D3D3F /* GroupSelectionView.swift */,
				A6C61F8E9BD4900ED42D1F07 /* MessageSearchView.swift */,
				8742228C1E84193BD2624ACE /* MessageView.swift */,
				400B32013EC2FA3DDF1BD59E /* NewChatView.swift */,
			);
			path = Views;
			sourceTree = "<group>";
		};
		27ADB5BD610667DD896B5471 /* Content */ = {
			isa = PBXGroup;
			children = (
				7634AC3CDDF314F5F89CF059 /* ContentModels.swift */,
			);
			path = Content;
			sourceTree = "<group>";
		};
		2B344FE31446BAA9B4B85DE8 /* Views */ = {
			isa = PBXGroup;
			children = (
				D9768C9B58F06A9A6112EAE3 /* GroupChatView.swift */,
				A9BE34160132D7F271CEB9E4 /* GroupSettingsView.swift */,
				4D0B03562814E181645E773D /* StartGroupChatView.swift */,
			);
			path = Views;
			sourceTree = "<group>";
		};
		2B8332984B31687875C6AC6E = {
			isa = PBXGroup;
			children = (
				B4E7F1AC29BBBC2246E01491 /* .serena */,
				3A2A516A81467921E0E7441B /* Features */,
				86B55C3DDC0353DB23320B6B /* ICEREDUITests */,
				2BE88AADB14AB12A1F70EA9D /* ICEREDWidgets */,
				6E7717AD84CE7D95370C8D86 /* Infrastructure */,
				B5C695DC3E63B0D8F4D8BEDA /* Shared */,
				F7468F493F2DDF5BF6349EBA /* Tests */,
				A8928B707E71735FE0470B84 /* Products */,
			);
			sourceTree = "<group>";
		};
		2BE88AADB14AB12A1F70EA9D /* ICEREDWidgets */ = {
			isa = PBXGroup;
			children = (
				0D8BCC8A17F027228428E8FD /* Models */,
				9730B94596C050552A904D27 /* Providers */,
				4BAE3D03740687C883B1EB3C /* Views */,
				5EAF8D4FA62543271728A8C4 /* ICEREDWidgets.entitlements */,
				B7A8319641A0A3FB8B05B59A /* ICEREDWidgets.swift */,
				9BDEEE63485BE337EE5B3559 /* Info.plist */,
			);
			path = ICEREDWidgets;
			sourceTree = "<group>";
		};
		2C0B7ADD2756879A860CFF88 /* Navigation */ = {
			isa = PBXGroup;
			children = (
				33C571AB47F91627A45BC417 /* BottomTabBar.swift */,
				75EC152D81EC4B655AFC53A1 /* NavigationManager.swift */,
			);
			path = Navigation;
			sourceTree = "<group>";
		};
		2CE845C26B9AB13D78461810 /* ViewModels */ = {
			isa = PBXGroup;
			children = (
				1A00351ECE6777F8EBDD4951 /* SearchViewModel.swift */,
			);
			path = ViewModels;
			sourceTree = "<group>";
		};
		2EAEF8629FDE3604E134B9DB /* Chat */ = {
			isa = PBXGroup;
			children = (
				5E56F9F648793E5F368CACC2 /* CallRecordingService.swift */,
				A70DFA302633861E940F01D6 /* ChatBackupService.swift */,
				A7C673284E0443E48AF1AFBC /* ChatCallService.swift */,
				BECD969923481443F95E72C1 /* ChatGroupService.swift */,
				F7A4B72A5D1FB0A7A4DF5196 /* ChatLocationService.swift */,
				61659F2EF9479DDEDE7D4A9C /* ChatReactionsService.swift */,
				E8B1760D88CE8A2673D74AFB /* ChatService.swift */,
				DA28EE2106A9A257E91DEBFF /* ChatServiceModels.swift */,
				9E5949AEADFEDBEC77068FC7 /* WebSocketStateManager.swift */,
			);
			path = Chat;
			sourceTree = "<group>";
		};
		2FC9E269F46E1FEE469781E5 /* Config */ = {
			isa = PBXGroup;
			children = (
				8D2FF599D8F2CEFBB0C88D1B /* FeatureFlags.swift */,
			);
			path = Config;
			sourceTree = "<group>";
		};
		3639645BC60AEEF8F6A61480 /* Services */ = {
			isa = PBXGroup;
			children = (
				D8969D3CB5490BBAA5898F8A /* Accounts */,
				3D41B4E2838E07B6FD382157 /* AI */,
				DCF1CF591F8E297615AEBFD0 /* Analytics */,
				D3B9518C5063D61AA216A2E8 /* Auth */,
				D6C9B4C847AC7A48E230C121 /* Call */,
				9AA205BB5A39955A1A46E95F /* Channels */,
				2EAEF8629FDE3604E134B9DB /* Chat */,
				94EB3EEA6DD1721877B8FE50 /* Content */,
				DF764C9AB299E40FB3D5D541 /* Draft */,
				84FB334E10C810BD3E99ADA4 /* Feed */,
				DAD6B8398A62551B70008FBC /* Friends */,
				B9E4D1CC7153C3F803A0D220 /* Graph */,
				23C7AB0877861B3F5DCDAEAA /* Invitations */,
				C9837B6211C93EBBDA35F0F0 /* Matrix */,
				EFCC6B7ECE056A3BEBA0C25D /* Media */,
				FFBD16B5C50B19B49FC31E67 /* Networking */,
				10A84A2D0FE785E753E7D1BC /* Notification */,
				C9F59F0F73F9E759D7027FDA /* Relationships */,
				12CC87DA914897174A784703 /* Search */,
				A0D2DA1DBC68D3FF71305393 /* Security */,
				8EA326BCDBB2DCACD69A63EA /* Settings */,
				F6C2CD1B26A3EF62FC3F1BD0 /* Social */,
				48FD19A72CFFC0097EB369A3 /* Trending */,
				19FD8FC9C10AAC0CB2D45E6B /* Upload */,
				1213BE807D3E0278A63C3064 /* User */,
				BDBB2E6BFA766DDF36F0C2B2 /* WidgetDataStore.swift */,
			);
			path = Services;
			sourceTree = "<group>";
		};
		3723FF3FE3573FCB580815A3 /* AI */ = {
			isa = PBXGroup;
			children = (
				C8F8F2211C4B401EC64BD316 /* AIResponseContainer.swift */,
				39FBDAEE3D1AAFD64175BEE2 /* StreamingIndicator.swift */,
				3ED98C48780F65CD749C7820 /* StreamingTextView.swift */,
				EFE362A1C914A97F1CABBFEB /* StructuredOutputView.swift */,
			);
			path = AI;
			sourceTree = "<group>";
		};
		38EA8233FBA1E047E07B889A /* Splash */ = {
			isa = PBXGroup;
			children = (
				A7A3F279ACD22C74AFD358A7 /* Views */,
			);
			path = Splash;
			sourceTree = "<group>";
		};
		3A2A516A81467921E0E7441B /* Features */ = {
			isa = PBXGroup;
			children = (
				584950B40685DB6AD91183D1 /* AddFriends */,
				98C7C3954EEE427166E07F02 /* Alice */,
				E569866CEDF9252E8DB56DCB /* Auth */,
				1843860BBA7692069CA86A98 /* Call */,
				00D23E0A2E752DBA61667BFA /* Chat */,
				64BB021FB019742C8EFC213B /* CreatePost */,
				E2BB85C6A4838537AC0A6DA7 /* GroupChat */,
				BAC90BFFFB9FCF3265327C6C /* Home */,
				D101599A1BA717B57A370B3B /* Notifications */,
				732652E34C03C2F08EF41646 /* Profile */,
				1BDDC5A5E48659742DC98715 /* QRScanner */,
				77317EC0B94A3B71353A56FE /* Search */,
				8C47AD9D0E6307B10B7C94D6 /* Settings */,
				38EA8233FBA1E047E07B889A /* Splash */,
			);
			path = Features;
			sourceTree = "<group>";
		};
		3C7EFF827A1CA7E686310D7A /* cache */ = {
			isa = PBXGroup;
			children = (
				57B609339C3EC102EFD39116 /* swift */,
			);
			path = cache;
			sourceTree = "<group>";
		};
		3D41B4E2838E07B6FD382157 /* AI */ = {
			isa = PBXGroup;
			children = (
				C39FED86ACD269373BE5A2B3 /* Sessions */,
				9BDB865E0F3A5EAC61AAD893 /* Tools */,
				3F1DC3CB50728D0BCC6036BE /* AIRouter.swift */,
				892AD2BE29C380E52980F7E2 /* AliceService.swift */,
				5DE6005F56461CCE6C34EE43 /* FoundationModelsService.swift */,
				9E64D8CE635DABDB1071AC90 /* GrokVoiceConfig.swift */,
				B4FE222AADC0282302AC0298 /* GrokVoiceService.swift */,
				2D0D3B3370FF4745E247F086 /* LiveKitVoiceService.swift */,
				B7AAA70530F6B3B9A1866C02 /* LocalVisionService.swift */,
				E3737976AD8AA33408751C99 /* PhotoAnalysisService.swift */,
				11B00F77C6F3BF1BBEF052E1 /* VLMService.swift */,
				DC10E2956B60DCEAD154ABCA /* XAIService.swift */,
			);
			path = AI;
			sourceTree = "<group>";
		};
		43BC84AF0A4B6A432ED69C50 /* User */ = {
			isa = PBXGroup;
			children = (
				60F5C35AAB0D88AE0B2AB108 /* DeviceModels.swift */,
				DFA8A23427CDC24E3C754293 /* UserModels.swift */,
			);
			path = User;
			sourceTree = "<group>";
		};
		480BAE7586951654DBB0FC88 /* ViewModels */ = {
			isa = PBXGroup;
			children = (
				FBFF3F4758076EB61CBA9EBD /* Handlers */,
				DDF1061D7169CAAF79C5A591 /* GroupChatViewModel.swift */,
			);
			path = ViewModels;
			sourceTree = "<group>";
		};
		48FD19A72CFFC0097EB369A3 /* Trending */ = {
			isa = PBXGroup;
			children = (
				332251B7AC761742A3FD05B9 /* TrendingService.swift */,
			);
			path = Trending;
			sourceTree = "<group>";
		};
		4A9A692D10654F7EBD583D00 /* Components */ = {
			isa = PBXGroup;
			children = (
				B140AB4127BB17B46A837D83 /* CarouselCardItem.swift */,
				ACF46F487D39DE11DF306EF2 /* CommentCardItem.swift */,
				00D95AE492E1F1BD615BB08A /* CommentSheetView.swift */,
				66066E784C2D3BB33ABE8F2D /* EmptyFeedView.swift */,
				C8E479E517FAEE1DD67A4149 /* FeedErrorView.swift */,
				A4B4FB253EA63E86B9FD37C7 /* FeedLayoutConfig.swift */,
				0CF9EE837EC3996A27E70749 /* FeedPostCard.swift */,
				A13C2F556B5E9015D7B85A24 /* FeedVideoPlayer.swift */,
				027EF331C014E61B120CCBD6 /* HottestBankerSection.swift */,
				21C58A10ECD63A9AD9BEB6D5 /* PhotoOptionsModal.swift */,
				3ACC5B924429B273F34A32C0 /* PromoBannerView.swift */,
				711AAF2B6496CEFA861A922F /* SuggestedCreatorsSection.swift */,
			);
			path = Components;
			sourceTree = "<group>";
		};
		4BAE3D03740687C883B1EB3C /* Views */ = {
			isa = PBXGroup;
			children = (
				5503545C3989A9F1C64F7C8B /* ActivitySummaryView.swift */,
				9183603F29D8D5FF802BBF04 /* AliceQuickView.swift */,
				1D42EC6A56940B63DCFB5EE2 /* FeedHighlightsView.swift */,
				199D244D3597420056B33BB5 /* ProfileStatsView.swift */,
				6CFAEF2BEA59A56A0916439F /* UnreadMessagesView.swift */,
			);
			path = Views;
			sourceTree = "<group>";
		};
		4D33EDD53B8C23E694456D75 /* Notification */ = {
			isa = PBXGroup;
			children = (
				2060E0E34442FBBBF25894E8 /* NotificationModels.swift */,
			);
			path = Notification;
			sourceTree = "<group>";
		};
		4F70094435EAF464A17F9E8C /* Models */ = {
			isa = PBXGroup;
			children = (
				1C98B6DE52921DBACDDC06DE /* AI */,
				FF2FF5942A0EA899432AB340 /* Chat */,
				27ADB5BD610667DD896B5471 /* Content */,
				4D33EDD53B8C23E694456D75 /* Notification */,
				C0F0D06F67C74BEC7D632551 /* Search */,
				43BC84AF0A4B6A432ED69C50 /* User */,
			);
			path = Models;
			sourceTree = "<group>";
		};
		53E4E6B70DCDF2F2C24D38B7 /* ViewModels */ = {
			isa = PBXGroup;
			children = (
				CBE9AFE04EE4D46B6E1EC7B2 /* Handlers */,
				D24DB2F8DFC6CEDA35F99370 /* FeedViewModel.swift */,
			);
			path = ViewModels;
			sourceTree = "<group>";
		};
		5427D60D9857753FC9BBDC7D /* ViewModels */ = {
			isa = PBXGroup;
			children = (
				182F4B1B2900965209D9807C /* Handlers */,
				92B4358221460091EE5EECF1 /* ChatViewModel.swift */,
			);
			path = ViewModels;
			sourceTree = "<group>";
		};
		56E990ACCFF7EEA7D3303585 /* Views */ = {
			isa = PBXGroup;
			children = (
				0E33CEAC1BA676D663D5FD40 /* Components */,
				612ACD95D18565FB20AF7B5E /* AliceView.swift */,
				9F361F5818CDB8EEB87330CB /* GenerateImage01View.swift */,
				73777E10DC01BFFD9AA4796F /* LiveKitVoiceChatView.swift */,
				9807B62C70CB46565FFBC30D /* VoiceChatView.swift */,
			);
			path = Views;
			sourceTree = "<group>";
		};
		57B609339C3EC102EFD39116 /* swift */ = {
			isa = PBXGroup;
			children = (
				6FE503B433803D526D38998A /* document_symbols.pkl */,
				333022523C822B72F1B62A65 /* raw_document_symbols.pkl */,
			);
			path = swift;
			sourceTree = "<group>";
		};
		584950B40685DB6AD91183D1 /* AddFriends */ = {
			isa = PBXGroup;
			children = (
				BD2FF1AC14A2F3B87893B687 /* Views */,
			);
			path = AddFriends;
			sourceTree = "<group>";
		};
		5A765E0100F7933573E40F83 /* Views */ = {
			isa = PBXGroup;
			children = (
				2A6CB6016575653E2EF6BB87 /* ActiveCallBanner.swift */,
				EC1FD974F17D1D5928A18A02 /* CallView.swift */,
				6866DDE45F1BD3D0EF453D1B /* IncomingCallView.swift */,
			);
			path = Views;
			sourceTree = "<group>";
		};
		6485B3A4E6DD436891912575 /* Components */ = {
			isa = PBXGroup;
			children = (
				91E4CEFB0A5E2DBD3F4A3BFC /* AttachmentOptionButton.swift */,
				6EC248FD24BCF6177F84307C /* CameraView.swift */,
				555E519181217ADA8952AB51 /* ChatLocationManager.swift */,
				7B1D3C3E030CF9AFD8629F4E /* DocumentPickerView.swift */,
				171929D1E38BACAC34CDAC4A /* LocationMessageView.swift */,
				7B28922F1D6A77C8AB489921 /* MessageBubbleView.swift */,
				B0AA5B9FF3769191FF77298F /* ReactionPickerView.swift */,
				5C33B458F9652CCE51592682 /* ReplyPreviewView.swift */,
				2C4102217CF0F3A8D85CEE13 /* TypingDotsView.swift */,
				B0D2C5AB82C3B33325636891 /* VoiceMessageOptionsView.swift */,
				299D0BEAA0C7E55276F44D77 /* VoiceMessageView.swift */,
			);
			path = Components;
			sourceTree = "<group>";
		};
		64BB021FB019742C8EFC213B /* CreatePost */ = {
			isa = PBXGroup;
			children = (
				AC02F33A97CEC4CCF8A8A7D1 /* ViewModels */,
				AE34EC630E630967EAB4205F /* Views */,
			);
			path = CreatePost;
			sourceTree = "<group>";
		};
		6E7717AD84CE7D95370C8D86 /* Infrastructure */ = {
			isa = PBXGroup;
			children = (
				1FD8649A7B8E971A599E3702 /* AppIntents */,
				92C5B71AED9DB3C7A742B634 /* Navigation */,
			);
			path = Infrastructure;
			sourceTree = "<group>";
		};
		732652E34C03C2F08EF41646 /* Profile */ = {
			isa = PBXGroup;
			children = (
				90D708DD873995E992D640CE /* Components（Profile） */,
				0314A833FC61F60FE9FFE730 /* Components（UserProfile） */,
				AC22F42911AB53124FB16480 /* Views */,
			);
			path = Profile;
			sourceTree = "<group>";
		};
		77317EC0B94A3B71353A56FE /* Search */ = {
			isa = PBXGroup;
			children = (
				2CE845C26B9AB13D78461810 /* ViewModels */,
			);
			path = Search;
			sourceTree = "<group>";
		};
		829769D43D2B0A9D0B1B3479 /* Carousels */ = {
			isa = PBXGroup;
			children = (
				A94850235E23697D1EF6503B /* CarouselView.swift */,
				1DBE05105D66034FFAE21C35 /* SimpleCarouselView.swift */,
			);
			path = Carousels;
			sourceTree = "<group>";
		};
		84FB334E10C810BD3E99ADA4 /* Feed */ = {
			isa = PBXGroup;
			children = (
				A210FAEED8AB436394766519 /* FeedCacheService.swift */,
				DF8996770D45106B3D2C34DF /* FeedService.swift */,
			);
			path = Feed;
			sourceTree = "<group>";
		};
		86B55C3DDC0353DB23320B6B /* ICEREDUITests */ = {
			isa = PBXGroup;
			children = (
				C3DFA0C3FE5CB60D1C84CE2A /* FeedUITests.swift */,
				3D17047071DD0A4EAD3243A9 /* ICEREDUITests.swift */,
			);
			path = ICEREDUITests;
			sourceTree = "<group>";
		};
		8AB614C33130EFCCF1F39319 /* ViewModels */ = {
			isa = PBXGroup;
			children = (
				D3B11E5D311DBF532A69769A /* ChatViewModelTests.swift */,
			);
			path = ViewModels;
			sourceTree = "<group>";
		};
		8C47AD9D0E6307B10B7C94D6 /* Settings */ = {
			isa = PBXGroup;
			children = (
				BD097F1C3825E3185AF9B529 /* ViewModels */,
				AFD0A3F108AAF080FC600DEA /* Views */,
			);
			path = Settings;
			sourceTree = "<group>";
		};
		8EA326BCDBB2DCACD69A63EA /* Settings */ = {
			isa = PBXGroup;
			children = (
				A7FD051EDABC662F2BFE55D0 /* SettingsService.swift */,
			);
			path = Settings;
			sourceTree = "<group>";
		};
		90D708DD873995E992D640CE /* Components（Profile） */ = {
			isa = PBXGroup;
			children = (
				6425CFA20477B3C4908E3A44 /* AccountSwitcherSheet.swift */,
				62323644395C3A7DAD2F1A9E /* PostCard.swift */,
				CA6E010BF6D46CFA1A1EFE44 /* ProfileFollowersView.swift */,
				DB01B9922C10E2E33C2A6A99 /* ProfileFollowingView.swift */,
				D768AA6E0FC3664769BDC8D0 /* ProfilePostCard.swift */,
				A7B5562B92D2E08A01B36A58 /* ProfileTopNavigationBar.swift */,
				2E685D7274A454752169C302 /* ProfileUserInfoSection.swift */,
			);
			path = "Components（Profile）";
			sourceTree = "<group>";
		};
		92B133E8A586B8C1F937EF36 /* Components */ = {
			isa = PBXGroup;
			children = (
				DBA95E0381D84B38FE141817 /* CachedAsyncImage.swift */,
				C65C59A952DAAFCAFE219CAD /* ErrorStateView.swift */,
				7978EE99D9C4B0E5277D4E0D /* LivePhotoView.swift */,
				831D63D1CD5C4EB262F13916 /* PostCardView.swift */,
				40F7254500887336D411AF0D /* SkeletonLoader.swift */,
				E41413B297CCF9C221A61D53 /* VoiceRecordButton.swift */,
			);
			path = Components;
			sourceTree = "<group>";
		};
		92C5B71AED9DB3C7A742B634 /* Navigation */ = {
			isa = PBXGroup;
			children = (
				E4E1512D8F281EA42CED7AB6 /* AppCoordinator.swift */,
				80ABF01F830247D554367509 /* AppRoute.swift */,
				A39FC0B139B75724FFD967E7 /* DeepLinkHandler.swift */,
			);
			path = Navigation;
			sourceTree = "<group>";
		};
		94EB3EEA6DD1721877B8FE50 /* Content */ = {
			isa = PBXGroup;
			children = (
				52426426C95CA38E013274CD /* ContentService.swift */,
				1B5722C159C353AB0D1195AF /* UserPostsManager.swift */,
			);
			path = Content;
			sourceTree = "<group>";
		};
		9730B94596C050552A904D27 /* Providers */ = {
			isa = PBXGroup;
			children = (
				D67BEF6CA96F7C0C8C41137A /* ActivitySummaryProvider.swift */,
				5D40F7AD31119B8A139662C4 /* AliceQuickProvider.swift */,
				8FEF18B81C037CA7B3D34FC5 /* FeedHighlightsProvider.swift */,
				B02D02D051F906A8BE022EE5 /* ProfileStatsProvider.swift */,
				3ECA96F2A81832C91C5D63A7 /* UnreadMessagesProvider.swift */,
			);
			path = Providers;
			sourceTree = "<group>";
		};
		98C7C3954EEE427166E07F02 /* Alice */ = {
			isa = PBXGroup;
			children = (
				56E990ACCFF7EEA7D3303585 /* Views */,
			);
			path = Alice;
			sourceTree = "<group>";
		};
		9AA205BB5A39955A1A46E95F /* Channels */ = {
			isa = PBXGroup;
			children = (
				4455A499F6658FA80280C4C7 /* ChannelsService.swift */,
			);
			path = Channels;
			sourceTree = "<group>";
		};
		9BDB865E0F3A5EAC61AAD893 /* Tools */ = {
			isa = PBXGroup;
			children = (
				4E39FE82818CA39967B7044D /* AIToolsRegistry.swift */,
				B6CE6495168AB40C719954CC /* FeedRecommendationsTool.swift */,
				0A9ADAC480D9C913679582CB /* GetUserProfileTool.swift */,
				AA4B93FC1A25F54DB11DE8A3 /* SearchPostsTool.swift */,
				1DA6B1BE0A96FDD49C0D3F86 /* TrendingTopicsTool.swift */,
			);
			path = Tools;
			sourceTree = "<group>";
		};
		A024BC3ABB9D72AE58DE41F3 /* Location */ = {
			isa = PBXGroup;
			children = (
				2E7A9645F230A1DF8AD452F2 /* LocationView.swift */,
			);
			path = Location;
			sourceTree = "<group>";
		};
		A0D2DA1DBC68D3FF71305393 /* Security */ = {
			isa = PBXGroup;
			children = (
				FBBFF77645A4CF02AAB9B2E4 /* CryptoCore.swift */,
				B5F979ECFA4B86BB5CF751BB /* E2EEService.swift */,
				3BF00417178D0B6283A9E6F3 /* KeychainService.swift */,
				391055A01BC7ADD0944EE229 /* README.md */,
			);
			path = Security;
			sourceTree = "<group>";
		};
		A14BB0B9A87343F2F81671DF /* Fonts */ = {
			isa = PBXGroup;
			children = (
				48B2561725899760172CCC78 /* .gitkeep */,
			);
			path = Fonts;
			sourceTree = "<group>";
		};
		A2DFC52AFBE28F07FC481322 /* Extensions */ = {
			isa = PBXGroup;
			children = (
				E35DC62777A5472A407CC9A8 /* DateExtension.swift */,
				E898CCB39D3E5B33C40439C7 /* IntExtension.swift */,
				E6D7E3C38730CAA90EB8DF00 /* KeyboardExtension.swift */,
			);
			path = Extensions;
			sourceTree = "<group>";
		};
		A5F3D59DC0C4FA06662B5412 /* Components */ = {
			isa = PBXGroup;
			children = (
				3723FF3FE3573FCB580815A3 /* AI */,
				829769D43D2B0A9D0B1B3479 /* Carousels */,
				1C740A88949E06B141843AE8 /* Forms */,
				A024BC3ABB9D72AE58DE41F3 /* Location */,
				E374B5E28D2864C4B1BE2A6A /* Pickers */,
				F2795B426DA14476DBC7FE34 /* Settings */,
				EE9E823DDE4505863DCFCA26 /* Upload */,
				803F96C26D9E8C040F88BC22 /* DefaultAvatarView.swift */,
				0BA9A27686FBAD37E301363D /* ShareSheet.swift */,
				AC52C38F9D64F6B7CCB1E5EA /* TappableButton.swift */,
				275B20909898AA9B7510292B /* VisibilityTracker.swift */,
			);
			path = Components;
			sourceTree = "<group>";
		};
		A7A3F279ACD22C74AFD358A7 /* Views */ = {
			isa = PBXGroup;
			children = (
				516947E0D43092D83564A6CF /* SplashScreenView.swift */,
				4D354C7E36DF2232F9B1BDF5 /* WelcomeView.swift */,
			);
			path = Views;
			sourceTree = "<group>";
		};
		A8928B707E71735FE0470B84 /* Products */ = {
			isa = PBXGroup;
			children = (
				C6B7EF0FCF06C5477C18E6F9 /* ICERED.app */,
				C0EA50630D77D92A96116E71 /* ICEREDTests.xctest */,
				CE645708E87093F3BFFD2B7A /* ICEREDUITests.xctest */,
				4D39F35A0F59326A1235BEF7 /* ICEREDWidgets.appex */,
			);
			name = Products;
			sourceTree = "<group>";
		};
		AAF9D64458E353E7B74D14B0 /* Views */ = {
			isa = PBXGroup;
			children = (
				4A9A692D10654F7EBD583D00 /* Components */,
				FA73CC5E85BCBF50C09E9E70 /* HomeView.swift */,
				8992B15659064DD42259E5BE /* NotificationView.swift */,
				FA23E220EDDA2B69DC298BC0 /* PostDetailView.swift */,
				6C8DE5693B6E939EE1A86A67 /* RankingListView.swift */,
				0BBEC927960F534FBD87D8F6 /* SearchView.swift */,
			);
			path = Views;
			sourceTree = "<group>";
		};
		AC02F33A97CEC4CCF8A8A7D1 /* ViewModels */ = {
			isa = PBXGroup;
			children = (
				A209B73FE811D1E423F69133 /* NewPostViewModel.swift */,
			);
			path = ViewModels;
			sourceTree = "<group>";
		};
		AC22F42911AB53124FB16480 /* Views */ = {
			isa = PBXGroup;
			children = (
				075776D30379DF03F807A0C3 /* EditProfileView.swift */,
				E5F063A093BCAB41B793415F /* ProfileData.swift */,
				CE44BE89D96953ABCAA2E34E /* ProfileView.swift */,
				893193464D16DA57F8243351 /* UserProfileView.swift */,
			);
			path = Views;
			sourceTree = "<group>";
		};
		AE34EC630E630967EAB4205F /* Views */ = {
			isa = PBXGroup;
			children = (
				E52CEDA751360B9D49E81EEB /* Components */,
				49FAE63859459C79E671AED6 /* EnhanceSuggestionView.swift */,
				D8859BB1AE9FA6D7D5824E50 /* NewPostView.swift */,
				AF7C3F1FF4F4ED65A51E66E2 /* WriteView.swift */,
			);
			path = Views;
			sourceTree = "<group>";
		};
		AFD0A3F108AAF080FC600DEA /* Views */ = {
			isa = PBXGroup;
			children = (
				5E266E62BE514483DD4053B9 /* AliasNameView.swift */,
				9810EC3E919B68F08B4B9E5A /* CallRecordingsView.swift */,
				A4E537E39FD2F796E41C22C5 /* ChatBackupView.swift */,
				20DAD625E4C0EF4A01010AE7 /* DevicesView.swift */,
				7382F96F698E0CDC89B99912 /* GetVerifiedView.swift */,
				75ADA8314EFFF10E30AEE448 /* InviteFriendsView.swift */,
				9C7716AC8A2A67A629B5AA6D /* MyChannelsView.swift */,
				372FEC0914436AD687FF78A5 /* PasskeySettingsView.swift */,
				F49BDC924F2780626F9D2CBA /* ProfileSettingView.swift */,
				EA6D2E536652EEB5F08CB53D /* SettingsView.swift */,
			);
			path = Views;
			sourceTree = "<group>";
		};
		B4E7F1AC29BBBC2246E01491 /* .serena */ = {
			isa = PBXGroup;
			children = (
				3C7EFF827A1CA7E686310D7A /* cache */,
				B88F26E0703250AC0BA6A7E1 /* memories */,
				C769A84F96229832BDBCB964 /* .gitignore */,
				F17E22FD89284D78C7FE808A /* project.yml */,
			);
			path = .serena;
			sourceTree = "<group>";
		};
		B5C695DC3E63B0D8F4D8BEDA /* Shared */ = {
			isa = PBXGroup;
			children = (
				92B133E8A586B8C1F937EF36 /* Components */,
				2FC9E269F46E1FEE469781E5 /* Config */,
				D94241145FF12B05D231292B /* Design */,
				A2DFC52AFBE28F07FC481322 /* Extensions */,
				A14BB0B9A87343F2F81671DF /* Fonts */,
				4F70094435EAF464A17F9E8C /* Models */,
				206D221FCE3682102D818A0C /* Preview */,
				3639645BC60AEEF8F6A61480 /* Services */,
				03227C42DE12A3503BF69DE4 /* UI */,
				C5DD27A0CF3C366667DE9A21 /* Utilities */,
				B2EDB4B9ED51EEE1A98DACE8 /* Fonts */,
			);
			path = Shared;
			sourceTree = "<group>";
		};
		B641F464122CEF7A78A265C7 /* Services */ = {
			isa = PBXGroup;
			children = (
				D6FE19396563C133B8B33094 /* AuthenticationManagerTests.swift */,
				2B6A9BF3CE781260994385B7 /* ChatServiceTests.swift */,
				B636E8F19835AB90842B8EFB /* FeedServiceTests.swift */,
				8986D3064056CEDB3FE2B380 /* IdentityServiceTests.swift */,
				FB2AAE37D1FD1B67346E7E8E /* MatrixServiceTests.swift */,
			);
			path = Services;
			sourceTree = "<group>";
		};
		B88F26E0703250AC0BA6A7E1 /* memories */ = {
			isa = PBXGroup;
			children = (
				26417BF2F6F8AAC78621DCD9 /* code_style.md */,
				8170935CEEE4E15895B8D129 /* project_overview.md */,
				F9F33F7937D2502F9B2AB076 /* suggested_commands.md */,
			);
			path = memories;
			sourceTree = "<group>";
		};
		B9E4D1CC7153C3F803A0D220 /* Graph */ = {
			isa = PBXGroup;
			children = (
				5CE6D2432D55B7E9FEE4622C /* GraphService.swift */,
			);
			path = Graph;
			sourceTree = "<group>";
		};
		BAC90BFFFB9FCF3265327C6C /* Home */ = {
			isa = PBXGroup;
			children = (
				53E4E6B70DCDF2F2C24D38B7 /* ViewModels */,
				AAF9D64458E353E7B74D14B0 /* Views */,
			);
			path = Home;
			sourceTree = "<group>";
		};
		BD097F1C3825E3185AF9B529 /* ViewModels */ = {
			isa = PBXGroup;
			children = (
				04EEEB957E51AC7D1CFCBAC7 /* AliasAccountViewModel.swift */,
				76856E465B25C89F2D6954C1 /* ProfileSettingViewModel.swift */,
				712BA1842DBC03D66DB2611F /* SettingsViewModel.swift */,
			);
			path = ViewModels;
			sourceTree = "<group>";
		};
		BD2FF1AC14A2F3B87893B687 /* Views */ = {
			isa = PBXGroup;
			children = (
				24173BE45B1DC7AA94F7016A /* AddFriendsView.swift */,
				18EBCDEC4F561F630331FD33 /* FriendRequestsView.swift */,
			);
			path = Views;
			sourceTree = "<group>";
		};
		C0F0D06F67C74BEC7D632551 /* Search */ = {
			isa = PBXGroup;
			children = (
				666C1CC1B615DC9DCDD053FA /* SearchModels.swift */,
			);
			path = Search;
			sourceTree = "<group>";
		};
		C39FED86ACD269373BE5A2B3 /* Sessions */ = {
			isa = PBXGroup;
			children = (
				46451B4DF90C8BA622483105 /* AISessionConfiguration.swift */,
				E257A6FF9F1656C0A3C66D12 /* AISessionManager.swift */,
			);
			path = Sessions;
			sourceTree = "<group>";
		};
		C5DD27A0CF3C366667DE9A21 /* Utilities */ = {
			isa = PBXGroup;
			children = (
				3AFFA083842BA9AA142172B5 /* FileValidation.swift */,
				DD8FB047FFB30F2D43138A99 /* QRCodeGenerator.swift */,
			);
			path = Utilities;
			sourceTree = "<group>";
		};
		C75C6869B683B66215B158DA /* Modals */ = {
			isa = PBXGroup;
			children = (
				E26FCF7308D047749F56999C /* NameSelectorModal.swift */,
				AEE69E5CD9B931C1CE6C4C48 /* ReportModal.swift */,
				1596370EBA1BDEA11435D488 /* SaveDraftModal.swift */,
				9DB971D0D914AD2BF041C7C0 /* ThankYouModal.swift */,
			);
			path = Modals;
			sourceTree = "<group>";
		};
		C9837B6211C93EBBDA35F0F0 /* Matrix */ = {
			isa = PBXGroup;
			children = (
				79CD728AAD8F73549C311B73 /* INTEGRATION_GUIDE.md */,
				83E1B5C604B9D207FEE0FA63 /* MATRIX_INTEGRATION_COMPLETE.md */,
				234851800D447CF6CD504A1A /* MatrixBridgeService.swift */,
				8616C33FABB89A43B817C919 /* MatrixBridgeService+API.swift */,
				6880BCFC7A2CF872F2D6E4C0 /* MatrixBridgeService+Messages.swift */,
				AE89604C02BCA2069066DC13 /* MatrixBridgeService+Rooms.swift */,
				A373078F13E1684A5699D2E5 /* MatrixService.swift */,
				70B4789BECA285CAAE483BDA /* MatrixSSOManager.swift */,
				4111AEC0D8BCD3BC2918165D /* MatrixStubs.swift */,
				C639D69B40954148DD277341 /* MatrixTokenRefreshManager.swift */,
				681F9A1696FC9FE9E2B7D50A /* QUICK_START.md */,
			);
			path = Matrix;
			sourceTree = "<group>";
		};
		C9F59F0F73F9E759D7027FDA /* Relationships */ = {
			isa = PBXGroup;
			children = (
				BEC81AD21C3D779062FDEEFD /* RelationshipsService.swift */,
			);
			path = Relationships;
			sourceTree = "<group>";
		};
		CBAB01C4F6D6DE615F8CAE48 /* Views */ = {
			isa = PBXGroup;
			children = (
				335BA9A5B89D5800AFBAFCB0 /* CreateAccountEmailView.swift */,
				36A22EF01EE6C23DBFD7BBE2 /* CreateAccountView.swift */,
				61ADAF4FE171A1A45165D29F /* InviteCodeView.swift */,
				31C506816FBC6DA8C0428370 /* LoginView.swift */,
			);
			path = Views;
			sourceTree = "<group>";
		};
		CBE9AFE04EE4D46B6E1EC7B2 /* Handlers */ = {
			isa = PBXGroup;
			children = (
				F02A7B24316B9AFA8E6B7FD6 /* FeedChannelManager.swift */,
				75EEC73E7AE31F6DE8F0A006 /* FeedImagePrefetcher.swift */,
				7C0AA6CD6C7764010FCDE2D4 /* FeedMemoryManager.swift */,
				706CF6489A01C5EA02A4547E /* FeedPostProcessor.swift */,
				11D12962BB2DE0FDB4E04425 /* FeedSocialActionsHandler.swift */,
			);
			path = Handlers;
			sourceTree = "<group>";
		};
		D101599A1BA717B57A370B3B /* Notifications */ = {
			isa = PBXGroup;
			children = (
				18D81B60831EF4FE156F07C2 /* ViewModels */,
			);
			path = Notifications;
			sourceTree = "<group>";
		};
		D3B9518C5063D61AA216A2E8 /* Auth */ = {
			isa = PBXGroup;
			children = (
				69B449484719B1691927E1D6 /* AuthenticationManager.swift */,
				18618EED114C808B5657EFBD /* OAuthService.swift */,
				C4D1D77C525B03021C70AE0D /* PasskeyService.swift */,
				C2CAD3284489FA543E721ABA /* PhoneAuthService.swift */,
			);
			path = Auth;
			sourceTree = "<group>";
		};
		D6C9B4C847AC7A48E230C121 /* Call */ = {
			isa = PBXGroup;
			children = (
				B19989936B1CFD98F9E77720 /* CallCoordinator.swift */,
				07F045B08B19F18541A30F45 /* CallKitManager.swift */,
				29A9E2DD9A8C2CF581BF23F0 /* ElementCallService.swift */,
			);
			path = Call;
			sourceTree = "<group>";
		};
		D8969D3CB5490BBAA5898F8A /* Accounts */ = {
			isa = PBXGroup;
			children = (
				3B450DD625F8A6F43E5E1376 /* AccountsService.swift */,
			);
			path = Accounts;
			sourceTree = "<group>";
		};
		D9358426ECC2F9240A3CAA0E /* Mocks */ = {
			isa = PBXGroup;
			children = (
				2EFD75F506CB7C58802F4453 /* MockURLProtocol.swift */,
				40CD158DE9D82CCFD176AB84 /* TestFixtures.swift */,
			);
			path = Mocks;
			sourceTree = "<group>";
		};
		D94241145FF12B05D231292B /* Design */ = {
			isa = PBXGroup;
			children = (
				D040E1C8EF2FF6D6CBAAA5E3 /* DesignTokens.swift */,
			);
			path = Design;
			sourceTree = "<group>";
		};
		DAD6B8398A62551B70008FBC /* Friends */ = {
			isa = PBXGroup;
			children = (
				CD847153CD7FA68CE04B284E /* FriendsService.swift */,
			);
			path = Friends;
			sourceTree = "<group>";
		};
		DCF1CF591F8E297615AEBFD0 /* Analytics */ = {
			isa = PBXGroup;
			children = (
				3E9DD5765C21971A9B94FBA5 /* AnalyticsService.swift */,
				3EF00220FCD5C48C4DCF6474 /* ContentViewTracker.swift */,
				07F538B0F2EBF5E28524BC8D /* FeedPerformanceMonitor.swift */,
				4B2CB1217EA3D3BCDB64E1C0 /* WatchTimeService.swift */,
			);
			path = Analytics;
			sourceTree = "<group>";
		};
		DF764C9AB299E40FB3D5D541 /* Draft */ = {
			isa = PBXGroup;
			children = (
				4064B6162320BA2946731EC5 /* DraftManager.swift */,
			);
			path = Draft;
			sourceTree = "<group>";
		};
		E11165DD9D774F1ECAC45B01 /* Networking */ = {
			isa = PBXGroup;
			children = (
				E237E13977F9474CC0B1CEFF /* APIClientTests.swift */,
				0974AFD6B25883D40A3F4E68 /* ErrorHandlingTests.swift */,
			);
			path = Networking;
			sourceTree = "<group>";
		};
		E20C14977B5AD37A91E9E2A9 /* UnitTests */ = {
			isa = PBXGroup;
			children = (
				D9358426ECC2F9240A3CAA0E /* Mocks */,
				E11165DD9D774F1ECAC45B01 /* Networking */,
				B641F464122CEF7A78A265C7 /* Services */,
				8AB614C33130EFCCF1F39319 /* ViewModels */,
			);
			path = UnitTests;
			sourceTree = "<group>";
		};
		E2BB85C6A4838537AC0A6DA7 /* GroupChat */ = {
			isa = PBXGroup;
			children = (
				480BAE7586951654DBB0FC88 /* ViewModels */,
				2B344FE31446BAA9B4B85DE8 /* Views */,
			);
			path = GroupChat;
			sourceTree = "<group>";
		};
		E374B5E28D2864C4B1BE2A6A /* Pickers */ = {
			isa = PBXGroup;
			children = (
				189A7894363ACD129D84BF46 /* ChannelPickerView.swift */,
				DCD4CC5045F5A5B1C3BD50BC /* DateOfBirthPickerView.swift */,
				469C59BDF0390BCAF3E4BA32 /* GenderPickerView.swift */,
				D121644B7F1277C322CA6A51 /* LocationPickerView.swift */,
			);
			path = Pickers;
			sourceTree = "<group>";
		};
		E52CEDA751360B9D49E81EEB /* Components */ = {
			isa = PBXGroup;
			children = (
				2D3E0975CAFF4B896D8B4BC7 /* NoAutoFillTextView.swift */,
				6AF95A00AD8B9277B3AF3EBE /* PostImagePicker.swift */,
				D9EAA7C8702FF553159692B4 /* VLMTagChip.swift */,
			);
			path = Components;
			sourceTree = "<group>";
		};
		E569866CEDF9252E8DB56DCB /* Auth */ = {
			isa = PBXGroup;
			children = (
				CBAB01C4F6D6DE615F8CAE48 /* Views */,
			);
			path = Auth;
			sourceTree = "<group>";
		};
		EE9E823DDE4505863DCFCA26 /* Upload */ = {
			isa = PBXGroup;
			children = (
				DCF8D0E0F5897355E0D9FB87 /* UploadProgressOverlay.swift */,
			);
			path = Upload;
			sourceTree = "<group>";
		};
		EFCC6B7ECE056A3BEBA0C25D /* Media */ = {
			isa = PBXGroup;
			children = (
				CEF8FF5474ACC090E1F95421 /* AudioRecorderService.swift */,
				D2BAA081BD695A0ADA562F9F /* ImageCacheService.swift */,
				35CDD0F078823EDEB9C2867F /* ImageCompressor.swift */,
				F0CEAA8A405BB702DA178841 /* LivePhotoManager.swift */,
				4FF0A921465A0341D2137D47 /* MediaService.swift */,
				6830F8FF690B4D0E6F9796F6 /* MediaServiceModels.swift */,
				533AC34D6A1F5DCC764F7C73 /* ReelsService.swift */,
				E77ECEE2FECF866F64AB67E2 /* SpeechRecognitionService.swift */,
				F2E22DEBFE0108B868D6EE87 /* VideoCacheService.swift */,
				C73FD45286EFDA3DC3C27C34 /* VideoCompressor.swift */,
				7AA6BA50668EAAE099A93AE8 /* VideoService.swift */,
			);
			path = Media;
			sourceTree = "<group>";
		};
		F2795B426DA14476DBC7FE34 /* Settings */ = {
			isa = PBXGroup;
			children = (
				24CEFEAC014290526A9CD69E /* PostAsSelectionPanel.swift */,
				66B36D2C99940153852FD4AA /* SettingsRow.swift */,
			);
			path = Settings;
			sourceTree = "<group>";
		};
		F6C2CD1B26A3EF62FC3F1BD0 /* Social */ = {
			isa = PBXGroup;
			children = (
				921F8C16B7E8B1141307A355 /* LikeCache.swift */,
				9EB3A1844A28ADE400B2CB8B /* SocialService.swift */,
			);
			path = Social;
			sourceTree = "<group>";
		};
		F7468F493F2DDF5BF6349EBA /* Tests */ = {
			isa = PBXGroup;
			children = (
				E20C14977B5AD37A91E9E2A9 /* UnitTests */,
				989DB2ACCF3800CD308E6C5B /* StagingE2ETests.swift */,
			);
			path = Tests;
			sourceTree = "<group>";
		};
		FBFF3F4758076EB61CBA9EBD /* Handlers */ = {
			isa = PBXGroup;
			children = (
				27C4B110C1EBA5A18F0F396D /* GroupChatMessageSender.swift */,
			);
			path = Handlers;
			sourceTree = "<group>";
		};
		FF2FF5942A0EA899432AB340 /* Chat */ = {
			isa = PBXGroup;
			children = (
				D513935D933B49861CE3742D /* ConversationModels.swift */,
				1643FCCAD5E970693182E5B1 /* E2EEModels.swift */,
			);
			path = Chat;
			sourceTree = "<group>";
		};
		FFBD16B5C50B19B49FC31E67 /* Networking */ = {
			isa = PBXGroup;
			children = (
				C793C66FA2BEB9095768AB8E /* APIClient.swift */,
				3C4BE13F136F4EEE21D1B806 /* APIConfig.swift */,
				3ADE31A2BE4914B0F21C29A9 /* APIError.swift */,
				1F30589289009D796BCCCDA7 /* CertificatePinning.swift */,
			);
			path = Networking;
			sourceTree = "<group>";
		};
		"TEMP_4797B2F0-C401-43A8-ACAE-A96DCA224A37" /* NovaSocial */ = {
			isa = PBXGroup;
			children = (
<<<<<<< HEAD
				"TEMP_B04FCEB4-0756-4EAA-BABA-4DB851C2ABF4" /* ICERED.entitlements */,
				"TEMP_D3A6937B-8380-4273-9145-7644B5B8D255" /* .swiftlint.yml */,
				"TEMP_B2E4EDA8-F6C1-4CFE-8F55-2B272F7FA4C1" /* Assets.xcassets */,
				"TEMP_872E1DA0-FFC7-4951-A86A-F9A6EDEAD4E8" /* fastlane.sh */,
				"TEMP_2C883633-E772-4A3B-B9E1-0A9CE1A90363" /* ExportOptions.plist */,
				"TEMP_B70EFF67-FF95-444C-99C3-990020470040" /* .gitignore */,
				"TEMP_930307BA-C927-4A35-8984-116ACF924B34" /* PrivacyInfo.xcprivacy */,
				"TEMP_0BF3C9AC-1F1C-493E-9F6F-3226BE33B249" /* .gitattributes */,
				"TEMP_B9C518E7-D401-4D3D-8BC8-0957468CDAEE" /* AppPage.swift */,
				"TEMP_22F3168B-D035-4C44-A2C6-36287D87FEA9" /* AppDelegate.swift */,
				"TEMP_23BED3CF-2786-4000-8D9C-513C279C3AE0" /* App.swift */,
			);
			path = NovaSocial;
			sourceTree = "<group>";
		};
		"TEMP_5B608B5C-D717-4D1E-9D9A-D338B71E898C" /* NovaSocial */ = {
			isa = PBXGroup;
			children = (
				"TEMP_D1B7883D-EE3A-45D6-B24B-9F8FEA4FCB3C" /* ICERED.entitlements */,
				"TEMP_611A839A-2283-4839-ABB1-B98D2C84F805" /* .swiftlint.yml */,
				"TEMP_1BE9AB9D-522D-447C-85E2-6E1163A14676" /* Assets.xcassets */,
				"TEMP_DAE5F84D-5CB3-4900-A30E-CDC0963199CD" /* fastlane.sh */,
				"TEMP_2171C7C6-0604-42E6-A50A-9149535C5FB3" /* ExportOptions.plist */,
				"TEMP_D102D073-6981-40AF-8929-650703A92AAC" /* .gitignore */,
				"TEMP_0DB3996D-8CA0-4463-8220-80B1FC9EEFE4" /* PrivacyInfo.xcprivacy */,
				"TEMP_B59E40D6-AFB3-4C63-BB14-272CCD182B46" /* .gitattributes */,
				"TEMP_6349CD14-4CC8-4FF1-A4CB-D7EFD8375FA5" /* AppPage.swift */,
				"TEMP_85827CE8-8D52-4864-BEF2-C58EF8C1634D" /* AppDelegate.swift */,
				"TEMP_E23CCCD4-0B9A-483F-97F0-9E8E0D9F6D82" /* App.swift */,
=======
				"TEMP_91E3C36C-CB05-4051-8A20-603E3A68207B" /* ICERED.entitlements */,
				"TEMP_3A6B7DAF-33A3-4674-B3EF-C71C6BDD879B" /* .swiftlint.yml */,
				"TEMP_9931EFE1-C609-48DE-A9D2-654BEC40B2B6" /* Assets.xcassets */,
				"TEMP_811FC58E-6C88-4076-9A44-E8FD36A1D00E" /* fastlane.sh */,
				"TEMP_485C5D56-2191-4B62-B725-9DB7DEE0DE7B" /* ICERED.app.dSYM.zip */,
				"TEMP_209BBDA8-5E9F-4378-81EA-DDCF02C9C1D8" /* ExportOptions.plist */,
				"TEMP_66BB5084-DC77-4B63-9D86-A582C6627CD0" /* .gitignore */,
				"TEMP_82AD72C8-2922-4802-810D-7302461E9D57" /* ICERED.ipa */,
				"TEMP_28A06884-1F85-4A94-B9B0-E8DAFB4E193B" /* PrivacyInfo.xcprivacy */,
				"TEMP_5ADDA28D-FC1E-4856-930C-D4FACA7E0AAA" /* .gitattributes */,
				"TEMP_9BC20339-4CDA-4680-B69F-06A6F33E36B6" /* AppPage.swift */,
				"TEMP_333F2B9E-8F7D-46BB-9FA6-AC77CA1FCFC8" /* AppDelegate.swift */,
				"TEMP_3E90F537-3ACA-454D-A0DF-2D8D43337EFF" /* App.swift */,
>>>>>>> 29e64be5
				B4E7F1AC29BBBC2246E01491 /* .serena */,
				3A2A516A81467921E0E7441B /* Features */,
				B5C695DC3E63B0D8F4D8BEDA /* Shared */,
				6E7717AD84CE7D95370C8D86 /* Infrastructure */,
				"TEMP_DE023214-8D58-4E67-AC3F-C798CFA0F0EF" /* Localizable.strings */,
			);
			path = NovaSocial;
			sourceTree = "<group>";
		};
/* End PBXGroup section */

/* Begin PBXNativeTarget section */
		43316CD23B98F3807BBF7290 /* ICEREDUITests */ = {
			isa = PBXNativeTarget;
			buildConfigurationList = 2178766CC3D9C34DB285C548 /* Build configuration list for PBXNativeTarget "ICEREDUITests" */;
			buildPhases = (
				BDA64B068DB2CE4C5B2F249F /* Sources */,
			);
			buildRules = (
			);
			dependencies = (
				AAE38BBC22D8DB31082E6EE8 /* PBXTargetDependency */,
			);
			name = ICEREDUITests;
			packageProductDependencies = (
			);
			productName = ICEREDUITests;
			productReference = CE645708E87093F3BFFD2B7A /* ICEREDUITests.xctest */;
			productType = "com.apple.product-type.bundle.ui-testing";
		};
		43DFB9EDE928000873671E7C /* ICERED */ = {
			isa = PBXNativeTarget;
			buildConfigurationList = 4A7D2CDB1817529D32222B3E /* Build configuration list for PBXNativeTarget "ICERED" */;
			buildPhases = (
				4596E0ED4605F38758AEE173 /* Sources */,
				F3358EDED8BB0EA4BB7DC824 /* Resources */,
				9AD301B5E184293F220D88B9 /* Frameworks */,
				964DAE8E9C23F4949A45561E /* Embed Foundation Extensions */,
				26A29F5C114EA37C6C310A4E /* Embed Frameworks */,
			);
			buildRules = (
			);
			dependencies = (
				3BF54BECED6C59C04190BD9C /* PBXTargetDependency */,
			);
			name = ICERED;
			packageProductDependencies = (
				89B16F3BD122ECA55FE121C5 /* MatrixRustSDK */,
				LIVEKIT002 /* LiveKit */,
			);
			productName = ICERED;
			productReference = C6B7EF0FCF06C5477C18E6F9 /* ICERED.app */;
			productType = "com.apple.product-type.application";
		};
		5BBAC0F1E572BD8EA3930622 /* ICEREDTests */ = {
			isa = PBXNativeTarget;
			buildConfigurationList = 7B597484BAFD2DBDFC9BD115 /* Build configuration list for PBXNativeTarget "ICEREDTests" */;
			buildPhases = (
				86846C5BF967BE40BB9FC200 /* Sources */,
			);
			buildRules = (
			);
			dependencies = (
				64D03D6C0A63862A6DAB507D /* PBXTargetDependency */,
			);
			name = ICEREDTests;
			packageProductDependencies = (
			);
			productName = ICEREDTests;
			productReference = C0EA50630D77D92A96116E71 /* ICEREDTests.xctest */;
			productType = "com.apple.product-type.bundle.unit-test";
		};
		63F3A1E6F11EA4724DC7C779 /* ICEREDWidgets */ = {
			isa = PBXNativeTarget;
			buildConfigurationList = 38F63040CC94AD147658EE9C /* Build configuration list for PBXNativeTarget "ICEREDWidgets" */;
			buildPhases = (
				305EA5F557E6BF8C0DE2734D /* Sources */,
			);
			buildRules = (
			);
			dependencies = (
			);
			name = ICEREDWidgets;
			packageProductDependencies = (
			);
			productName = ICEREDWidgets;
			productReference = 4D39F35A0F59326A1235BEF7 /* ICEREDWidgets.appex */;
			productType = "com.apple.product-type.app-extension";
		};
/* End PBXNativeTarget section */

/* Begin PBXProject section */
		0E48B1C79A478A03E910CD0B /* Project object */ = {
			isa = PBXProject;
			attributes = {
				BuildIndependentTargetsInParallel = YES;
				LastUpgradeCheck = 1430;
				TargetAttributes = {
					43316CD23B98F3807BBF7290 = {
						DevelopmentTeam = 2C77AZCA8W;
						ProvisioningStyle = Automatic;
						TestTargetID = 43DFB9EDE928000873671E7C;
					};
					43DFB9EDE928000873671E7C = {
						DevelopmentTeam = 2C77AZCA8W;
						ProvisioningStyle = Automatic;
					};
					5BBAC0F1E572BD8EA3930622 = {
						DevelopmentTeam = 2C77AZCA8W;
						ProvisioningStyle = Automatic;
					};
					63F3A1E6F11EA4724DC7C779 = {
						DevelopmentTeam = 2C77AZCA8W;
						ProvisioningStyle = Automatic;
					};
				};
			};
			buildConfigurationList = 7D8C2CF219822CAE12227F06 /* Build configuration list for PBXProject "ICERED" */;
			compatibilityVersion = "Xcode 14.0";
			developmentRegion = en;
			hasScannedForEncodings = 0;
			knownRegions = (
				Base,
				en,
			);
			mainGroup = 2B8332984B31687875C6AC6E;
			minimizedProjectReferenceProxies = 1;
			packageReferences = (
				51265FCDDB4D71991880F8D2 /* XCRemoteSwiftPackageReference "matrix-rust-components-swift" */,
				LIVEKIT001 /* XCRemoteSwiftPackageReference "client-sdk-swift" */,
			);
			preferredProjectObjectVersion = 77;
			projectDirPath = "";
			projectRoot = "";
			targets = (
				43DFB9EDE928000873671E7C /* ICERED */,
				5BBAC0F1E572BD8EA3930622 /* ICEREDTests */,
				43316CD23B98F3807BBF7290 /* ICEREDUITests */,
				63F3A1E6F11EA4724DC7C779 /* ICEREDWidgets */,
			);
		};
/* End PBXProject section */

/* Begin PBXResourcesBuildPhase section */
		F3358EDED8BB0EA4BB7DC824 /* Resources */ = {
			isa = PBXResourcesBuildPhase;
			buildActionMask = 2147483647;
			files = (
				BF83B43E86AAF39E7968C728 /* .swiftlint.yml in Resources */,
				A4D8C3B6145D4A9E70C0B072 /* Assets.xcassets in Resources */,
				5D92D7A1B33DBB32851724C5 /* ExportOptions.plist in Resources */,
				4F1AD2005C8C5210ECF30FD9 /* Fonts in Resources */,
				E9E73FD60CE0FA150E309724 /* ICERED.app.dSYM.zip in Resources */,
				C783272DC85BDB91DF3AA1B3 /* ICERED.ipa in Resources */,
				4679E194ED83C34FB4DCCDAE /* INTEGRATION_GUIDE.md in Resources */,
				41C5F406B48486B76AB1D1A2 /* Localizable.strings in Resources */,
				BB79B10B3BE7445C0AF5E3A8 /* MATRIX_INTEGRATION_COMPLETE.md in Resources */,
<<<<<<< HEAD
				E581ED22C91A94267C79953B /* PrivacyInfo.xcprivacy in Resources */,
				56B044A9901DC0781D3DECDC /* .swiftlint.yml in Resources */,
				881C536F1EA888B6FE7B2814 /* Assets.xcassets in Resources */,
				0A908340FB1061B18C43BA52 /* ExportOptions.plist in Resources */,
				4F1AD2005C8C5210ECF30FD9 /* Fonts in Resources */,
				4679E194ED83C34FB4DCCDAE /* INTEGRATION_GUIDE.md in Resources */,
				A48DD965F23B4ACF413808DF /* Localizable.strings in Resources */,
				BB79B10B3BE7445C0AF5E3A8 /* MATRIX_INTEGRATION_COMPLETE.md in Resources */,
				4CAB42643BD40B0DAD93758C /* PrivacyInfo.xcprivacy in Resources */,
=======
				825E3BC8511E498406FB0367 /* PrivacyInfo.xcprivacy in Resources */,
>>>>>>> 29e64be5
				0FF6CDC342ADFEFE2C859DE7 /* QUICK_START.md in Resources */,
				F573A16EBB5F33CFDC196FC0 /* README.md in Resources */,
				EED93F21E48D6F32F5E2EABD /* code_style.md in Resources */,
				602A5D4FC89DF00CBFFDE425 /* document_symbols.pkl in Resources */,
				A853E317D5F9936DF3E44346 /* fastlane.sh in Resources */,
				36C8F0814D8325B15798C3C0 /* project.yml in Resources */,
				88FBDAC60D5FDB0E4E72E386 /* project_overview.md in Resources */,
				CE0FD9EBE13306CB35913130 /* raw_document_symbols.pkl in Resources */,
				E5AC7D43B45BB9F070DD2F2E /* suggested_commands.md in Resources */,
			);
			runOnlyForDeploymentPostprocessing = 0;
		};
/* End PBXResourcesBuildPhase section */

/* Begin PBXSourcesBuildPhase section */
		305EA5F557E6BF8C0DE2734D /* Sources */ = {
			isa = PBXSourcesBuildPhase;
			buildActionMask = 2147483647;
			files = (
				1BEA350B4023946C5D463F95 /* ActivitySummaryProvider.swift in Sources */,
				77979D4F17E2F19A5520790D /* ActivitySummaryView.swift in Sources */,
				8B98C3C6CCDB91F0F81F70B4 /* AliceQuickProvider.swift in Sources */,
				851FD1539C0DD29ABA2D0DED /* AliceQuickView.swift in Sources */,
				81DB39F4E04D5D0B3C7F1061 /* FeedHighlightsProvider.swift in Sources */,
				730CE88A05F701CC6D6F7B2B /* FeedHighlightsView.swift in Sources */,
				8CF40846E352F66B2D893A06 /* ICEREDWidgets.swift in Sources */,
				032EB90FE33AA686F377C700 /* ProfileStatsProvider.swift in Sources */,
				59C96C16AE9A7EFD5CE0B691 /* ProfileStatsView.swift in Sources */,
				08F26C4CBC55CD55DC63C84B /* UnreadMessagesProvider.swift in Sources */,
				A5765D85DB1A71345EAC21CF /* UnreadMessagesView.swift in Sources */,
				E06451C48A500F70CAF92093 /* WidgetDataStore.swift in Sources */,
				5E54D27239A279092B34A1FA /* WidgetEntries.swift in Sources */,
			);
			runOnlyForDeploymentPostprocessing = 0;
		};
		4596E0ED4605F38758AEE173 /* Sources */ = {
			isa = PBXSourcesBuildPhase;
			buildActionMask = 2147483647;
			files = (
				094CBFC021BBCFCA25156760 /* AIGenerableTypes.swift in Sources */,
				7F5D024F5F2442DB9F84CADA /* AIModels.swift in Sources */,
				EFBEB75EEA9402FBB2EE4F65 /* AIResponseContainer.swift in Sources */,
				9D7F9AEE30BE973B332063C6 /* AIRouter.swift in Sources */,
				22A64B2F27FE3D517D854793 /* AISessionConfiguration.swift in Sources */,
				CE86A37BFE1B02AFBD6EC4AB /* AISessionManager.swift in Sources */,
				674C67957EF10F07EF4ED32F /* AIToolsRegistry.swift in Sources */,
				22E0C78030CDE594A3351101 /* APIClient.swift in Sources */,
				5D3CEE9D7C0E99FCE63E6D0D /* APIConfig.swift in Sources */,
				ACF209A76A3C5E01292691FB /* APIError.swift in Sources */,
				38B3B3D97C6F186BAAB0286E /* AccountSwitcherSheet.swift in Sources */,
				BE7006D3DC8E8F7CF8FA6B81 /* AccountsService.swift in Sources */,
				E55D5AB554D9A74CBC3D8ABF /* ActiveCallBanner.swift in Sources */,
				B8D76B18B9718D4B1A5EDCBE /* AddFriendsView.swift in Sources */,
				FC8B5D4BA6DDB9275D253B00 /* AliasAccountViewModel.swift in Sources */,
				FADE5840F53AD2F131EE0753 /* AliasNameView.swift in Sources */,
				CB9061143A686567A786CA6D /* AliceService.swift in Sources */,
				3ABA7A6CE67B96280BA5AFAB /* AliceShortcutsProvider.swift in Sources */,
				F4FE25D328CE62618F85C5CB /* AliceStreamingMessageView.swift in Sources */,
				BD10D463F04D5CDB7670D4A3 /* AliceView.swift in Sources */,
				6766D22BA11FFCE7F5CD889C /* AnalyticsService.swift in Sources */,
				79EA72565D69500F7EFD8D16 /* App.swift in Sources */,
				C901182C3EA35FC3A8CF8D42 /* AppCoordinator.swift in Sources */,
				08EF86E5CB37BC064D3756C8 /* AppDelegate.swift in Sources */,
				36D0206D94328C71DDB84C9B /* AppPage.swift in Sources */,
				9824FCB8B180ACFF53DAEB49 /* AppRoute.swift in Sources */,
				B9F793C84C76822E1494A59A /* AttachmentOptionButton.swift in Sources */,
				1998987BB31CAA5C9AB84774 /* AudioRecorderService.swift in Sources */,
				E3C3EA86F619CE1A0DDF83AF /* AuthenticationManager.swift in Sources */,
				4CDCF12D671ED706F990A390 /* AvatarManager.swift in Sources */,
				F992BBA74E2D16A5D14D0A7B /* BackgroundUploadManager.swift in Sources */,
				5DB814F4E478DF10AEE57471 /* BlockReportSheet.swift in Sources */,
				D7AFE432126A56E55FF97783 /* BottomTabBar.swift in Sources */,
				4F1F6F58F836AF754D6CAE6F /* CachedAsyncImage.swift in Sources */,
				63099AE47BCCD487186734FC /* CallCoordinator.swift in Sources */,
				C27F7C438F9F5C93DF910E2C /* CallKitManager.swift in Sources */,
				2E2D3960FF255CE7B59BDE34 /* CallRecordingService.swift in Sources */,
				C47CE29B619673EC2ED314DE /* CallRecordingsView.swift in Sources */,
				3EA3142DA2F3E743E9DE4AFF /* CallView.swift in Sources */,
				3C22F69479F15CCD5EB1E585 /* CameraView.swift in Sources */,
				17BADB88A6299F21878B9602 /* CarouselCardItem.swift in Sources */,
				16A00A9F355364B31163C73B /* CarouselView.swift in Sources */,
				184BB5E60172BD151CF3A590 /* CertificatePinning.swift in Sources */,
				D15D6C5AC17ABAFD91D12590 /* ChannelPickerView.swift in Sources */,
				65AAB575842990DD8842AD09 /* ChannelsService.swift in Sources */,
				9D55D796DF9157C00C8CD5C3 /* ChatBackupService.swift in Sources */,
				70293451AD459F593F094102 /* ChatBackupView.swift in Sources */,
				1929BB2F4F32DA7B21CF2BE9 /* ChatCallService.swift in Sources */,
				0E17DC6EED62D6511EFB2230 /* ChatGroupService.swift in Sources */,
				94A5C44F89ADDEEDB0259D43 /* ChatLocationManager.swift in Sources */,
				7D07D0A8323FC0B5A6F06038 /* ChatLocationService.swift in Sources */,
				A0B51410464CBBECB8318D9C /* ChatMessageSender.swift in Sources */,
				2389F799C242F9B5E7C44AE1 /* ChatReactionsService.swift in Sources */,
				0110DBA1EA84032CDEA590D7 /* ChatService.swift in Sources */,
				781EDB8A8203F62A09DD815E /* ChatServiceModels.swift in Sources */,
				802504036CD92394612AE4BD /* ChatTypingHandler.swift in Sources */,
				162EEE7D84A7DE23589C45F0 /* ChatView.swift in Sources */,
				C53D8FF338F3965B7DA3FE06 /* ChatViewModel.swift in Sources */,
				E64147CAC964ED04858DA321 /* ChatWebSocketHandler.swift in Sources */,
				E0B1B70631617B9CDF27DE9D /* CommentCardItem.swift in Sources */,
				97F6C657D7E2048352947CDA /* CommentSheetView.swift in Sources */,
				053C8BF9C3C70329DFED17F2 /* ContentModels.swift in Sources */,
				F22C78793E4AE7D3AC1019A4 /* ContentService.swift in Sources */,
				831CD8093E385A9F5F07FFF0 /* ContentViewTracker.swift in Sources */,
				30B4DE5EEC65B15F44D5A916 /* ConversationModels.swift in Sources */,
				B07C56496FCED8E3E0D10C89 /* CreateAccountEmailView.swift in Sources */,
				2BBB5ECE93BB69A1726B21C2 /* CreateAccountView.swift in Sources */,
				0CE35545BE0426ACFD947E22 /* CryptoCore.swift in Sources */,
				EB0FE1C0C133317FDCEF80FE /* DateExtension.swift in Sources */,
				44135CB1C50867467D212A7B /* DateOfBirthPickerView.swift in Sources */,
				72AD0B41FC761BC2D1B87531 /* DeepLinkHandler.swift in Sources */,
				0E255AAE8F1562704602EDE8 /* DefaultAvatarView.swift in Sources */,
				0192881506556BB11FF1C57D /* DesignTokens.swift in Sources */,
				389668DBBA1E8F73CFC86A09 /* DeviceModels.swift in Sources */,
				A35ABFA321D24C60DB3F1AE2 /* DeviceService.swift in Sources */,
				C5BCFFB06545187FF2579AA3 /* DevicesView.swift in Sources */,
				07F2EEAE4D282E8E24479D5F /* DocumentPickerView.swift in Sources */,
				EB34418FAB25322C97951C65 /* DraftManager.swift in Sources */,
				487679CAADFC71FB11F48B16 /* E2EEModels.swift in Sources */,
				C7656F0B6780081D00E6AF0F /* E2EEService.swift in Sources */,
				A735EC38C725EE9137D37BB2 /* EditProfileView.swift in Sources */,
				FA278DB60227697211DAF4A4 /* ElementCallService.swift in Sources */,
				6D45C2431E6253BDB3569D25 /* EmptyFeedView.swift in Sources */,
				48FDB68683D9B25F4D9DA0B1 /* EnhanceSuggestionView.swift in Sources */,
				9234A4C5EA847B66C7180EF6 /* ErrorStateView.swift in Sources */,
				18BC599A49853EB2B2E50F77 /* FeatureFlags.swift in Sources */,
				85CB3A698803E99EA7E73D14 /* FeedCacheService.swift in Sources */,
				2D2BA42223E9AD31575F81A1 /* FeedChannelManager.swift in Sources */,
				BF54EE8FD98BCDC0172188CD /* FeedErrorView.swift in Sources */,
				04D35687979694D809F47FB8 /* FeedImagePrefetcher.swift in Sources */,
				00131FB01A97D166FFA80E77 /* FeedLayoutConfig.swift in Sources */,
				B716E2F9A85FF6B0236A7237 /* FeedMemoryManager.swift in Sources */,
				BFAAEBB687E505C758E81F75 /* FeedPerformanceMonitor.swift in Sources */,
				36197AA754ED191DC4253E52 /* FeedPostCard.swift in Sources */,
				40F7B0C0D310B81BAD1AE67D /* FeedPostProcessor.swift in Sources */,
				A3BC982A5B4F02D72F65E16D /* FeedRecommendationsTool.swift in Sources */,
				F3875421DC867115D4BF2E4E /* FeedService.swift in Sources */,
				9920396B904663D0D7C089E3 /* FeedSocialActionsHandler.swift in Sources */,
				D200816F952844B6819764EC /* FeedVideoPlayer.swift in Sources */,
				2475D6EC167A437816556776 /* FeedViewModel.swift in Sources */,
				36C58AF53829CF55575CDEEC /* FileValidation.swift in Sources */,
				E554EFD2A94C43A8F074917B /* FormRow.swift in Sources */,
				8A00C127A0411ABC8AE1BFF8 /* FoundationModelsService.swift in Sources */,
				31A02BCB67566E60E88E3CC0 /* FriendRequestsView.swift in Sources */,
				B758D4147BCE8D66A7CCF166 /* FriendsService.swift in Sources */,
				41F6B4399375507FD4982497 /* GenderPickerView.swift in Sources */,
				3553BB6E62A9D150C65FA109 /* GenerateImage01View.swift in Sources */,
				39DDB3B77C8506DE813E64B8 /* GetUserProfileTool.swift in Sources */,
				E1E08EAE40CCE72F24509180 /* GetVerifiedView.swift in Sources */,
				7E83F8E47D13BC77F1E43BF5 /* GraphService.swift in Sources */,
				96275277CE13088070909F3E /* GrokVoiceConfig.swift in Sources */,
				F24EDB14A7336417FD9AFCC0 /* GrokVoiceModels.swift in Sources */,
				9804D3A5848B6B6B39935CF0 /* GrokVoiceService.swift in Sources */,
				2C0024816F931D698E7F32CD /* GroupChatMessageSender.swift in Sources */,
				8F9D3E8DE6E5D6EF2AD58793 /* GroupChatView.swift in Sources */,
				BC769C85B963F9E543DE6045 /* GroupChatViewModel.swift in Sources */,
				A43083CB15D0F2C80B049C26 /* GroupSelectionView.swift in Sources */,
				D25B18F47198D77BAED690CE /* GroupSettingsView.swift in Sources */,
				29510E46949E636C6C54D4B1 /* HomeView.swift in Sources */,
				7352CA226A8DA46D21339FB3 /* HottestBankerSection.swift in Sources */,
				395C493B4D5D56E70D9296BA /* IdentityService.swift in Sources */,
				B3156902D37DCD78DCA3AE24 /* ImageCacheService.swift in Sources */,
				6652D645AFD619B1B1EDEB73 /* ImageCompressor.swift in Sources */,
				8EC390E25FAC073FE6DF13BB /* IncomingCallView.swift in Sources */,
				07C1077B0377BC1EB7AD0E1E /* IntExtension.swift in Sources */,
				E0C9B10249EB1D48342F73EC /* InvitationsService.swift in Sources */,
				09FC8FBF9AFB7737F5C338EE /* InviteCodeView.swift in Sources */,
				7729CDB2D821BD9D0E4C8DE1 /* InviteFriendsView.swift in Sources */,
				B89382820C004AFA0B61E86B /* KeyboardExtension.swift in Sources */,
				25999654EF73AB23FD488809 /* KeychainService.swift in Sources */,
				0CE6A587877E96E6AF9C34B1 /* LikeCache.swift in Sources */,
				1136A7E6A4ADD2A1E5282DB1 /* LiveKitVoiceChatView.swift in Sources */,
				9BABE8173583077653158EFE /* LiveKitVoiceService.swift in Sources */,
				82C9BD41879DA5DF78FF4FF9 /* LivePhotoManager.swift in Sources */,
				3C256333D1261A332236B029 /* LivePhotoView.swift in Sources */,
				B03C6213CFC454D75A07C9B0 /* LocalVisionService.swift in Sources */,
				66BC3564EB68BFAE8D0D7BFC /* LocationMessageView.swift in Sources */,
				92D0BFD08724FB2E66A2AF8C /* LocationPickerView.swift in Sources */,
				7F0B6D561E24238202ABCB55 /* LocationView.swift in Sources */,
				4C722130FF631EA3ED07E08E /* LoginView.swift in Sources */,
				4912DD70A0C6AAD819B3F991 /* MatrixBridgeService+API.swift in Sources */,
				15DFD4FE6AFA8B520708C91F /* MatrixBridgeService+Messages.swift in Sources */,
				C2347F45927717021592D93D /* MatrixBridgeService+Rooms.swift in Sources */,
				02A9DB80B22101FDD66A033D /* MatrixBridgeService.swift in Sources */,
				8C7A505583C40C4F2157154B /* MatrixSSOManager.swift in Sources */,
				5B4C21CD305C033B16C603A0 /* MatrixService.swift in Sources */,
				2962AE38643043A9326E40C8 /* MatrixStubs.swift in Sources */,
				545FB7EA76507919F4A920B7 /* MatrixTokenRefreshManager.swift in Sources */,
				79D3B98307F3B7BCE51E29BC /* MediaService.swift in Sources */,
				248E46095F8BEC7CB55F2744 /* MediaServiceModels.swift in Sources */,
				9600D10B2882C75338564E7C /* MessageBubbleView.swift in Sources */,
				6F4C133412CAEF21EA9B77A6 /* MessageSearchView.swift in Sources */,
				F213E5619BF6A2E4B0A7E098 /* MessageView.swift in Sources */,
				FE5A7851F73E4DAE93743284 /* MyChannelsView.swift in Sources */,
				B0EE8CAD1973B1C29CB02702 /* MyQRCodeView.swift in Sources */,
				C6D562180DEC83593F48A910 /* NameSelectorModal.swift in Sources */,
				09D77F54E987AC76D5971878 /* NavigationManager.swift in Sources */,
				93332CF55086E48205E3AC5D /* NewChatView.swift in Sources */,
				93FEC8C4761A1B0CADDDD85D /* NewPostView.swift in Sources */,
				B97D2AB46F960D2ABD787190 /* NewPostViewModel.swift in Sources */,
				138B3EFA93634D473AAB220C /* NoAutoFillTextView.swift in Sources */,
				3D216176053F8FE3A6D5AC34 /* NotificationModels.swift in Sources */,
				4E9050A05F22518EA27D339E /* NotificationService.swift in Sources */,
				73FEE38C1496FD9C890CFD13 /* NotificationView.swift in Sources */,
				F87C58656F5FD03A8C3345EB /* NotificationViewModel.swift in Sources */,
				395113E5360AAA3CF258875A /* OAuthService.swift in Sources */,
				EB19EDA9D356D4E627C1F597 /* PasskeyService.swift in Sources */,
				D217E0394E638B83821B40C4 /* PasskeySettingsView.swift in Sources */,
				9127641952A87D2E4677B311 /* PhoneAuthService.swift in Sources */,
				FD4C5DDD8A3C9BA4399AA522 /* PhotoAnalysisService.swift in Sources */,
				872EE38FD80234144C2CC601 /* PhotoOptionsModal.swift in Sources */,
				124E367C3D6397C95405BDAF /* PostAsSelectionPanel.swift in Sources */,
				2ECBC94B6C58360F74F1CED5 /* PostCard.swift in Sources */,
				AADB75CA6895A4DC39ED2104 /* PostCardView.swift in Sources */,
				9389F156C98CF196FEB04813 /* PostDetailView.swift in Sources */,
				3EB383CEAC141B90B188A5B0 /* PostImagePicker.swift in Sources */,
				F75E052484D71A2D63F7EF8B /* PreviewData.swift in Sources */,
				293C0E22315AFF6065593D7F /* PreviewHelpers.swift in Sources */,
				9618F12F74A70D9629855613 /* ProfileData.swift in Sources */,
				91C49F718EB5F7CDD1CF7A40 /* ProfileFollowersView.swift in Sources */,
				65464D47ED07233203082A57 /* ProfileFollowingView.swift in Sources */,
				C370DD1F40E4BF46E686250C /* ProfilePostCard.swift in Sources */,
				5C3150E93366A7CA710BAA24 /* ProfileSettingView.swift in Sources */,
				42E9CA3EF110B66F38467879 /* ProfileSettingViewModel.swift in Sources */,
				3FB9C714A2619A756C2B34C4 /* ProfileTopNavigationBar.swift in Sources */,
				DCA9F2745641F056456CCE26 /* ProfileUserInfoSection.swift in Sources */,
				ADCA1CA875E340CD04D2237A /* ProfileView.swift in Sources */,
				E35833BF57E564C083624F78 /* PromoBannerView.swift in Sources */,
				C0480BCF2E42D001DE512CB6 /* PushNotificationManager.swift in Sources */,
				272598D330CF94B84DFC9650 /* QRCodeGenerator.swift in Sources */,
				8C368314174D9C9842F80006 /* QRCodeScannerView.swift in Sources */,
				DBE3AAEB7DC22DB676605556 /* RankingListView.swift in Sources */,
				1042C94E89D96D7874F8E36A /* ReactionPickerView.swift in Sources */,
				506431AE1859B8B8599241F0 /* ReelsService.swift in Sources */,
				AD625704C8BD7018F9A0E19F /* RelationshipsService.swift in Sources */,
				4A472B18A7404DEC9E449AF9 /* ReplyPreviewView.swift in Sources */,
				CC700C91BF81E53E632C64A3 /* ReportModal.swift in Sources */,
				52B4AF85DD004B3CF9B29606 /* SaveDraftModal.swift in Sources */,
				247E804A7F92D09EA2C7651D /* SearchModels.swift in Sources */,
				3EF3D586D4A23148DC5B284F /* SearchPostsTool.swift in Sources */,
				84F417FDBE90F2BD12306ACA /* SearchService.swift in Sources */,
				9EB7CA6CFE1E6DD184294B59 /* SearchView.swift in Sources */,
				724FB3B775ED48B1AF7C0BE4 /* SearchViewModel.swift in Sources */,
				61D284A4B659E880982BAF8E /* SettingsRow.swift in Sources */,
				CE39E9AD6F44890A7271015E /* SettingsService.swift in Sources */,
				424E9016838E6F81E091A92F /* SettingsView.swift in Sources */,
				72CE287C304465CADA0CD7C4 /* SettingsViewModel.swift in Sources */,
				EEBF79C69078D7BD5A9E44DB /* ShareSheet.swift in Sources */,
				2B3C1F85A7E47D750599DF9C /* SimpleCarouselView.swift in Sources */,
				6FBFABA04261A2A3BB838A85 /* SkeletonLoader.swift in Sources */,
				46C169B49CD9E53AB2048574 /* SocialService.swift in Sources */,
				AF3B99DB4804928FDF874614 /* SpeechRecognitionService.swift in Sources */,
				ACB96FD8E0748DE08465014E /* SplashScreenView.swift in Sources */,
				77500437FB36D394DA15104A /* StartGroupChatView.swift in Sources */,
				57BF5BC0A1266AE42686A2D1 /* StreamingIndicator.swift in Sources */,
				F2EB849016FDB46AFFD45C25 /* StreamingTextView.swift in Sources */,
				09A068FED75090182CE214F6 /* StructuredOutputView.swift in Sources */,
				1BBB06CE44085095A9BF2D8A /* SuggestedCreatorsSection.swift in Sources */,
				D881DB99D9056F1A558DFE57 /* TappableButton.swift in Sources */,
				A0E98C8402F42826C6B27C70 /* ThankYouModal.swift in Sources */,
				6D0C21031462E562690ADEA4 /* TrendingService.swift in Sources */,
				CD74FAF975F8E31DB7C3D451 /* TrendingTopicsTool.swift in Sources */,
				99102A991485C9372C8D1F82 /* TypingDotsView.swift in Sources */,
				6754F88037FB36C9B7E9CE58 /* UploadProgressOverlay.swift in Sources */,
				9F4007BE87A9E709B48DF9B9 /* UserModels.swift in Sources */,
				901B04AD0FB9157984F80EFF /* UserPostsManager.swift in Sources */,
				F9FF637A44ABB86D98441788 /* UserProfileActionButtons.swift in Sources */,
				3BD04552B959F7C2E2DA6491 /* UserProfileContentSection.swift in Sources */,
				19D072F0EA3EBFD7BBFFE131 /* UserProfileFollowersView.swift in Sources */,
				FD818F27CF9C6EEC3142F5E2 /* UserProfileFollowingView.swift in Sources */,
				724DD30E4F37375AB4171A53 /* UserProfilePostCard.swift in Sources */,
				E98D6D140719E6AA29780E96 /* UserProfileTopNavigationBar.swift in Sources */,
				A9E1E1F59CEA85129FB56C68 /* UserProfileUserInfoSection.swift in Sources */,
				B1D7184D4B2131AC5C5FC6B6 /* UserProfileView.swift in Sources */,
				E703C7313E17C9B58A056F35 /* UserService.swift in Sources */,
				B1063A36A3C7CA2798A7FDA7 /* VLMService.swift in Sources */,
				F578F69B4F8F843570C5EB7B /* VLMTagChip.swift in Sources */,
				50C639CAE29FB8D21F5FBDAA /* VideoCacheService.swift in Sources */,
				0A96B08A3CE594DA58842B9B /* VideoCompressor.swift in Sources */,
				75E016B2FAE9C0C867B9BAF4 /* VideoService.swift in Sources */,
				28D1CB51128CF8588FF25756 /* VisibilityTracker.swift in Sources */,
				705D1C2F493FFF2281781676 /* VoiceChatView.swift in Sources */,
				68883E463B39790B42F0D655 /* VoiceMessageOptionsView.swift in Sources */,
				7430D1B0F5C43C8E9413BE13 /* VoiceMessageView.swift in Sources */,
				B6DC080940008AD123E9BCB1 /* VoiceRecordButton.swift in Sources */,
				980FA58E979B1EA9405D9479 /* WakeAliceVoiceModeIntent.swift in Sources */,
				F22A5C8434F377FA8D710A16 /* WatchTimeService.swift in Sources */,
				D5C21D2A3780345B0A480B34 /* WebSocketStateManager.swift in Sources */,
				9F6BCDC560BB110D9DDE2532 /* WelcomeView.swift in Sources */,
				21CD8665D16BDA5C7B275352 /* WidgetDataStore.swift in Sources */,
				1648C8ED60D353785E217E14 /* WriteView.swift in Sources */,
				2E624DCA569236BB8D921711 /* XAIService.swift in Sources */,
			);
			runOnlyForDeploymentPostprocessing = 0;
		};
		86846C5BF967BE40BB9FC200 /* Sources */ = {
			isa = PBXSourcesBuildPhase;
			buildActionMask = 2147483647;
			files = (
				248A733C915EF90567615E9D /* APIClientTests.swift in Sources */,
				94AF7CC1036A21C29F465707 /* AuthenticationManagerTests.swift in Sources */,
				E85B3506BF8E7E8ECD60AE0B /* ChatServiceTests.swift in Sources */,
				D2C83270FC6956E4134FB97E /* ChatViewModelTests.swift in Sources */,
				184AF1D5C63FA9FFA32B6297 /* ErrorHandlingTests.swift in Sources */,
				5A1E27EB3BA48AFFAC56429F /* FeedServiceTests.swift in Sources */,
				89565569D6BA728940FA5494 /* IdentityServiceTests.swift in Sources */,
				30B8FED56BD2FC15EA847F3C /* MatrixServiceTests.swift in Sources */,
				2BAE8E8C2CBF98347359FF8C /* MockURLProtocol.swift in Sources */,
				FA004D95BD4920F8020A9C2B /* StagingE2ETests.swift in Sources */,
				50FA51DDA56EF894D8B1CC71 /* TestFixtures.swift in Sources */,
			);
			runOnlyForDeploymentPostprocessing = 0;
		};
		BDA64B068DB2CE4C5B2F249F /* Sources */ = {
			isa = PBXSourcesBuildPhase;
			buildActionMask = 2147483647;
			files = (
				2BC0FCA0065C07F6AF6E0CA9 /* FeedUITests.swift in Sources */,
				1DCE8D99AD8E4F66BAC4676F /* ICEREDUITests.swift in Sources */,
			);
			runOnlyForDeploymentPostprocessing = 0;
		};
/* End PBXSourcesBuildPhase section */

/* Begin PBXTargetDependency section */
		3BF54BECED6C59C04190BD9C /* PBXTargetDependency */ = {
			isa = PBXTargetDependency;
			target = 63F3A1E6F11EA4724DC7C779 /* ICEREDWidgets */;
			targetProxy = D311043F5C15B7537325BF2E /* PBXContainerItemProxy */;
		};
		64D03D6C0A63862A6DAB507D /* PBXTargetDependency */ = {
			isa = PBXTargetDependency;
			target = 43DFB9EDE928000873671E7C /* ICERED */;
			targetProxy = 416D615BE042CC4E08AEF1AA /* PBXContainerItemProxy */;
		};
		AAE38BBC22D8DB31082E6EE8 /* PBXTargetDependency */ = {
			isa = PBXTargetDependency;
			target = 43DFB9EDE928000873671E7C /* ICERED */;
			targetProxy = B5A74292E6448A272D6F9B1A /* PBXContainerItemProxy */;
		};
/* End PBXTargetDependency section */

/* Begin PBXVariantGroup section */
		"TEMP_DE023214-8D58-4E67-AC3F-C798CFA0F0EF" /* Localizable.strings */ = {
			isa = PBXVariantGroup;
			children = (
				"TEMP_58411D97-D679-465B-8529-A029086F6CA6" /* en */,
			);
			name = Localizable.strings;
			sourceTree = "<group>";
		};
/* End PBXVariantGroup section */

/* Begin XCBuildConfiguration section */
		048B6080601E1CF2FDFB8B39 /* Debug */ = {
			isa = XCBuildConfiguration;
			buildSettings = {
				CODE_SIGN_ENTITLEMENTS = ICEREDWidgets/ICEREDWidgets.entitlements;
				CODE_SIGN_IDENTITY = "Apple Development";
				CODE_SIGN_STYLE = Automatic;
				INFOPLIST_FILE = ICEREDWidgets/Info.plist;
				IPHONEOS_DEPLOYMENT_TARGET = 17.0;
				LD_RUNPATH_SEARCH_PATHS = (
					"$(inherited)",
					"@executable_path/Frameworks",
					"@executable_path/../../Frameworks",
				);
				PRODUCT_BUNDLE_IDENTIFIER = com.app.icered.pro.widgets;
				PRODUCT_NAME = "$(TARGET_NAME)";
				SDKROOT = iphoneos;
				SKIP_INSTALL = YES;
				SWIFT_ACTIVE_COMPILATION_CONDITIONS = (
					DEBUG,
				);
				SWIFT_EMIT_LOC_STRINGS = YES;
				SWIFT_OPTIMIZATION_LEVEL = "-Onone";
				SWIFT_VERSION = 5.9;
				TARGETED_DEVICE_FAMILY = "1,2";
			};
			name = Debug;
		};
		134392A9F3A84E090881AB8A /* Release */ = {
			isa = XCBuildConfiguration;
			buildSettings = {
				ALWAYS_SEARCH_USER_PATHS = NO;
				CLANG_ANALYZER_NONNULL = YES;
				CLANG_ANALYZER_NUMBER_OBJECT_CONVERSION = YES_AGGRESSIVE;
				CLANG_CXX_LANGUAGE_STANDARD = "gnu++14";
				CLANG_CXX_LIBRARY = "libc++";
				CLANG_ENABLE_MODULES = YES;
				CLANG_ENABLE_OBJC_ARC = YES;
				CLANG_ENABLE_OBJC_WEAK = YES;
				CLANG_WARN_BLOCK_CAPTURE_AUTORELEASING = YES;
				CLANG_WARN_BOOL_CONVERSION = YES;
				CLANG_WARN_COMMA = YES;
				CLANG_WARN_CONSTANT_CONVERSION = YES;
				CLANG_WARN_DEPRECATED_OBJC_IMPLEMENTATIONS = YES;
				CLANG_WARN_DIRECT_OBJC_ISA_USAGE = YES_ERROR;
				CLANG_WARN_DOCUMENTATION_COMMENTS = YES;
				CLANG_WARN_EMPTY_BODY = YES;
				CLANG_WARN_ENUM_CONVERSION = YES;
				CLANG_WARN_INFINITE_RECURSION = YES;
				CLANG_WARN_INT_CONVERSION = YES;
				CLANG_WARN_NON_LITERAL_NULL_CONVERSION = YES;
				CLANG_WARN_OBJC_IMPLICIT_RETAIN_SELF = YES;
				CLANG_WARN_OBJC_LITERAL_CONVERSION = YES;
				CLANG_WARN_OBJC_ROOT_CLASS = YES_ERROR;
				CLANG_WARN_QUOTED_INCLUDE_IN_FRAMEWORK_HEADER = YES;
				CLANG_WARN_RANGE_LOOP_ANALYSIS = YES;
				CLANG_WARN_STRICT_PROTOTYPES = YES;
				CLANG_WARN_SUSPICIOUS_MOVE = YES;
				CLANG_WARN_UNGUARDED_AVAILABILITY = YES_AGGRESSIVE;
				CLANG_WARN_UNREACHABLE_CODE = YES;
				CLANG_WARN__DUPLICATE_METHOD_MATCH = YES;
				COPY_PHASE_STRIP = NO;
				CURRENT_PROJECT_VERSION = 1;
				DEBUG_INFORMATION_FORMAT = "dwarf-with-dsym";
				DEVELOPMENT_TEAM = 2C77AZCA8W;
				ENABLE_NS_ASSERTIONS = NO;
				ENABLE_STRICT_OBJC_MSGSEND = YES;
				GCC_C_LANGUAGE_STANDARD = gnu11;
				GCC_NO_COMMON_BLOCKS = YES;
				GCC_WARN_64_TO_32_BIT_CONVERSION = YES;
				GCC_WARN_ABOUT_RETURN_TYPE = YES_ERROR;
				GCC_WARN_UNDECLARED_SELECTOR = YES;
				GCC_WARN_UNINITIALIZED_AUTOS = YES_AGGRESSIVE;
				GCC_WARN_UNUSED_FUNCTION = YES;
				GCC_WARN_UNUSED_VARIABLE = YES;
				MARKETING_VERSION = 1.0;
				MTL_ENABLE_DEBUG_INFO = NO;
				MTL_FAST_MATH = YES;
				PRODUCT_NAME = "$(TARGET_NAME)";
				SDKROOT = iphoneos;
				SWIFT_COMPILATION_MODE = wholemodule;
				SWIFT_OPTIMIZATION_LEVEL = "-O";
				SWIFT_VERSION = 5.0;
			};
			name = Release;
		};
		4ADA5697A841C13D0556453E /* Debug */ = {
			isa = XCBuildConfiguration;
			buildSettings = {
				ASSETCATALOG_COMPILER_APPICON_NAME = AppIcon;
				CODE_SIGN_ENTITLEMENTS = ICERED.entitlements;
				CODE_SIGN_IDENTITY = "Apple Development";
				CODE_SIGN_STYLE = Automatic;
				DEBUG_INFORMATION_FORMAT = "dwarf-with-dsym";
				ENABLE_BITCODE = NO;
				INFOPLIST_FILE = Info.plist;
				IPHONEOS_DEPLOYMENT_TARGET = 26.0;
				LD_RUNPATH_SEARCH_PATHS = (
					"$(inherited)",
					"@executable_path/Frameworks",
				);
				NSMicrophoneUsageDescription = "Alice needs microphone access for voice chat";
				OTHER_LDFLAGS = (
					"-ObjC",
				);
				PRODUCT_BUNDLE_IDENTIFIER = com.app.icered.pro;
				SDKROOT = iphoneos;
				SWIFT_ACTIVE_COMPILATION_CONDITIONS = (
					DEBUG,
					MATRIX_SDK_ENABLED,
				);
				SWIFT_OPTIMIZATION_LEVEL = "-Onone";
				SWIFT_VERSION = 5.9;
				TARGETED_DEVICE_FAMILY = "1,2";
			};
			name = Debug;
		};
		63395AD4B895BBF8D2B3CA5C /* Debug */ = {
			isa = XCBuildConfiguration;
			buildSettings = {
				BUNDLE_LOADER = "$(TEST_HOST)";
				CODE_SIGN_STYLE = Automatic;
				GENERATE_INFOPLIST_FILE = YES;
				INFOPLIST_FILE = Tests/UnitTests/Info.plist;
				IPHONEOS_DEPLOYMENT_TARGET = 26.0;
				LD_RUNPATH_SEARCH_PATHS = (
					"$(inherited)",
					"@executable_path/Frameworks",
					"@loader_path/Frameworks",
				);
				PRODUCT_BUNDLE_IDENTIFIER = com.app.icered.pro.tests;
				SDKROOT = iphoneos;
				SWIFT_ACTIVE_COMPILATION_CONDITIONS = (
					DEBUG,
					MATRIX_SDK_ENABLED,
				);
				SWIFT_VERSION = 5.9;
				TARGETED_DEVICE_FAMILY = "1,2";
				TEST_HOST = "$(BUILT_PRODUCTS_DIR)/ICERED.app/$(BUNDLE_EXECUTABLE_FOLDER_PATH)/ICERED";
			};
			name = Debug;
		};
		7CD5AA6292E642136E070DE2 /* Release */ = {
			isa = XCBuildConfiguration;
			buildSettings = {
				ASSETCATALOG_COMPILER_APPICON_NAME = AppIcon;
				CODE_SIGN_ENTITLEMENTS = ICERED.entitlements;
				CODE_SIGN_IDENTITY = "Apple Development";
				CODE_SIGN_STYLE = Automatic;
				DEBUG_INFORMATION_FORMAT = "dwarf-with-dsym";
				ENABLE_BITCODE = NO;
				INFOPLIST_FILE = Info.plist;
				IPHONEOS_DEPLOYMENT_TARGET = 26.0;
				LD_RUNPATH_SEARCH_PATHS = (
					"$(inherited)",
					"@executable_path/Frameworks",
				);
				NSMicrophoneUsageDescription = "Alice needs microphone access for voice chat";
				OTHER_LDFLAGS = (
					"-ObjC",
				);
				PRODUCT_BUNDLE_IDENTIFIER = com.app.icered.pro;
				SDKROOT = iphoneos;
				SWIFT_ACTIVE_COMPILATION_CONDITIONS = (
					MATRIX_SDK_ENABLED,
				);
				SWIFT_OPTIMIZATION_LEVEL = "-O";
				SWIFT_VERSION = 5.9;
				TARGETED_DEVICE_FAMILY = "1,2";
			};
			name = Release;
		};
		80825814EBE9A4A0B8305E6B /* Debug */ = {
			isa = XCBuildConfiguration;
			buildSettings = {
				ALWAYS_SEARCH_USER_PATHS = NO;
				CLANG_ANALYZER_NONNULL = YES;
				CLANG_ANALYZER_NUMBER_OBJECT_CONVERSION = YES_AGGRESSIVE;
				CLANG_CXX_LANGUAGE_STANDARD = "gnu++14";
				CLANG_CXX_LIBRARY = "libc++";
				CLANG_ENABLE_MODULES = YES;
				CLANG_ENABLE_OBJC_ARC = YES;
				CLANG_ENABLE_OBJC_WEAK = YES;
				CLANG_WARN_BLOCK_CAPTURE_AUTORELEASING = YES;
				CLANG_WARN_BOOL_CONVERSION = YES;
				CLANG_WARN_COMMA = YES;
				CLANG_WARN_CONSTANT_CONVERSION = YES;
				CLANG_WARN_DEPRECATED_OBJC_IMPLEMENTATIONS = YES;
				CLANG_WARN_DIRECT_OBJC_ISA_USAGE = YES_ERROR;
				CLANG_WARN_DOCUMENTATION_COMMENTS = YES;
				CLANG_WARN_EMPTY_BODY = YES;
				CLANG_WARN_ENUM_CONVERSION = YES;
				CLANG_WARN_INFINITE_RECURSION = YES;
				CLANG_WARN_INT_CONVERSION = YES;
				CLANG_WARN_NON_LITERAL_NULL_CONVERSION = YES;
				CLANG_WARN_OBJC_IMPLICIT_RETAIN_SELF = YES;
				CLANG_WARN_OBJC_LITERAL_CONVERSION = YES;
				CLANG_WARN_OBJC_ROOT_CLASS = YES_ERROR;
				CLANG_WARN_QUOTED_INCLUDE_IN_FRAMEWORK_HEADER = YES;
				CLANG_WARN_RANGE_LOOP_ANALYSIS = YES;
				CLANG_WARN_STRICT_PROTOTYPES = YES;
				CLANG_WARN_SUSPICIOUS_MOVE = YES;
				CLANG_WARN_UNGUARDED_AVAILABILITY = YES_AGGRESSIVE;
				CLANG_WARN_UNREACHABLE_CODE = YES;
				CLANG_WARN__DUPLICATE_METHOD_MATCH = YES;
				COPY_PHASE_STRIP = NO;
				CURRENT_PROJECT_VERSION = 1;
				DEBUG_INFORMATION_FORMAT = dwarf;
				DEVELOPMENT_TEAM = 2C77AZCA8W;
				ENABLE_STRICT_OBJC_MSGSEND = YES;
				ENABLE_TESTABILITY = YES;
				GCC_C_LANGUAGE_STANDARD = gnu11;
				GCC_DYNAMIC_NO_PIC = NO;
				GCC_NO_COMMON_BLOCKS = YES;
				GCC_OPTIMIZATION_LEVEL = 0;
				GCC_PREPROCESSOR_DEFINITIONS = (
					"$(inherited)",
					"DEBUG=1",
				);
				GCC_WARN_64_TO_32_BIT_CONVERSION = YES;
				GCC_WARN_ABOUT_RETURN_TYPE = YES_ERROR;
				GCC_WARN_UNDECLARED_SELECTOR = YES;
				GCC_WARN_UNINITIALIZED_AUTOS = YES_AGGRESSIVE;
				GCC_WARN_UNUSED_FUNCTION = YES;
				GCC_WARN_UNUSED_VARIABLE = YES;
				MARKETING_VERSION = 1.0;
				MTL_ENABLE_DEBUG_INFO = INCLUDE_SOURCE;
				MTL_FAST_MATH = YES;
				ONLY_ACTIVE_ARCH = YES;
				PRODUCT_NAME = "$(TARGET_NAME)";
				SDKROOT = iphoneos;
				SWIFT_ACTIVE_COMPILATION_CONDITIONS = DEBUG;
				SWIFT_OPTIMIZATION_LEVEL = "-Onone";
				SWIFT_VERSION = 5.0;
			};
			name = Debug;
		};
		823188A42945C130F6AAC7B4 /* Release */ = {
			isa = XCBuildConfiguration;
			buildSettings = {
				BUNDLE_LOADER = "$(TEST_HOST)";
				CODE_SIGN_STYLE = Automatic;
				GENERATE_INFOPLIST_FILE = YES;
				INFOPLIST_FILE = ICEREDUITests/Info.plist;
				IPHONEOS_DEPLOYMENT_TARGET = 26.0;
				LD_RUNPATH_SEARCH_PATHS = (
					"$(inherited)",
					"@executable_path/Frameworks",
					"@loader_path/Frameworks",
				);
				PRODUCT_BUNDLE_IDENTIFIER = com.app.icered.pro.uitests;
				SDKROOT = iphoneos;
				SWIFT_ACTIVE_COMPILATION_CONDITIONS = (
				);
				SWIFT_VERSION = 5.9;
				TARGETED_DEVICE_FAMILY = "1,2";
				TEST_TARGET_NAME = ICERED;
			};
			name = Release;
		};
		C9E780A5BCD355BB7E6A988A /* Release */ = {
			isa = XCBuildConfiguration;
			buildSettings = {
				BUNDLE_LOADER = "$(TEST_HOST)";
				CODE_SIGN_STYLE = Automatic;
				GENERATE_INFOPLIST_FILE = YES;
				INFOPLIST_FILE = Tests/UnitTests/Info.plist;
				IPHONEOS_DEPLOYMENT_TARGET = 26.0;
				LD_RUNPATH_SEARCH_PATHS = (
					"$(inherited)",
					"@executable_path/Frameworks",
					"@loader_path/Frameworks",
				);
				PRODUCT_BUNDLE_IDENTIFIER = com.app.icered.pro.tests;
				SDKROOT = iphoneos;
				SWIFT_ACTIVE_COMPILATION_CONDITIONS = (
					MATRIX_SDK_ENABLED,
				);
				SWIFT_VERSION = 5.9;
				TARGETED_DEVICE_FAMILY = "1,2";
				TEST_HOST = "$(BUILT_PRODUCTS_DIR)/ICERED.app/$(BUNDLE_EXECUTABLE_FOLDER_PATH)/ICERED";
			};
			name = Release;
		};
		EED639F40354DC8AC8806DDC /* Release */ = {
			isa = XCBuildConfiguration;
			buildSettings = {
				CODE_SIGN_ENTITLEMENTS = ICEREDWidgets/ICEREDWidgets.entitlements;
				CODE_SIGN_IDENTITY = "Apple Development";
				CODE_SIGN_STYLE = Automatic;
				INFOPLIST_FILE = ICEREDWidgets/Info.plist;
				IPHONEOS_DEPLOYMENT_TARGET = 17.0;
				LD_RUNPATH_SEARCH_PATHS = (
					"$(inherited)",
					"@executable_path/Frameworks",
					"@executable_path/../../Frameworks",
				);
				PRODUCT_BUNDLE_IDENTIFIER = com.app.icered.pro.widgets;
				PRODUCT_NAME = "$(TARGET_NAME)";
				SDKROOT = iphoneos;
				SKIP_INSTALL = YES;
				SWIFT_EMIT_LOC_STRINGS = YES;
				SWIFT_OPTIMIZATION_LEVEL = "-O";
				SWIFT_VERSION = 5.9;
				TARGETED_DEVICE_FAMILY = "1,2";
			};
			name = Release;
		};
		FA4D17A9611360D824C04DCE /* Debug */ = {
			isa = XCBuildConfiguration;
			buildSettings = {
				BUNDLE_LOADER = "$(TEST_HOST)";
				CODE_SIGN_STYLE = Automatic;
				GENERATE_INFOPLIST_FILE = YES;
				INFOPLIST_FILE = ICEREDUITests/Info.plist;
				IPHONEOS_DEPLOYMENT_TARGET = 26.0;
				LD_RUNPATH_SEARCH_PATHS = (
					"$(inherited)",
					"@executable_path/Frameworks",
					"@loader_path/Frameworks",
				);
				PRODUCT_BUNDLE_IDENTIFIER = com.app.icered.pro.uitests;
				SDKROOT = iphoneos;
				SWIFT_ACTIVE_COMPILATION_CONDITIONS = (
					DEBUG,
				);
				SWIFT_VERSION = 5.9;
				TARGETED_DEVICE_FAMILY = "1,2";
				TEST_TARGET_NAME = ICERED;
			};
			name = Debug;
		};
/* End XCBuildConfiguration section */

/* Begin XCConfigurationList section */
		2178766CC3D9C34DB285C548 /* Build configuration list for PBXNativeTarget "ICEREDUITests" */ = {
			isa = XCConfigurationList;
			buildConfigurations = (
				FA4D17A9611360D824C04DCE /* Debug */,
				823188A42945C130F6AAC7B4 /* Release */,
			);
			defaultConfigurationIsVisible = 0;
			defaultConfigurationName = Debug;
		};
		38F63040CC94AD147658EE9C /* Build configuration list for PBXNativeTarget "ICEREDWidgets" */ = {
			isa = XCConfigurationList;
			buildConfigurations = (
				048B6080601E1CF2FDFB8B39 /* Debug */,
				EED639F40354DC8AC8806DDC /* Release */,
			);
			defaultConfigurationIsVisible = 0;
			defaultConfigurationName = Debug;
		};
		4A7D2CDB1817529D32222B3E /* Build configuration list for PBXNativeTarget "ICERED" */ = {
			isa = XCConfigurationList;
			buildConfigurations = (
				4ADA5697A841C13D0556453E /* Debug */,
				7CD5AA6292E642136E070DE2 /* Release */,
			);
			defaultConfigurationIsVisible = 0;
			defaultConfigurationName = Debug;
		};
		7B597484BAFD2DBDFC9BD115 /* Build configuration list for PBXNativeTarget "ICEREDTests" */ = {
			isa = XCConfigurationList;
			buildConfigurations = (
				63395AD4B895BBF8D2B3CA5C /* Debug */,
				C9E780A5BCD355BB7E6A988A /* Release */,
			);
			defaultConfigurationIsVisible = 0;
			defaultConfigurationName = Debug;
		};
		7D8C2CF219822CAE12227F06 /* Build configuration list for PBXProject "ICERED" */ = {
			isa = XCConfigurationList;
			buildConfigurations = (
				80825814EBE9A4A0B8305E6B /* Debug */,
				134392A9F3A84E090881AB8A /* Release */,
			);
			defaultConfigurationIsVisible = 0;
			defaultConfigurationName = Debug;
		};
/* End XCConfigurationList section */

/* Begin XCRemoteSwiftPackageReference section */
		51265FCDDB4D71991880F8D2 /* XCRemoteSwiftPackageReference "matrix-rust-components-swift" */ = {
			isa = XCRemoteSwiftPackageReference;
			repositoryURL = "https://github.com/element-hq/matrix-rust-components-swift";
			requirement = {
				kind = exactVersion;
				version = 25.12.19;
			};
		};
		LIVEKIT001 /* XCRemoteSwiftPackageReference "client-sdk-swift" */ = {
			isa = XCRemoteSwiftPackageReference;
			repositoryURL = "https://github.com/livekit/client-sdk-swift";
			requirement = {
				kind = upToNextMajorVersion;
				minimumVersion = 2.0.0;
			};
		};
/* End XCRemoteSwiftPackageReference section */

/* Begin XCSwiftPackageProductDependency section */
		89B16F3BD122ECA55FE121C5 /* MatrixRustSDK */ = {
			isa = XCSwiftPackageProductDependency;
			package = 51265FCDDB4D71991880F8D2 /* XCRemoteSwiftPackageReference "matrix-rust-components-swift" */;
			productName = MatrixRustSDK;
		};
		LIVEKIT002 /* LiveKit */ = {
			isa = XCSwiftPackageProductDependency;
			package = LIVEKIT001 /* XCRemoteSwiftPackageReference "client-sdk-swift" */;
			productName = LiveKit;
		};
/* End XCSwiftPackageProductDependency section */
	};
	rootObject = 0E48B1C79A478A03E910CD0B /* Project object */;
}<|MERGE_RESOLUTION|>--- conflicted
+++ resolved
@@ -652,32 +652,6 @@
 		FB2C61556A6B4DAA297DFC3F /* AIModels.swift */ = {isa = PBXFileReference; lastKnownFileType = sourcecode.swift; path = AIModels.swift; sourceTree = "<group>"; };
 		FB630AEE7228BE7CEAE9E794 /* QRCodeScannerView.swift */ = {isa = PBXFileReference; lastKnownFileType = sourcecode.swift; path = QRCodeScannerView.swift; sourceTree = "<group>"; };
 		FBBFF77645A4CF02AAB9B2E4 /* CryptoCore.swift */ = {isa = PBXFileReference; lastKnownFileType = sourcecode.swift; path = CryptoCore.swift; sourceTree = "<group>"; };
-<<<<<<< HEAD
-		"TEMP_0BF3C9AC-1F1C-493E-9F6F-3226BE33B249" /* .gitattributes */ = {isa = PBXFileReference; path = .gitattributes; sourceTree = "<group>"; };
-		"TEMP_0DB20EB3-42E8-481B-A0B4-9D5370644AA0" /* en */ = {isa = PBXFileReference; lastKnownFileType = text.plist.strings; name = en; path = en.lproj/Localizable.strings; sourceTree = "<group>"; };
-		"TEMP_22F3168B-D035-4C44-A2C6-36287D87FEA9" /* AppDelegate.swift */ = {isa = PBXFileReference; lastKnownFileType = sourcecode.swift; path = AppDelegate.swift; sourceTree = "<group>"; };
-		"TEMP_23BED3CF-2786-4000-8D9C-513C279C3AE0" /* App.swift */ = {isa = PBXFileReference; lastKnownFileType = sourcecode.swift; path = App.swift; sourceTree = "<group>"; };
-		"TEMP_2C883633-E772-4A3B-B9E1-0A9CE1A90363" /* ExportOptions.plist */ = {isa = PBXFileReference; lastKnownFileType = text.plist; path = ExportOptions.plist; sourceTree = "<group>"; };
-		"TEMP_872E1DA0-FFC7-4951-A86A-F9A6EDEAD4E8" /* fastlane.sh */ = {isa = PBXFileReference; lastKnownFileType = text.script.sh; path = fastlane.sh; sourceTree = "<group>"; };
-		"TEMP_930307BA-C927-4A35-8984-116ACF924B34" /* PrivacyInfo.xcprivacy */ = {isa = PBXFileReference; path = PrivacyInfo.xcprivacy; sourceTree = "<group>"; };
-		"TEMP_B04FCEB4-0756-4EAA-BABA-4DB851C2ABF4" /* ICERED.entitlements */ = {isa = PBXFileReference; lastKnownFileType = text.plist.entitlements; path = ICERED.entitlements; sourceTree = "<group>"; };
-		"TEMP_B2E4EDA8-F6C1-4CFE-8F55-2B272F7FA4C1" /* Assets.xcassets */ = {isa = PBXFileReference; lastKnownFileType = folder.assetcatalog; path = Assets.xcassets; sourceTree = "<group>"; };
-		"TEMP_B70EFF67-FF95-444C-99C3-990020470040" /* .gitignore */ = {isa = PBXFileReference; path = .gitignore; sourceTree = "<group>"; };
-		"TEMP_B9C518E7-D401-4D3D-8BC8-0957468CDAEE" /* AppPage.swift */ = {isa = PBXFileReference; lastKnownFileType = sourcecode.swift; path = AppPage.swift; sourceTree = "<group>"; };
-		"TEMP_D3A6937B-8380-4273-9145-7644B5B8D255" /* .swiftlint.yml */ = {isa = PBXFileReference; lastKnownFileType = text.yaml; path = .swiftlint.yml; sourceTree = "<group>"; };
-		"TEMP_0DB3996D-8CA0-4463-8220-80B1FC9EEFE4" /* PrivacyInfo.xcprivacy */ = {isa = PBXFileReference; path = PrivacyInfo.xcprivacy; sourceTree = "<group>"; };
-		"TEMP_1640D11D-BE70-478D-82C9-E1E0B821070C" /* en */ = {isa = PBXFileReference; lastKnownFileType = text.plist.strings; name = en; path = en.lproj/Localizable.strings; sourceTree = "<group>"; };
-		"TEMP_1BE9AB9D-522D-447C-85E2-6E1163A14676" /* Assets.xcassets */ = {isa = PBXFileReference; lastKnownFileType = folder.assetcatalog; path = Assets.xcassets; sourceTree = "<group>"; };
-		"TEMP_2171C7C6-0604-42E6-A50A-9149535C5FB3" /* ExportOptions.plist */ = {isa = PBXFileReference; lastKnownFileType = text.plist; path = ExportOptions.plist; sourceTree = "<group>"; };
-		"TEMP_611A839A-2283-4839-ABB1-B98D2C84F805" /* .swiftlint.yml */ = {isa = PBXFileReference; lastKnownFileType = text.yaml; path = .swiftlint.yml; sourceTree = "<group>"; };
-		"TEMP_6349CD14-4CC8-4FF1-A4CB-D7EFD8375FA5" /* AppPage.swift */ = {isa = PBXFileReference; lastKnownFileType = sourcecode.swift; path = AppPage.swift; sourceTree = "<group>"; };
-		"TEMP_85827CE8-8D52-4864-BEF2-C58EF8C1634D" /* AppDelegate.swift */ = {isa = PBXFileReference; lastKnownFileType = sourcecode.swift; path = AppDelegate.swift; sourceTree = "<group>"; };
-		"TEMP_B59E40D6-AFB3-4C63-BB14-272CCD182B46" /* .gitattributes */ = {isa = PBXFileReference; path = .gitattributes; sourceTree = "<group>"; };
-		"TEMP_D102D073-6981-40AF-8929-650703A92AAC" /* .gitignore */ = {isa = PBXFileReference; path = .gitignore; sourceTree = "<group>"; };
-		"TEMP_D1B7883D-EE3A-45D6-B24B-9F8FEA4FCB3C" /* ICERED.entitlements */ = {isa = PBXFileReference; lastKnownFileType = text.plist.entitlements; path = ICERED.entitlements; sourceTree = "<group>"; };
-		"TEMP_DAE5F84D-5CB3-4900-A30E-CDC0963199CD" /* fastlane.sh */ = {isa = PBXFileReference; lastKnownFileType = text.script.sh; path = fastlane.sh; sourceTree = "<group>"; };
-		"TEMP_E23CCCD4-0B9A-483F-97F0-9E8E0D9F6D82" /* App.swift */ = {isa = PBXFileReference; lastKnownFileType = sourcecode.swift; path = App.swift; sourceTree = "<group>"; };
-=======
 		"TEMP_209BBDA8-5E9F-4378-81EA-DDCF02C9C1D8" /* ExportOptions.plist */ = {isa = PBXFileReference; lastKnownFileType = text.plist; path = ExportOptions.plist; sourceTree = "<group>"; };
 		"TEMP_28A06884-1F85-4A94-B9B0-E8DAFB4E193B" /* PrivacyInfo.xcprivacy */ = {isa = PBXFileReference; path = PrivacyInfo.xcprivacy; sourceTree = "<group>"; };
 		"TEMP_333F2B9E-8F7D-46BB-9FA6-AC77CA1FCFC8" /* AppDelegate.swift */ = {isa = PBXFileReference; lastKnownFileType = sourcecode.swift; path = AppDelegate.swift; sourceTree = "<group>"; };
@@ -692,7 +666,6 @@
 		"TEMP_91E3C36C-CB05-4051-8A20-603E3A68207B" /* ICERED.entitlements */ = {isa = PBXFileReference; lastKnownFileType = text.plist.entitlements; path = ICERED.entitlements; sourceTree = "<group>"; };
 		"TEMP_9931EFE1-C609-48DE-A9D2-654BEC40B2B6" /* Assets.xcassets */ = {isa = PBXFileReference; lastKnownFileType = folder.assetcatalog; path = Assets.xcassets; sourceTree = "<group>"; };
 		"TEMP_9BC20339-4CDA-4680-B69F-06A6F33E36B6" /* AppPage.swift */ = {isa = PBXFileReference; lastKnownFileType = sourcecode.swift; path = AppPage.swift; sourceTree = "<group>"; };
->>>>>>> 29e64be5
 /* End PBXFileReference section */
 
 /* Begin PBXFrameworksBuildPhase section */
@@ -1937,37 +1910,6 @@
 		"TEMP_4797B2F0-C401-43A8-ACAE-A96DCA224A37" /* NovaSocial */ = {
 			isa = PBXGroup;
 			children = (
-<<<<<<< HEAD
-				"TEMP_B04FCEB4-0756-4EAA-BABA-4DB851C2ABF4" /* ICERED.entitlements */,
-				"TEMP_D3A6937B-8380-4273-9145-7644B5B8D255" /* .swiftlint.yml */,
-				"TEMP_B2E4EDA8-F6C1-4CFE-8F55-2B272F7FA4C1" /* Assets.xcassets */,
-				"TEMP_872E1DA0-FFC7-4951-A86A-F9A6EDEAD4E8" /* fastlane.sh */,
-				"TEMP_2C883633-E772-4A3B-B9E1-0A9CE1A90363" /* ExportOptions.plist */,
-				"TEMP_B70EFF67-FF95-444C-99C3-990020470040" /* .gitignore */,
-				"TEMP_930307BA-C927-4A35-8984-116ACF924B34" /* PrivacyInfo.xcprivacy */,
-				"TEMP_0BF3C9AC-1F1C-493E-9F6F-3226BE33B249" /* .gitattributes */,
-				"TEMP_B9C518E7-D401-4D3D-8BC8-0957468CDAEE" /* AppPage.swift */,
-				"TEMP_22F3168B-D035-4C44-A2C6-36287D87FEA9" /* AppDelegate.swift */,
-				"TEMP_23BED3CF-2786-4000-8D9C-513C279C3AE0" /* App.swift */,
-			);
-			path = NovaSocial;
-			sourceTree = "<group>";
-		};
-		"TEMP_5B608B5C-D717-4D1E-9D9A-D338B71E898C" /* NovaSocial */ = {
-			isa = PBXGroup;
-			children = (
-				"TEMP_D1B7883D-EE3A-45D6-B24B-9F8FEA4FCB3C" /* ICERED.entitlements */,
-				"TEMP_611A839A-2283-4839-ABB1-B98D2C84F805" /* .swiftlint.yml */,
-				"TEMP_1BE9AB9D-522D-447C-85E2-6E1163A14676" /* Assets.xcassets */,
-				"TEMP_DAE5F84D-5CB3-4900-A30E-CDC0963199CD" /* fastlane.sh */,
-				"TEMP_2171C7C6-0604-42E6-A50A-9149535C5FB3" /* ExportOptions.plist */,
-				"TEMP_D102D073-6981-40AF-8929-650703A92AAC" /* .gitignore */,
-				"TEMP_0DB3996D-8CA0-4463-8220-80B1FC9EEFE4" /* PrivacyInfo.xcprivacy */,
-				"TEMP_B59E40D6-AFB3-4C63-BB14-272CCD182B46" /* .gitattributes */,
-				"TEMP_6349CD14-4CC8-4FF1-A4CB-D7EFD8375FA5" /* AppPage.swift */,
-				"TEMP_85827CE8-8D52-4864-BEF2-C58EF8C1634D" /* AppDelegate.swift */,
-				"TEMP_E23CCCD4-0B9A-483F-97F0-9E8E0D9F6D82" /* App.swift */,
-=======
 				"TEMP_91E3C36C-CB05-4051-8A20-603E3A68207B" /* ICERED.entitlements */,
 				"TEMP_3A6B7DAF-33A3-4674-B3EF-C71C6BDD879B" /* .swiftlint.yml */,
 				"TEMP_9931EFE1-C609-48DE-A9D2-654BEC40B2B6" /* Assets.xcassets */,
@@ -1981,7 +1923,6 @@
 				"TEMP_9BC20339-4CDA-4680-B69F-06A6F33E36B6" /* AppPage.swift */,
 				"TEMP_333F2B9E-8F7D-46BB-9FA6-AC77CA1FCFC8" /* AppDelegate.swift */,
 				"TEMP_3E90F537-3ACA-454D-A0DF-2D8D43337EFF" /* App.swift */,
->>>>>>> 29e64be5
 				B4E7F1AC29BBBC2246E01491 /* .serena */,
 				3A2A516A81467921E0E7441B /* Features */,
 				B5C695DC3E63B0D8F4D8BEDA /* Shared */,
@@ -2139,19 +2080,7 @@
 				4679E194ED83C34FB4DCCDAE /* INTEGRATION_GUIDE.md in Resources */,
 				41C5F406B48486B76AB1D1A2 /* Localizable.strings in Resources */,
 				BB79B10B3BE7445C0AF5E3A8 /* MATRIX_INTEGRATION_COMPLETE.md in Resources */,
-<<<<<<< HEAD
-				E581ED22C91A94267C79953B /* PrivacyInfo.xcprivacy in Resources */,
-				56B044A9901DC0781D3DECDC /* .swiftlint.yml in Resources */,
-				881C536F1EA888B6FE7B2814 /* Assets.xcassets in Resources */,
-				0A908340FB1061B18C43BA52 /* ExportOptions.plist in Resources */,
-				4F1AD2005C8C5210ECF30FD9 /* Fonts in Resources */,
-				4679E194ED83C34FB4DCCDAE /* INTEGRATION_GUIDE.md in Resources */,
-				A48DD965F23B4ACF413808DF /* Localizable.strings in Resources */,
-				BB79B10B3BE7445C0AF5E3A8 /* MATRIX_INTEGRATION_COMPLETE.md in Resources */,
-				4CAB42643BD40B0DAD93758C /* PrivacyInfo.xcprivacy in Resources */,
-=======
 				825E3BC8511E498406FB0367 /* PrivacyInfo.xcprivacy in Resources */,
->>>>>>> 29e64be5
 				0FF6CDC342ADFEFE2C859DE7 /* QUICK_START.md in Resources */,
 				F573A16EBB5F33CFDC196FC0 /* README.md in Resources */,
 				EED93F21E48D6F32F5E2EABD /* code_style.md in Resources */,
