// !$*UTF8*$!
{
	archiveVersion = 1;
	classes = {
	};
	objectVersion = 63;
	objects = {

/* Begin PBXBuildFile section */
		03790B19E7A59D67154C1C74 /* UserProfileView.swift in Sources */ = {isa = PBXBuildFile; fileRef = DB6BA9F5A2B38332ACB7A915 /* UserProfileView.swift */; };
		0DE576B3DF62C46814220CF8 /* RankingListView.swift in Sources */ = {isa = PBXBuildFile; fileRef = 02124441331C326D27EC0A72 /* RankingListView.swift */; };
		0F11FE719B8F4B76047CA6BA /* ThankYouModal.swift in Sources */ = {isa = PBXBuildFile; fileRef = 13853E573F5F9E4DAA1DFBA3 /* ThankYouModal.swift */; };
		23B21EC6989A36B1659044A4 /* MyChannelsView.swift in Sources */ = {isa = PBXBuildFile; fileRef = 95101A7961A664CCE5DAD132 /* MyChannelsView.swift */; };
		280EDC6FD4C376DD75D63CD7 /* AuthenticationManager.swift in Sources */ = {isa = PBXBuildFile; fileRef = 2CA4EAE7640A871A5FE1F792 /* AuthenticationManager.swift */; };
		29AF82C4C3D14418A5B9D7E1 /* GenderPickerView.swift in Sources */ = {isa = PBXBuildFile; fileRef = 4B3F75C30A5F4A7AA5C0FE2C /* GenderPickerView.swift */; };
		2A1B3C4D5E6F7081928A3B4C /* FormRow.swift in Sources */ = {isa = PBXBuildFile; fileRef = 6C5B4A3D2E1F0A9B8C7D6E5F /* FormRow.swift */; };
		OAUTHSERVICE001 /* OAuthService.swift in Sources */ = {isa = PBXBuildFile; fileRef = OAUTHSERVICE002 /* OAuthService.swift */; };
		28DB49853F12862488ED815C /* SearchModels.swift in Sources */ = {isa = PBXBuildFile; fileRef = 09440F16B1285584BC291E21 /* SearchModels.swift */; };
		29C1101849EFBA03D41D8D53 /* ProfileView.swift.backup in Resources */ = {isa = PBXBuildFile; fileRef = 23217D4428E93D1A447D9CD0 /* ProfileView.swift.backup */; };
		7F1E2D3C4B5A697887766554 /* Localizable.strings in Resources */ = {isa = PBXBuildFile; fileRef = 6F1E2D3C4B5A697887766554 /* Localizable.strings */; };
		2C1AE65CD1BCEE877390EA52 /* CommentSheetView.swift in Sources */ = {isa = PBXBuildFile; fileRef = 935F737074559D05F95D4EF0 /* CommentSheetView.swift */; };
		30D1CB05B4B8E0DF2394DA20 /* MediaService.swift in Sources */ = {isa = PBXBuildFile; fileRef = 3B53881EFE11477A9FE157D2 /* MediaService.swift */; };
		33A5FB652C0009D96FB844A5 /* CommunicationService.swift in Sources */ = {isa = PBXBuildFile; fileRef = 4665602C144B266807588223 /* CommunicationService.swift */; };
		5C6B3E02EAE744B2AC300C3C /* ProfileSettingViewModel.swift in Sources */ = {isa = PBXBuildFile; fileRef = B6D6C3BD57F1411D9AA2C753 /* ProfileSettingViewModel.swift */; };
		3DB7A7D8B8AABE2D2B5E9F30 /* ProfileSettingView.swift in Sources */ = {isa = PBXBuildFile; fileRef = CA030D4D06E717B5C40967BE /* ProfileSettingView.swift */; };
		3F6648708367596A84E3227F /* FeedPostCard.swift in Sources */ = {isa = PBXBuildFile; fileRef = A657E4D4D9CECEAE742EC4F7 /* FeedPostCard.swift */; };
		45D7CF62B70956001C70B101 /* HomeView.swift in Sources */ = {isa = PBXBuildFile; fileRef = EA1551A659F460A621C63645 /* HomeView.swift */; };
		4A09C7CE82196707BAB194FB /* SocialService.swift in Sources */ = {isa = PBXBuildFile; fileRef = 0DC01C12BC58AA2D98CDC03F /* SocialService.swift */; };
		5BFEC787522ED006544C8E92 /* IdentityService.swift in Sources */ = {isa = PBXBuildFile; fileRef = E726662A13B99E2BE8109CE4 /* IdentityService.swift */; };
		63B22A9F26DFB37DE9D67ACD /* CarouselView.swift in Sources */ = {isa = PBXBuildFile; fileRef = DB74F32C6BC54E9B7DE38BDD /* CarouselView.swift */; };
		6576A60D03D0AAD816B22C3F /* CarouselCardItem.swift in Sources */ = {isa = PBXBuildFile; fileRef = C258A7984F0CD3E9100A3EDC /* CarouselCardItem.swift */; };
		66EFE70500BB7EF714EAAC32 /* ContentService.swift in Sources */ = {isa = PBXBuildFile; fileRef = 5FA7AA7E22A29086861F985F /* ContentService.swift */; };
		6919D3922DBD5EBE2C2E3912 /* FeedViewModel.swift in Sources */ = {isa = PBXBuildFile; fileRef = CE75D478ADD2861381600DFB /* FeedViewModel.swift */; };
		6AA9EFC925E3EBA8CC533592 /* LocationView.swift in Sources */ = {isa = PBXBuildFile; fileRef = 9B846FFEC4EDF48BBAC2449C /* LocationView.swift */; };
		6BDA39BD6F2A0B9ECF7AA1F3 /* ContentModels.swift in Sources */ = {isa = PBXBuildFile; fileRef = 71B032CF9FD0BCD3724E31EB /* ContentModels.swift */; };
		780124131B160D8EE47456B9 /* App.swift in Sources */ = {isa = PBXBuildFile; fileRef = B0393038DC4D72E8421D1B35 /* App.swift */; };
		798BD538D3CE05BE08542CF8 /* DevicesView.swift in Sources */ = {isa = PBXBuildFile; fileRef = 539767459F07A98D4EFC00A8 /* DevicesView.swift */; };
		81DBF2635C69458C97BF413D /* AliceView.swift in Sources */ = {isa = PBXBuildFile; fileRef = D61BB9ACC8B85E84B02B21DC /* AliceView.swift */; };
		858C6C6ECF0979152AD9A5D6 /* DateExtension.swift in Sources */ = {isa = PBXBuildFile; fileRef = D4B8234BED929FB978C1D102 /* DateExtension.swift */; };
		880C675ED8B3ECE21637D093 /* BottomTabBar.swift in Sources */ = {isa = PBXBuildFile; fileRef = EBD7242399015D38E8A1EC8C /* BottomTabBar.swift */; };
		897C328B00A7B7A919E1CD8A /* API_INTEGRATION_README.md in Resources */ = {isa = PBXBuildFile; fileRef = B9C4CFAF123EE4E11450EE6E /* API_INTEGRATION_README.md */; };
		8B53029B6B554F0C81155B40 /* ProfileView.swift in Sources */ = {isa = PBXBuildFile; fileRef = 3458B914CACC60BDB462C58D /* ProfileView.swift */; };
		8B8925BC9FAC9B30C397E33D /* NewPostView.swift in Sources */ = {isa = PBXBuildFile; fileRef = 55318219C3A650A6D7EC96E0 /* NewPostView.swift */; };
		8E005900B23D00B64805FD85 /* DesignTokens.swift in Sources */ = {isa = PBXBuildFile; fileRef = DDA5192B35945D0638208E85 /* DesignTokens.swift */; };
		8E753B052918F9BBAA78BA50 /* SettingsView.swift in Sources */ = {isa = PBXBuildFile; fileRef = E5F77721CA146200F98657F7 /* SettingsView.swift */; };
		8E9FBC12E6C74E71B7FD8B0F /* LocationPickerView.swift in Sources */ = {isa = PBXBuildFile; fileRef = 8D7A2BC6C4F1482F9E7D9B4A /* LocationPickerView.swift */; };
		8D2F4E659E4D48B4865D61E7 /* SettingsViewModel.swift in Sources */ = {isa = PBXBuildFile; fileRef = F0CB7B8BA9D546D88AC8F75C /* SettingsViewModel.swift */; };
		8F09936DEAE3749EBCFAB662 /* Assets.xcassets in Resources */ = {isa = PBXBuildFile; fileRef = 0CEC6778F7F6BAFBBBF847B9 /* Assets.xcassets */; };
		947975D4CFDA4B870FE1DD42 /* SimpleCarouselView.swift in Sources */ = {isa = PBXBuildFile; fileRef = CD6D59BF9871981B7FBA115D /* SimpleCarouselView.swift */; };
		9D403603997395E16F32005B /* KeychainService.swift in Sources */ = {isa = PBXBuildFile; fileRef = 3E3708D4D59DBF11CF77C3DF /* KeychainService.swift */; };
		9E4619C894887F2F80288283 /* MessageView.swift in Sources */ = {isa = PBXBuildFile; fileRef = 45DA960EAF1BBBBC18F81EC3 /* MessageView.swift */; };
		A21959B36E87367C0E22A791 /* InviteFriendsView.swift in Sources */ = {isa = PBXBuildFile; fileRef = 3EBFE6879F150AA4EC08471A /* InviteFriendsView.swift */; };
		A749A18A605032419552108D /* PhotoOptionsModal.swift in Sources */ = {isa = PBXBuildFile; fileRef = 28B434DE97D0F186DE9CEE60 /* PhotoOptionsModal.swift */; };
		AB5DF317C7D5976DC7227835 /* AccountsView.swift in Sources */ = {isa = PBXBuildFile; fileRef = 5EA4FC96E61E31607C63D686 /* AccountsView.swift */; };
		AF450114DB4865087E55B26C /* FeedService.swift in Sources */ = {isa = PBXBuildFile; fileRef = 64D93ADAC760BE1CCB6AFEA8 /* FeedService.swift */; };
		BDC106FE62EE927E9254E802 /* NotificationModels.swift in Sources */ = {isa = PBXBuildFile; fileRef = 2209DC0250249AF1C3BB7DA4 /* NotificationModels.swift */; };
		C227819EE09A07E77B0C448F /* AppPage.swift in Sources */ = {isa = PBXBuildFile; fileRef = 817F6537589781480741FFB5 /* AppPage.swift */; };
		C82B6B2CD19D5A1EC755D09B /* UserService.swift in Sources */ = {isa = PBXBuildFile; fileRef = 29337E35C69E1124B0E50774 /* UserService.swift */; };
		CB37E7011E14A06A0EBD08EB /* APIClient.swift in Sources */ = {isa = PBXBuildFile; fileRef = CEB8BD0C8A93BBE1E9670B07 /* APIClient.swift */; };
		CCAFF6E79E7ACB7CB46172FF /* GraphService.swift in Sources */ = {isa = PBXBuildFile; fileRef = 6A242CA445BD03C224A4AAA2 /* GraphService.swift */; };
		CDE6F3A1AA8B69AB2D9C0603 /* ChatView.swift in Sources */ = {isa = PBXBuildFile; fileRef = B4B2243943DAE524DAA9499B /* ChatView.swift */; };
		CREATEACCOUNT001 /* CreateAccountView.swift in Sources */ = {isa = PBXBuildFile; fileRef = CREATEACCOUNT002 /* CreateAccountView.swift */; };
		CHATSERVICE001 /* ChatService.swift in Sources */ = {isa = PBXBuildFile; fileRef = CHATSERVICE002 /* ChatService.swift */; };
		D216B637243C8D833CF86F9B /* ProfileData.swift in Sources */ = {isa = PBXBuildFile; fileRef = AFC8A907430998B947546C97 /* ProfileData.swift */; };
		D9010C810B0698935B15E119 /* LoginView.swift in Sources */ = {isa = PBXBuildFile; fileRef = 15BE5EA996149A16BBC12B09 /* LoginView.swift */; };
		DA25034A61BE32AED01A9B16 /* ICONS_MAPPING.md in Resources */ = {isa = PBXBuildFile; fileRef = C932A10966CC60CB5210880E /* ICONS_MAPPING.md */; };
		DA5146CD4EA5529311C25F18 /* NavigationManager.swift in Sources */ = {isa = PBXBuildFile; fileRef = 960B958C1191BEE26AB350C8 /* NavigationManager.swift */; };
		9A065810B88F4E4D9A708FD5 /* SettingsRow.swift in Sources */ = {isa = PBXBuildFile; fileRef = A1D4C1D1D45F4BBFAAC1E8B4 /* SettingsRow.swift */; };
		DEBF0012173C44A979FDB9F8 /* CommentCardItem.swift in Sources */ = {isa = PBXBuildFile; fileRef = D49E279D9239481D8A58211F /* CommentCardItem.swift */; };
		E5C4A9D3B2F14E719C7A5B0F /* DateOfBirthPickerView.swift in Sources */ = {isa = PBXBuildFile; fileRef = 7A6B5C4D3E2F4A1B9C8D7E6F /* DateOfBirthPickerView.swift */; };
		E5A9BFF109109BA9B0D167FF /* UserModels.swift in Sources */ = {isa = PBXBuildFile; fileRef = CAC8DD04D57185AC8872002E /* UserModels.swift */; };
		E685ED5F9161C354B6B9998E /* SearchService.swift in Sources */ = {isa = PBXBuildFile; fileRef = D3EAA5060C5B9890ED58A464 /* SearchService.swift */; };
		E7F8D1272D7C4673E8DAC22C /* ReportModal.swift in Sources */ = {isa = PBXBuildFile; fileRef = 79AE620603A1ABD742C2254B /* ReportModal.swift */; };
		EA1908EFF200B3981CAEDDB8 /* ConversationModels.swift in Sources */ = {isa = PBXBuildFile; fileRef = 6B7F29AF2BD2FC517E87B40A /* ConversationModels.swift */; };
		F8F07FF6FE20AC20ECCB5BF2 /* APIError.swift in Sources */ = {isa = PBXBuildFile; fileRef = 3880EF1CA343B17A09E2209E /* APIError.swift */; };
		FFBE6F87D8D9D1645B5A0913 /* APIConfig.swift in Sources */ = {isa = PBXBuildFile; fileRef = E41CFF50904A2F54FD5621BF /* APIConfig.swift */; };
		SPLASHVIEW001 /* SplashScreenView.swift in Sources */ = {isa = PBXBuildFile; fileRef = SPLASHVIEW002 /* SplashScreenView.swift */; };
		WELCOMEVIEW001 /* WelcomeView.swift in Sources */ = {isa = PBXBuildFile; fileRef = WELCOMEVIEW002 /* WelcomeView.swift */; };
		7F8BF36C87774F6FA10FC78D /* GenerateImage01View.swift in Sources */ = {isa = PBXBuildFile; fileRef = 01DB89BF1F554C0AA4C14AAD /* GenerateImage01View.swift */; };
<<<<<<< HEAD
		A1B2C3D4E5F6789012345678 /* AddFriendsView.swift in Sources */ = {isa = PBXBuildFile; fileRef = F1E2D3C4B5A69780C1234567 /* AddFriendsView.swift */; };
		B2C3D4E5F67890123456789A /* GroupChatView.swift in Sources */ = {isa = PBXBuildFile; fileRef = E2D3C4B5A697801C23456789 /* GroupChatView.swift */; };
		C3D4E5F6789012345678901B /* StartGroupChatView.swift in Sources */ = {isa = PBXBuildFile; fileRef = D3C4B5A697801C2345678901 /* StartGroupChatView.swift */; };
		D4E5F6789012345678901BCD /* QRCodeScannerView.swift in Sources */ = {isa = PBXBuildFile; fileRef = C4B5A697801C234567890123 /* QRCodeScannerView.swift */; };
		E5F67890123456789012BCDE /* NotificationView.swift in Sources */ = {isa = PBXBuildFile; fileRef = B5A697801C23456789012345 /* NotificationView.swift */; };
		F67890123456789012BCDEF0 /* SearchView.swift in Sources */ = {isa = PBXBuildFile; fileRef = A697801C2345678901234567 /* SearchView.swift */; };
=======
		UITEST001 /* ICEREDUITests.swift in Sources */ = {isa = PBXBuildFile; fileRef = UITEST002 /* ICEREDUITests.swift */; };
		CHATSERVICE001 /* ChatService.swift in Sources */ = {isa = PBXBuildFile; fileRef = CHATSERVICE002 /* ChatService.swift */; };
		KEYBOARDEXT001 /* KeyboardExtension.swift in Sources */ = {isa = PBXBuildFile; fileRef = KEYBOARDEXT002 /* KeyboardExtension.swift */; };
		SHARESHEET001 /* ShareSheet.swift in Sources */ = {isa = PBXBuildFile; fileRef = SHARESHEET002 /* ShareSheet.swift */; };
		UNITTEST001 /* MockURLProtocol.swift in Sources */ = {isa = PBXBuildFile; fileRef = UNITTEST002 /* MockURLProtocol.swift */; };
		UNITTEST003 /* TestFixtures.swift in Sources */ = {isa = PBXBuildFile; fileRef = UNITTEST004 /* TestFixtures.swift */; };
		UNITTEST005 /* APIClientTests.swift in Sources */ = {isa = PBXBuildFile; fileRef = UNITTEST006 /* APIClientTests.swift */; };
		UNITTEST007 /* ErrorHandlingTests.swift in Sources */ = {isa = PBXBuildFile; fileRef = UNITTEST008 /* ErrorHandlingTests.swift */; };
		UNITTEST009 /* AuthenticationManagerTests.swift in Sources */ = {isa = PBXBuildFile; fileRef = UNITTEST010 /* AuthenticationManagerTests.swift */; };
		UNITTEST011 /* IdentityServiceTests.swift in Sources */ = {isa = PBXBuildFile; fileRef = UNITTEST012 /* IdentityServiceTests.swift */; };
		E2EESERVICE001 /* E2EEService.swift in Sources */ = {isa = PBXBuildFile; fileRef = E2EESERVICE002 /* E2EEService.swift */; };
		E2EEMODELS001 /* E2EEModels.swift in Sources */ = {isa = PBXBuildFile; fileRef = E2EEMODELS002 /* E2EEModels.swift */; };
		CRYPTOCORE001 /* CryptoCore.swift in Sources */ = {isa = PBXBuildFile; fileRef = CRYPTOCORE002 /* CryptoCore.swift */; };
>>>>>>> c553387f
/* End PBXBuildFile section */

/* Begin PBXFileReference section */
		02124441331C326D27EC0A72 /* RankingListView.swift */ = {isa = PBXFileReference; lastKnownFileType = sourcecode.swift; path = RankingListView.swift; sourceTree = "<group>"; };
		09440F16B1285584BC291E21 /* SearchModels.swift */ = {isa = PBXFileReference; lastKnownFileType = sourcecode.swift; path = SearchModels.swift; sourceTree = "<group>"; };
		0CEC6778F7F6BAFBBBF847B9 /* Assets.xcassets */ = {isa = PBXFileReference; lastKnownFileType = folder.assetcatalog; path = Assets.xcassets; sourceTree = "<group>"; };
		0DC01C12BC58AA2D98CDC03F /* SocialService.swift */ = {isa = PBXFileReference; lastKnownFileType = sourcecode.swift; path = SocialService.swift; sourceTree = "<group>"; };
		13853E573F5F9E4DAA1DFBA3 /* ThankYouModal.swift */ = {isa = PBXFileReference; lastKnownFileType = sourcecode.swift; path = ThankYouModal.swift; sourceTree = "<group>"; };
		15BE5EA996149A16BBC12B09 /* LoginView.swift */ = {isa = PBXFileReference; lastKnownFileType = sourcecode.swift; path = LoginView.swift; sourceTree = "<group>"; };
		1D3041E7FCC0ACD7F53D08BA /* ICERED.app */ = {isa = PBXFileReference; explicitFileType = wrapper.application; includeInIndex = 0; path = ICERED.app; sourceTree = BUILT_PRODUCTS_DIR; };
		1F2AEFDFBC28D0D641DE1964 /* .gitattributes */ = {isa = PBXFileReference; lastKnownFileType = text; path = .gitattributes; sourceTree = "<group>"; };
		6C5B4A3D2E1F0A9B8C7D6E5F /* FormRow.swift */ = {isa = PBXFileReference; lastKnownFileType = sourcecode.swift; path = FormRow.swift; sourceTree = "<group>"; };
		6F1E2D3C4B5A697887766554 /* Localizable.strings */ = {isa = PBXFileReference; lastKnownFileType = text.plist.strings; name = Localizable.strings; path = en.lproj/Localizable.strings; sourceTree = "<group>"; };
		2209DC0250249AF1C3BB7DA4 /* NotificationModels.swift */ = {isa = PBXFileReference; lastKnownFileType = sourcecode.swift; path = NotificationModels.swift; sourceTree = "<group>"; };
		23217D4428E93D1A447D9CD0 /* ProfileView.swift.backup */ = {isa = PBXFileReference; lastKnownFileType = text; path = ProfileView.swift.backup; sourceTree = "<group>"; };
		28B434DE97D0F186DE9CEE60 /* PhotoOptionsModal.swift */ = {isa = PBXFileReference; lastKnownFileType = sourcecode.swift; path = PhotoOptionsModal.swift; sourceTree = "<group>"; };
		29337E35C69E1124B0E50774 /* UserService.swift */ = {isa = PBXFileReference; lastKnownFileType = sourcecode.swift; path = UserService.swift; sourceTree = "<group>"; };
		2CA4EAE7640A871A5FE1F792 /* AuthenticationManager.swift */ = {isa = PBXFileReference; lastKnownFileType = sourcecode.swift; path = AuthenticationManager.swift; sourceTree = "<group>"; };
		OAUTHSERVICE002 /* OAuthService.swift */ = {isa = PBXFileReference; lastKnownFileType = sourcecode.swift; path = OAuthService.swift; sourceTree = "<group>"; };
		3458B914CACC60BDB462C58D /* ProfileView.swift */ = {isa = PBXFileReference; lastKnownFileType = sourcecode.swift; path = ProfileView.swift; sourceTree = "<group>"; };
		3880EF1CA343B17A09E2209E /* APIError.swift */ = {isa = PBXFileReference; lastKnownFileType = sourcecode.swift; path = APIError.swift; sourceTree = "<group>"; };
		3B53881EFE11477A9FE157D2 /* MediaService.swift */ = {isa = PBXFileReference; lastKnownFileType = sourcecode.swift; path = MediaService.swift; sourceTree = "<group>"; };
		3E3708D4D59DBF11CF77C3DF /* KeychainService.swift */ = {isa = PBXFileReference; lastKnownFileType = sourcecode.swift; path = KeychainService.swift; sourceTree = "<group>"; };
		3EBFE6879F150AA4EC08471A /* InviteFriendsView.swift */ = {isa = PBXFileReference; lastKnownFileType = sourcecode.swift; path = InviteFriendsView.swift; sourceTree = "<group>"; };
		45DA960EAF1BBBBC18F81EC3 /* MessageView.swift */ = {isa = PBXFileReference; lastKnownFileType = sourcecode.swift; path = MessageView.swift; sourceTree = "<group>"; };
		4665602C144B266807588223 /* CommunicationService.swift */ = {isa = PBXFileReference; lastKnownFileType = sourcecode.swift; path = CommunicationService.swift; sourceTree = "<group>"; };
		539767459F07A98D4EFC00A8 /* DevicesView.swift */ = {isa = PBXFileReference; lastKnownFileType = sourcecode.swift; path = DevicesView.swift; sourceTree = "<group>"; };
		55318219C3A650A6D7EC96E0 /* NewPostView.swift */ = {isa = PBXFileReference; lastKnownFileType = sourcecode.swift; path = NewPostView.swift; sourceTree = "<group>"; };
		5EA4FC96E61E31607C63D686 /* AccountsView.swift */ = {isa = PBXFileReference; lastKnownFileType = sourcecode.swift; path = AccountsView.swift; sourceTree = "<group>"; };
		5FA7AA7E22A29086861F985F /* ContentService.swift */ = {isa = PBXFileReference; lastKnownFileType = sourcecode.swift; path = ContentService.swift; sourceTree = "<group>"; };
		64D93ADAC760BE1CCB6AFEA8 /* FeedService.swift */ = {isa = PBXFileReference; lastKnownFileType = sourcecode.swift; path = FeedService.swift; sourceTree = "<group>"; };
		6A242CA445BD03C224A4AAA2 /* GraphService.swift */ = {isa = PBXFileReference; lastKnownFileType = sourcecode.swift; path = GraphService.swift; sourceTree = "<group>"; };
		6B7F29AF2BD2FC517E87B40A /* ConversationModels.swift */ = {isa = PBXFileReference; lastKnownFileType = sourcecode.swift; path = ConversationModels.swift; sourceTree = "<group>"; };
		71B032CF9FD0BCD3724E31EB /* ContentModels.swift */ = {isa = PBXFileReference; lastKnownFileType = sourcecode.swift; path = ContentModels.swift; sourceTree = "<group>"; };
		79AE620603A1ABD742C2254B /* ReportModal.swift */ = {isa = PBXFileReference; lastKnownFileType = sourcecode.swift; path = ReportModal.swift; sourceTree = "<group>"; };
		817F6537589781480741FFB5 /* AppPage.swift */ = {isa = PBXFileReference; lastKnownFileType = sourcecode.swift; path = AppPage.swift; sourceTree = "<group>"; };
		935F737074559D05F95D4EF0 /* CommentSheetView.swift */ = {isa = PBXFileReference; lastKnownFileType = sourcecode.swift; path = CommentSheetView.swift; sourceTree = "<group>"; };
		95101A7961A664CCE5DAD132 /* MyChannelsView.swift */ = {isa = PBXFileReference; lastKnownFileType = sourcecode.swift; path = MyChannelsView.swift; sourceTree = "<group>"; };
		960B958C1191BEE26AB350C8 /* NavigationManager.swift */ = {isa = PBXFileReference; lastKnownFileType = sourcecode.swift; path = NavigationManager.swift; sourceTree = "<group>"; };
		9B846FFEC4EDF48BBAC2449C /* LocationView.swift */ = {isa = PBXFileReference; lastKnownFileType = sourcecode.swift; path = LocationView.swift; sourceTree = "<group>"; };
		A657E4D4D9CECEAE742EC4F7 /* FeedPostCard.swift */ = {isa = PBXFileReference; lastKnownFileType = sourcecode.swift; path = FeedPostCard.swift; sourceTree = "<group>"; };
		AFC8A907430998B947546C97 /* ProfileData.swift */ = {isa = PBXFileReference; lastKnownFileType = sourcecode.swift; path = ProfileData.swift; sourceTree = "<group>"; };
		B0393038DC4D72E8421D1B35 /* App.swift */ = {isa = PBXFileReference; lastKnownFileType = sourcecode.swift; path = App.swift; sourceTree = "<group>"; };
		B4B2243943DAE524DAA9499B /* ChatView.swift */ = {isa = PBXFileReference; lastKnownFileType = sourcecode.swift; path = ChatView.swift; sourceTree = "<group>"; };
		B9C4CFAF123EE4E11450EE6E /* API_INTEGRATION_README.md */ = {isa = PBXFileReference; lastKnownFileType = net.daringfireball.markdown; path = API_INTEGRATION_README.md; sourceTree = "<group>"; };
		C258A7984F0CD3E9100A3EDC /* CarouselCardItem.swift */ = {isa = PBXFileReference; lastKnownFileType = sourcecode.swift; path = CarouselCardItem.swift; sourceTree = "<group>"; };
		C932A10966CC60CB5210880E /* ICONS_MAPPING.md */ = {isa = PBXFileReference; lastKnownFileType = net.daringfireball.markdown; path = ICONS_MAPPING.md; sourceTree = "<group>"; };
		CA030D4D06E717B5C40967BE /* ProfileSettingView.swift */ = {isa = PBXFileReference; lastKnownFileType = sourcecode.swift; path = ProfileSettingView.swift; sourceTree = "<group>"; };
		CAC8DD04D57185AC8872002E /* UserModels.swift */ = {isa = PBXFileReference; lastKnownFileType = sourcecode.swift; path = UserModels.swift; sourceTree = "<group>"; };
		CCDC8A5B9A3091127DD27DB4 /* .gitignore */ = {isa = PBXFileReference; lastKnownFileType = text; path = .gitignore; sourceTree = "<group>"; };
		CD6D59BF9871981B7FBA115D /* SimpleCarouselView.swift */ = {isa = PBXFileReference; lastKnownFileType = sourcecode.swift; path = SimpleCarouselView.swift; sourceTree = "<group>"; };
		CE75D478ADD2861381600DFB /* FeedViewModel.swift */ = {isa = PBXFileReference; lastKnownFileType = sourcecode.swift; path = FeedViewModel.swift; sourceTree = "<group>"; };
		CEB8BD0C8A93BBE1E9670B07 /* APIClient.swift */ = {isa = PBXFileReference; lastKnownFileType = sourcecode.swift; path = APIClient.swift; sourceTree = "<group>"; };
		CREATEACCOUNT002 /* CreateAccountView.swift */ = {isa = PBXFileReference; lastKnownFileType = sourcecode.swift; path = CreateAccountView.swift; sourceTree = "<group>"; };
		CHATSERVICE002 /* ChatService.swift */ = {isa = PBXFileReference; lastKnownFileType = sourcecode.swift; path = ChatService.swift; sourceTree = "<group>"; };
		D3EAA5060C5B9890ED58A464 /* SearchService.swift */ = {isa = PBXFileReference; lastKnownFileType = sourcecode.swift; path = SearchService.swift; sourceTree = "<group>"; };
		D49E279D9239481D8A58211F /* CommentCardItem.swift */ = {isa = PBXFileReference; lastKnownFileType = sourcecode.swift; path = CommentCardItem.swift; sourceTree = "<group>"; };
		D4B8234BED929FB978C1D102 /* DateExtension.swift */ = {isa = PBXFileReference; lastKnownFileType = sourcecode.swift; path = DateExtension.swift; sourceTree = "<group>"; };
		D61BB9ACC8B85E84B02B21DC /* AliceView.swift */ = {isa = PBXFileReference; lastKnownFileType = sourcecode.swift; path = AliceView.swift; sourceTree = "<group>"; };
		DB6BA9F5A2B38332ACB7A915 /* UserProfileView.swift */ = {isa = PBXFileReference; lastKnownFileType = sourcecode.swift; path = UserProfileView.swift; sourceTree = "<group>"; };
		DB74F32C6BC54E9B7DE38BDD /* CarouselView.swift */ = {isa = PBXFileReference; lastKnownFileType = sourcecode.swift; path = CarouselView.swift; sourceTree = "<group>"; };
		DDA5192B35945D0638208E85 /* DesignTokens.swift */ = {isa = PBXFileReference; lastKnownFileType = sourcecode.swift; path = DesignTokens.swift; sourceTree = "<group>"; };
		E41CFF50904A2F54FD5621BF /* APIConfig.swift */ = {isa = PBXFileReference; lastKnownFileType = sourcecode.swift; path = APIConfig.swift; sourceTree = "<group>"; };
		E5F77721CA146200F98657F7 /* SettingsView.swift */ = {isa = PBXFileReference; lastKnownFileType = sourcecode.swift; path = SettingsView.swift; sourceTree = "<group>"; };
		E726662A13B99E2BE8109CE4 /* IdentityService.swift */ = {isa = PBXFileReference; lastKnownFileType = sourcecode.swift; path = IdentityService.swift; sourceTree = "<group>"; };
		EA1551A659F460A621C63645 /* HomeView.swift */ = {isa = PBXFileReference; lastKnownFileType = sourcecode.swift; path = HomeView.swift; sourceTree = "<group>"; };
		EBD7242399015D38E8A1EC8C /* BottomTabBar.swift */ = {isa = PBXFileReference; lastKnownFileType = sourcecode.swift; path = BottomTabBar.swift; sourceTree = "<group>"; };
		SPLASHVIEW002 /* SplashScreenView.swift */ = {isa = PBXFileReference; lastKnownFileType = sourcecode.swift; path = SplashScreenView.swift; sourceTree = "<group>"; };
		WELCOMEVIEW002 /* WelcomeView.swift */ = {isa = PBXFileReference; lastKnownFileType = sourcecode.swift; path = WelcomeView.swift; sourceTree = "<group>"; };
		01DB89BF1F554C0AA4C14AAD /* GenerateImage01View.swift */ = {isa = PBXFileReference; lastKnownFileType = sourcecode.swift; path = GenerateImage01View.swift; sourceTree = "<group>"; };
<<<<<<< HEAD
		F1E2D3C4B5A69780C1234567 /* AddFriendsView.swift */ = {isa = PBXFileReference; lastKnownFileType = sourcecode.swift; path = AddFriendsView.swift; sourceTree = "<group>"; };
		E2D3C4B5A697801C23456789 /* GroupChatView.swift */ = {isa = PBXFileReference; lastKnownFileType = sourcecode.swift; path = GroupChatView.swift; sourceTree = "<group>"; };
		D3C4B5A697801C2345678901 /* StartGroupChatView.swift */ = {isa = PBXFileReference; lastKnownFileType = sourcecode.swift; path = StartGroupChatView.swift; sourceTree = "<group>"; };
		C4B5A697801C234567890123 /* QRCodeScannerView.swift */ = {isa = PBXFileReference; lastKnownFileType = sourcecode.swift; path = QRCodeScannerView.swift; sourceTree = "<group>"; };
		B5A697801C23456789012345 /* NotificationView.swift */ = {isa = PBXFileReference; lastKnownFileType = sourcecode.swift; path = NotificationView.swift; sourceTree = "<group>"; };
		A697801C2345678901234567 /* SearchView.swift */ = {isa = PBXFileReference; lastKnownFileType = sourcecode.swift; path = SearchView.swift; sourceTree = "<group>"; };
=======
		UITEST002 /* ICEREDUITests.swift */ = {isa = PBXFileReference; lastKnownFileType = sourcecode.swift; path = ICEREDUITests.swift; sourceTree = "<group>"; };
		UITEST003 /* Info.plist */ = {isa = PBXFileReference; lastKnownFileType = text.plist.xml; path = Info.plist; sourceTree = "<group>"; };
		UITEST004 /* ICEREDUITests.xctest */ = {isa = PBXFileReference; explicitFileType = wrapper.cfbundle; includeInIndex = 0; path = ICEREDUITests.xctest; sourceTree = BUILT_PRODUCTS_DIR; };
		CHATSERVICE002 /* ChatService.swift */ = {isa = PBXFileReference; lastKnownFileType = sourcecode.swift; path = ChatService.swift; sourceTree = "<group>"; };
		KEYBOARDEXT002 /* KeyboardExtension.swift */ = {isa = PBXFileReference; lastKnownFileType = sourcecode.swift; path = KeyboardExtension.swift; sourceTree = "<group>"; };
		SHARESHEET002 /* ShareSheet.swift */ = {isa = PBXFileReference; lastKnownFileType = sourcecode.swift; path = ShareSheet.swift; sourceTree = "<group>"; };
		A1D4C1D1D45F4BBFAAC1E8B4 /* SettingsRow.swift */ = {isa = PBXFileReference; lastKnownFileType = sourcecode.swift; path = SettingsRow.swift; sourceTree = "<group>"; };
		B6D6C3BD57F1411D9AA2C753 /* ProfileSettingViewModel.swift */ = {isa = PBXFileReference; lastKnownFileType = sourcecode.swift; path = ProfileSettingViewModel.swift; sourceTree = "<group>"; };
		F0CB7B8BA9D546D88AC8F75C /* SettingsViewModel.swift */ = {isa = PBXFileReference; lastKnownFileType = sourcecode.swift; path = SettingsViewModel.swift; sourceTree = "<group>"; };
		4B3F75C30A5F4A7AA5C0FE2C /* GenderPickerView.swift */ = {isa = PBXFileReference; lastKnownFileType = sourcecode.swift; path = GenderPickerView.swift; sourceTree = "<group>"; };
		8D7A2BC6C4F1482F9E7D9B4A /* LocationPickerView.swift */ = {isa = PBXFileReference; lastKnownFileType = sourcecode.swift; path = LocationPickerView.swift; sourceTree = "<group>"; };
		7A6B5C4D3E2F4A1B9C8D7E6F /* DateOfBirthPickerView.swift */ = {isa = PBXFileReference; lastKnownFileType = sourcecode.swift; path = DateOfBirthPickerView.swift; sourceTree = "<group>"; };
		UNITTEST002 /* MockURLProtocol.swift */ = {isa = PBXFileReference; lastKnownFileType = sourcecode.swift; path = MockURLProtocol.swift; sourceTree = "<group>"; };
		UNITTEST004 /* TestFixtures.swift */ = {isa = PBXFileReference; lastKnownFileType = sourcecode.swift; path = TestFixtures.swift; sourceTree = "<group>"; };
		UNITTEST006 /* APIClientTests.swift */ = {isa = PBXFileReference; lastKnownFileType = sourcecode.swift; path = APIClientTests.swift; sourceTree = "<group>"; };
		UNITTEST008 /* ErrorHandlingTests.swift */ = {isa = PBXFileReference; lastKnownFileType = sourcecode.swift; path = ErrorHandlingTests.swift; sourceTree = "<group>"; };
		UNITTEST010 /* AuthenticationManagerTests.swift */ = {isa = PBXFileReference; lastKnownFileType = sourcecode.swift; path = AuthenticationManagerTests.swift; sourceTree = "<group>"; };
		UNITTEST012 /* IdentityServiceTests.swift */ = {isa = PBXFileReference; lastKnownFileType = sourcecode.swift; path = IdentityServiceTests.swift; sourceTree = "<group>"; };
		UNITTEST013 /* Info.plist */ = {isa = PBXFileReference; lastKnownFileType = text.plist.xml; path = Info.plist; sourceTree = "<group>"; };
		UNITTEST014 /* ICEREDTests.xctest */ = {isa = PBXFileReference; explicitFileType = wrapper.cfbundle; includeInIndex = 0; path = ICEREDTests.xctest; sourceTree = BUILT_PRODUCTS_DIR; };
		E2EESERVICE002 /* E2EEService.swift */ = {isa = PBXFileReference; lastKnownFileType = sourcecode.swift; path = E2EEService.swift; sourceTree = "<group>"; };
		E2EEMODELS002 /* E2EEModels.swift */ = {isa = PBXFileReference; lastKnownFileType = sourcecode.swift; path = E2EEModels.swift; sourceTree = "<group>"; };
		CRYPTOCORE002 /* CryptoCore.swift */ = {isa = PBXFileReference; lastKnownFileType = sourcecode.swift; path = CryptoCore.swift; sourceTree = "<group>"; };
>>>>>>> c553387f
/* End PBXFileReference section */

/* Begin PBXGroup section */
		02A5BB6837251A426E7FC3B0 /* Graph */ = {
			isa = PBXGroup;
			children = (
				6A242CA445BD03C224A4AAA2 /* GraphService.swift */,
			);
			path = Graph;
			sourceTree = "<group>";
		};
		0CF78FB2E7A0750A45C6EA63 /* Views */ = {
			isa = PBXGroup;
			children = (
				5EA4FC96E61E31607C63D686 /* AccountsView.swift */,
				539767459F07A98D4EFC00A8 /* DevicesView.swift */,
				3EBFE6879F150AA4EC08471A /* InviteFriendsView.swift */,
				95101A7961A664CCE5DAD132 /* MyChannelsView.swift */,
				CA030D4D06E717B5C40967BE /* ProfileSettingView.swift */,
				E5F77721CA146200F98657F7 /* SettingsView.swift */,
			);
			path = Views;
			sourceTree = "<group>";
		};
		B7E0B4DA3AFC4C74A263ABCD /* ViewModels */ = {
			isa = PBXGroup;
			children = (
				F0CB7B8BA9D546D88AC8F75C /* SettingsViewModel.swift */,
				B6D6C3BD57F1411D9AA2C753 /* ProfileSettingViewModel.swift */,
			);
			path = ViewModels;
			sourceTree = "<group>";
		};
		166F4398A7627F3D582783BE /* Location */ = {
			isa = PBXGroup;
			children = (
				9B846FFEC4EDF48BBAC2449C /* LocationView.swift */,
			);
			path = Location;
			sourceTree = "<group>";
		};
		16C2885A5BAACBDF5F06FD49 /* Profile */ = {
			isa = PBXGroup;
			children = (
				62BDAF6A419272546C638610 /* Views */,
			);
			path = Profile;
			sourceTree = "<group>";
		};
		1F229D0385FF3AA68655E53A /* User */ = {
			isa = PBXGroup;
			children = (
				E726662A13B99E2BE8109CE4 /* IdentityService.swift */,
				29337E35C69E1124B0E50774 /* UserService.swift */,
			);
			path = User;
			sourceTree = "<group>";
		};
		23D90C1C4206D55926A7DE18 /* Chat */ = {
			isa = PBXGroup;
			children = (
				537B1E34BAACB00A8A3B4412 /* Views */,
			);
			path = Chat;
			sourceTree = "<group>";
		};
		30188A2E994C571943EC7EDF /* Features */ = {
			isa = PBXGroup;
			children = (
				SPLASHGROUP001 /* Splash */,
				C33CE8D38AC07ED4CAE8196A /* Auth */,
				E38A78AF007C03E832DC0CDA /* Home */,
				23D90C1C4206D55926A7DE18 /* Chat */,
				C4D9377AE46FE3A69C99E0E6 /* CreatePost */,
				8D8AB230DC69647EC22A8EB9 /* Alice */,
				16C2885A5BAACBDF5F06FD49 /* Profile */,
				6E13DC989B6E2ECA5F3CCD28 /* Settings */,
			);
			path = Features;
			sourceTree = "<group>";
		};
		3C49A4E1BCFEFAAE467FDA26 /* Views */ = {
			isa = PBXGroup;
			children = (
				99C5067F8E29CAD08D236D49 /* Components */,
				EA1551A659F460A621C63645 /* HomeView.swift */,
				B5A697801C23456789012345 /* NotificationView.swift */,
				02124441331C326D27EC0A72 /* RankingListView.swift */,
				A697801C2345678901234567 /* SearchView.swift */,
			);
			path = Views;
			sourceTree = "<group>";
		};
		4B00C33713233290733461B2 /* Social */ = {
			isa = PBXGroup;
			children = (
				0DC01C12BC58AA2D98CDC03F /* SocialService.swift */,
			);
			path = Social;
			sourceTree = "<group>";
		};
		4E7AAC51AB9DACF5EE378A57 /* Media */ = {
			isa = PBXGroup;
			children = (
				3B53881EFE11477A9FE157D2 /* MediaService.swift */,
			);
			path = Media;
			sourceTree = "<group>";
		};
		4E85EECF31BEE6AC3820E20B /* Feed */ = {
			isa = PBXGroup;
			children = (
				64D93ADAC760BE1CCB6AFEA8 /* FeedService.swift */,
			);
			path = Feed;
			sourceTree = "<group>";
		};
		537B1E34BAACB00A8A3B4412 /* Views */ = {
			isa = PBXGroup;
			children = (
				F1E2D3C4B5A69780C1234567 /* AddFriendsView.swift */,
				B4B2243943DAE524DAA9499B /* ChatView.swift */,
				E2D3C4B5A697801C23456789 /* GroupChatView.swift */,
				45DA960EAF1BBBBC18F81EC3 /* MessageView.swift */,
				C4B5A697801C234567890123 /* QRCodeScannerView.swift */,
				D3C4B5A697801C2345678901 /* StartGroupChatView.swift */,
			);
			path = Views;
			sourceTree = "<group>";
		};
		538F862129889F25B8D9F209 /* Content */ = {
			isa = PBXGroup;
			children = (
				71B032CF9FD0BCD3724E31EB /* ContentModels.swift */,
			);
			path = Content;
			sourceTree = "<group>";
		};
		565E49CEA7D25E6D91A52C2B /* Shared */ = {
			isa = PBXGroup;
			children = (
				57CCFA98776A24F7C7D8EC69 /* Extensions */,
				C2D1D0EFF8395FF1196373AE /* Design */,
				6A75990C5D6857D229305D91 /* Models */,
				C652DC05CDF0383A5C43BEC2 /* Services */,
				81964BD8B3D4CD6D68503851 /* UI */,
			);
			path = Shared;
			sourceTree = "<group>";
		};
		57CCFA98776A24F7C7D8EC69 /* Extensions */ = {
			isa = PBXGroup;
			children = (
				D4B8234BED929FB978C1D102 /* DateExtension.swift */,
				KEYBOARDEXT002 /* KeyboardExtension.swift */,
			);
			path = Extensions;
			sourceTree = "<group>";
		};
		5FDC1F4969D718C7CCCA4AE0 /* Carousels */ = {
			isa = PBXGroup;
			children = (
				DB74F32C6BC54E9B7DE38BDD /* CarouselView.swift */,
				CD6D59BF9871981B7FBA115D /* SimpleCarouselView.swift */,
			);
			path = Carousels;
			sourceTree = "<group>";
		};
		62BDAF6A419272546C638610 /* Views */ = {
			isa = PBXGroup;
			children = (
				AFC8A907430998B947546C97 /* ProfileData.swift */,
				3458B914CACC60BDB462C58D /* ProfileView.swift */,
				23217D4428E93D1A447D9CD0 /* ProfileView.swift.backup */,
				DB6BA9F5A2B38332ACB7A915 /* UserProfileView.swift */,
			);
			path = Views;
			sourceTree = "<group>";
		};
		647495EFA33FD3AFB9ED7529 /* Chat */ = {
			isa = PBXGroup;
			children = (
				6B7F29AF2BD2FC517E87B40A /* ConversationModels.swift */,
				E2EEMODELS002 /* E2EEModels.swift */,
			);
			path = Chat;
			sourceTree = "<group>";
		};
		6A75990C5D6857D229305D91 /* Models */ = {
			isa = PBXGroup;
			children = (
				647495EFA33FD3AFB9ED7529 /* Chat */,
				538F862129889F25B8D9F209 /* Content */,
				C16D0147580A76D956974C8C /* Notification */,
				88669F77A91FF059C9A74E99 /* Search */,
				82E3D0A6EE1F48B21B595A43 /* User */,
			);
			path = Models;
			sourceTree = "<group>";
		};
		6E13DC989B6E2ECA5F3CCD28 /* Settings */ = {
			isa = PBXGroup;
			children = (
				0CF78FB2E7A0750A45C6EA63 /* Views */,
				B7E0B4DA3AFC4C74A263ABCD /* ViewModels */,
			);
			path = Settings;
			sourceTree = "<group>";
		};
		6F8E7CD61F97ECE43F48E0E4 /* Content */ = {
			isa = PBXGroup;
			children = (
				5FA7AA7E22A29086861F985F /* ContentService.swift */,
			);
			path = Content;
			sourceTree = "<group>";
		};
		7419EAEFD10098990E0964C4 /* Components */ = {
			isa = PBXGroup;
			children = (
				5FDC1F4969D718C7CCCA4AE0 /* Carousels */,
				166F4398A7627F3D582783BE /* Location */,
				E4D20F2B21F1450E8FCA0C9E /* Settings */,
				6D5C4B3A2F1E0D9C8B7A6F5E /* Forms */,
				7B8C9D0E1F2A3B4C5D6E7F8A /* Pickers */,
				SHARESHEET002 /* ShareSheet.swift */,
			);
			path = Components;
			sourceTree = "<group>";
		};
		6D5C4B3A2F1E0D9C8B7A6F5E /* Forms */ = {
			isa = PBXGroup;
			children = (
				6C5B4A3D2E1F0A9B8C7D6E5F /* FormRow.swift */,
			);
			path = Forms;
			sourceTree = "<group>";
		};
		7B8C9D0E1F2A3B4C5D6E7F8A /* Pickers */ = {
			isa = PBXGroup;
			children = (
				4B3F75C30A5F4A7AA5C0FE2C /* GenderPickerView.swift */,
				8D7A2BC6C4F1482F9E7D9B4A /* LocationPickerView.swift */,
				7A6B5C4D3E2F4A1B9C8D7E6F /* DateOfBirthPickerView.swift */,
			);
			path = Pickers;
			sourceTree = "<group>";
		};
		E4D20F2B21F1450E8FCA0C9E /* Settings */ = {
			isa = PBXGroup;
			children = (
				A1D4C1D1D45F4BBFAAC1E8B4 /* SettingsRow.swift */,
			);
			path = Settings;
			sourceTree = "<group>";
		};
		7C3FDB1C3B7BCF5AF8E3D483 /* Products */ = {
			isa = PBXGroup;
			children = (
				1D3041E7FCC0ACD7F53D08BA /* ICERED.app */,
<<<<<<< HEAD
=======
				UITEST004 /* ICEREDUITests.xctest */,
				UNITTEST014 /* ICEREDTests.xctest */,
>>>>>>> c553387f
			);
			name = Products;
			sourceTree = "<group>";
		};
		7CFBD78C85A9B02F39BC7975 /* Networking */ = {
			isa = PBXGroup;
			children = (
				CEB8BD0C8A93BBE1E9670B07 /* APIClient.swift */,
				E41CFF50904A2F54FD5621BF /* APIConfig.swift */,
				3880EF1CA343B17A09E2209E /* APIError.swift */,
			);
			path = Networking;
			sourceTree = "<group>";
		};
		81964BD8B3D4CD6D68503851 /* UI */ = {
			isa = PBXGroup;
			children = (
				7419EAEFD10098990E0964C4 /* Components */,
				B29DD43393229D0953E20572 /* Modals */,
				A7769A470844B091EBE8D661 /* Navigation */,
			);
			path = UI;
			sourceTree = "<group>";
		};
		82E3D0A6EE1F48B21B595A43 /* User */ = {
			isa = PBXGroup;
			children = (
				CAC8DD04D57185AC8872002E /* UserModels.swift */,
			);
			path = User;
			sourceTree = "<group>";
		};
		83156329836565A2778B94AC /* NovaSocial */ = {
			isa = PBXGroup;
			children = (
				1F2AEFDFBC28D0D641DE1964 /* .gitattributes */,
				CCDC8A5B9A3091127DD27DB4 /* .gitignore */,
				B9C4CFAF123EE4E11450EE6E /* API_INTEGRATION_README.md */,
				B0393038DC4D72E8421D1B35 /* App.swift */,
				817F6537589781480741FFB5 /* AppPage.swift */,
				0CEC6778F7F6BAFBBBF847B9 /* Assets.xcassets */,
				6F1E2D3C4B5A697887766554 /* Localizable.strings */,
				C932A10966CC60CB5210880E /* ICONS_MAPPING.md */,
			);
			name = NovaSocial;
			path = .;
			sourceTree = "<group>";
		};
		88669F77A91FF059C9A74E99 /* Search */ = {
			isa = PBXGroup;
			children = (
				09440F16B1285584BC291E21 /* SearchModels.swift */,
			);
			path = Search;
			sourceTree = "<group>";
		};
		8D8AB230DC69647EC22A8EB9 /* Alice */ = {
			isa = PBXGroup;
			children = (
				944F1DB47089C67AD79B379A /* Views */,
			);
			path = Alice;
			sourceTree = "<group>";
		};
		944F1DB47089C67AD79B379A /* Views */ = {
			isa = PBXGroup;
			children = (
				D61BB9ACC8B85E84B02B21DC /* AliceView.swift */,
				01DB89BF1F554C0AA4C14AAD /* GenerateImage01View.swift */,
			);
			path = Views;
			sourceTree = "<group>";
		};
		95DA8974C80C226E0EEFD27B /* Views */ = {
			isa = PBXGroup;
			children = (
				55318219C3A650A6D7EC96E0 /* NewPostView.swift */,
			);
			path = Views;
			sourceTree = "<group>";
		};
		99C5067F8E29CAD08D236D49 /* Components */ = {
			isa = PBXGroup;
			children = (
				A657E4D4D9CECEAE742EC4F7 /* FeedPostCard.swift */,
				28B434DE97D0F186DE9CEE60 /* PhotoOptionsModal.swift */,
				935F737074559D05F95D4EF0 /* CommentSheetView.swift */,
				C258A7984F0CD3E9100A3EDC /* CarouselCardItem.swift */,
				D49E279D9239481D8A58211F /* CommentCardItem.swift */,
			);
			path = Components;
			sourceTree = "<group>";
		};
		9BB40D4F675B1E0C8E8D63B8 /* Communication */ = {
			isa = PBXGroup;
			children = (
				4665602C144B266807588223 /* CommunicationService.swift */,
			);
			path = Communication;
			sourceTree = "<group>";
		};
		CHATSERVICEGROUP /* Chat */ = {
			isa = PBXGroup;
			children = (
				CHATSERVICE002 /* ChatService.swift */,
			);
			path = Chat;
			sourceTree = "<group>";
		};
		A4D9DE00AA821932BE8D62A2 = {
			isa = PBXGroup;
			children = (
				30188A2E994C571943EC7EDF /* Features */,
				83156329836565A2778B94AC /* NovaSocial */,
				565E49CEA7D25E6D91A52C2B /* Shared */,
<<<<<<< HEAD
=======
				UITESTGROUP001 /* ICEREDUITests */,
				UNITTESTGROUP001 /* Tests */,
>>>>>>> c553387f
				7C3FDB1C3B7BCF5AF8E3D483 /* Products */,
			);
			sourceTree = "<group>";
		};
		A7769A470844B091EBE8D661 /* Navigation */ = {
			isa = PBXGroup;
			children = (
				EBD7242399015D38E8A1EC8C /* BottomTabBar.swift */,
				960B958C1191BEE26AB350C8 /* NavigationManager.swift */,
			);
			path = Navigation;
			sourceTree = "<group>";
		};
		A7A77DEC5BBF4E89AD2B7077 /* ViewModels */ = {
			isa = PBXGroup;
			children = (
				CE75D478ADD2861381600DFB /* FeedViewModel.swift */,
			);
			path = ViewModels;
			sourceTree = "<group>";
		};
		B29DD43393229D0953E20572 /* Modals */ = {
			isa = PBXGroup;
			children = (
				79AE620603A1ABD742C2254B /* ReportModal.swift */,
				13853E573F5F9E4DAA1DFBA3 /* ThankYouModal.swift */,
			);
			path = Modals;
			sourceTree = "<group>";
		};
		B2F098C27E7DBB050E34F6F6 /* Views */ = {
			isa = PBXGroup;
			children = (
				CREATEACCOUNT002 /* CreateAccountView.swift */,
				15BE5EA996149A16BBC12B09 /* LoginView.swift */,
				WELCOMEVIEW002 /* WelcomeView.swift */,
			);
			path = Views;
			sourceTree = "<group>";
		};
		C16D0147580A76D956974C8C /* Notification */ = {
			isa = PBXGroup;
			children = (
				2209DC0250249AF1C3BB7DA4 /* NotificationModels.swift */,
			);
			path = Notification;
			sourceTree = "<group>";
		};
		C2D1D0EFF8395FF1196373AE /* Design */ = {
			isa = PBXGroup;
			children = (
				DDA5192B35945D0638208E85 /* DesignTokens.swift */,
			);
			path = Design;
			sourceTree = "<group>";
		};
		C33CE8D38AC07ED4CAE8196A /* Auth */ = {
			isa = PBXGroup;
			children = (
				B2F098C27E7DBB050E34F6F6 /* Views */,
			);
			path = Auth;
			sourceTree = "<group>";
		};
		C4D9377AE46FE3A69C99E0E6 /* CreatePost */ = {
			isa = PBXGroup;
			children = (
				95DA8974C80C226E0EEFD27B /* Views */,
			);
			path = CreatePost;
			sourceTree = "<group>";
		};
		C652DC05CDF0383A5C43BEC2 /* Services */ = {
			isa = PBXGroup;
			children = (
				CHATSERVICEGROUP /* Chat */,
				4E85EECF31BEE6AC3820E20B /* Feed */,
				E208F4762BA09D9DB85B836A /* Security */,
				DBF089D6F321073A5A00AEED /* Auth */,
				CHATSERVICEGROUP /* Chat */,
				9BB40D4F675B1E0C8E8D63B8 /* Communication */,
				6F8E7CD61F97ECE43F48E0E4 /* Content */,
				02A5BB6837251A426E7FC3B0 /* Graph */,
				4E7AAC51AB9DACF5EE378A57 /* Media */,
				7CFBD78C85A9B02F39BC7975 /* Networking */,
				DA5913B03AADDAF0AE36289D /* Search */,
				4B00C33713233290733461B2 /* Social */,
				1F229D0385FF3AA68655E53A /* User */,
			);
			path = Services;
			sourceTree = "<group>";
		};
		CHATSERVICEGROUP /* Chat */ = {
			isa = PBXGroup;
			children = (
				CHATSERVICE002 /* ChatService.swift */,
			);
			path = Chat;
			sourceTree = "<group>";
		};
		DA5913B03AADDAF0AE36289D /* Search */ = {
			isa = PBXGroup;
			children = (
				D3EAA5060C5B9890ED58A464 /* SearchService.swift */,
			);
			path = Search;
			sourceTree = "<group>";
		};
		DBF089D6F321073A5A00AEED /* Auth */ = {
			isa = PBXGroup;
			children = (
				2CA4EAE7640A871A5FE1F792 /* AuthenticationManager.swift */,
				OAUTHSERVICE002 /* OAuthService.swift */,
			);
			path = Auth;
			sourceTree = "<group>";
		};
		E208F4762BA09D9DB85B836A /* Security */ = {
			isa = PBXGroup;
			children = (
				3E3708D4D59DBF11CF77C3DF /* KeychainService.swift */,
				E2EESERVICE002 /* E2EEService.swift */,
				CRYPTOCORE002 /* CryptoCore.swift */,
			);
			path = Security;
			sourceTree = "<group>";
		};
		E38A78AF007C03E832DC0CDA /* Home */ = {
			isa = PBXGroup;
			children = (
				A7A77DEC5BBF4E89AD2B7077 /* ViewModels */,
				3C49A4E1BCFEFAAE467FDA26 /* Views */,
			);
			path = Home;
			sourceTree = "<group>";
		};
		SPLASHGROUP001 /* Splash */ = {
			isa = PBXGroup;
			children = (
				SPLASHVIEWSGROUP /* Views */,
			);
			path = Splash;
			sourceTree = "<group>";
		};
		SPLASHVIEWSGROUP /* Views */ = {
			isa = PBXGroup;
			children = (
				SPLASHVIEW002 /* SplashScreenView.swift */,
			);
			path = Views;
			sourceTree = "<group>";
		};
<<<<<<< HEAD
/* End PBXGroup section */

=======
		UITESTGROUP001 /* ICEREDUITests */ = {
			isa = PBXGroup;
			children = (
				UITEST002 /* ICEREDUITests.swift */,
				UITEST003 /* Info.plist */,
			);
			path = ICEREDUITests;
			sourceTree = "<group>";
		};
		UNITTESTGROUP001 /* Tests */ = {
			isa = PBXGroup;
			children = (
				UNITTESTGROUP002 /* UnitTests */,
			);
			path = Tests;
			sourceTree = "<group>";
		};
		UNITTESTGROUP002 /* UnitTests */ = {
			isa = PBXGroup;
			children = (
				UNITTESTGROUP003 /* Mocks */,
				UNITTESTGROUP004 /* Networking */,
				UNITTESTGROUP005 /* Services */,
				UNITTEST013 /* Info.plist */,
			);
			path = UnitTests;
			sourceTree = "<group>";
		};
		UNITTESTGROUP003 /* Mocks */ = {
			isa = PBXGroup;
			children = (
				UNITTEST002 /* MockURLProtocol.swift */,
				UNITTEST004 /* TestFixtures.swift */,
			);
			path = Mocks;
			sourceTree = "<group>";
		};
		UNITTESTGROUP004 /* Networking */ = {
			isa = PBXGroup;
			children = (
				UNITTEST006 /* APIClientTests.swift */,
				UNITTEST008 /* ErrorHandlingTests.swift */,
			);
			path = Networking;
			sourceTree = "<group>";
		};
		UNITTESTGROUP005 /* Services */ = {
			isa = PBXGroup;
			children = (
				UNITTEST010 /* AuthenticationManagerTests.swift */,
				UNITTEST012 /* IdentityServiceTests.swift */,
			);
			path = Services;
			sourceTree = "<group>";
		};
/* End PBXGroup section */

/* Begin PBXContainerItemProxy section */
		UNITTESTPROXY001 /* PBXContainerItemProxy */ = {
			isa = PBXContainerItemProxy;
			containerPortal = 5E408F8D0DDC235DCAE790E7 /* Project object */;
			proxyType = 1;
			remoteGlobalIDString = ACADFBFE15FADF5A1AF04334;
			remoteInfo = ICERED;
		};
		UITESTPROXY001 /* PBXContainerItemProxy */ = {
			isa = PBXContainerItemProxy;
			containerPortal = 5E408F8D0DDC235DCAE790E7 /* Project object */;
			proxyType = 1;
			remoteGlobalIDString = ACADFBFE15FADF5A1AF04334;
			remoteInfo = ICERED;
		};
/* End PBXContainerItemProxy section */

/* Begin PBXTargetDependency section */
		UNITTESTDEP001 /* PBXTargetDependency */ = {
			isa = PBXTargetDependency;
			target = ACADFBFE15FADF5A1AF04334 /* ICERED */;
			targetProxy = UNITTESTPROXY001 /* PBXContainerItemProxy */;
		};
		UITESTDEP001 /* PBXTargetDependency */ = {
			isa = PBXTargetDependency;
			target = ACADFBFE15FADF5A1AF04334 /* ICERED */;
			targetProxy = UITESTPROXY001 /* PBXContainerItemProxy */;
		};
/* End PBXTargetDependency section */

>>>>>>> c553387f
/* Begin PBXNativeTarget section */
		ACADFBFE15FADF5A1AF04334 /* ICERED */ = {
			isa = PBXNativeTarget;
			buildConfigurationList = F5808A3E8D4D395DBE49C1D7 /* Build configuration list for PBXNativeTarget "ICERED" */;
			buildPhases = (
				2EB212114C3B8FD6E081C091 /* Sources */,
				8A56806E3EC1BE8ADF9A9794 /* Resources */,
			);
			buildRules = (
			);
			dependencies = (
			);
			name = ICERED;
			packageProductDependencies = (
			);
			productName = ICERED;
			productReference = 1D3041E7FCC0ACD7F53D08BA /* ICERED.app */;
			productType = "com.apple.product-type.application";
		};
<<<<<<< HEAD
=======
		UITESTTARGET001 /* ICEREDUITests */ = {
			isa = PBXNativeTarget;
			buildConfigurationList = UITESTCONFIGLIST001 /* Build configuration list for PBXNativeTarget "ICEREDUITests" */;
			buildPhases = (
				UITESTSOURCES001 /* Sources */,
				UITESTRESOURCES001 /* Resources */,
			);
			buildRules = (
			);
			dependencies = (
				UITESTDEP001 /* PBXTargetDependency */,
			);
			name = ICEREDUITests;
			productName = ICEREDUITests;
			productReference = UITEST004 /* ICEREDUITests.xctest */;
			productType = "com.apple.product-type.bundle.ui-testing";
		};
		UNITTESTTARGET001 /* ICEREDTests */ = {
			isa = PBXNativeTarget;
			buildConfigurationList = UNITTESTCONFIGLIST001 /* Build configuration list for PBXNativeTarget "ICEREDTests" */;
			buildPhases = (
				UNITTESTSOURCES001 /* Sources */,
				UNITTESTRESOURCES001 /* Resources */,
			);
			buildRules = (
			);
			dependencies = (
				UNITTESTDEP001 /* PBXTargetDependency */,
			);
			name = ICEREDTests;
			productName = ICEREDTests;
			productReference = UNITTEST014 /* ICEREDTests.xctest */;
			productType = "com.apple.product-type.bundle.unit-test";
		};
>>>>>>> c553387f
/* End PBXNativeTarget section */

/* Begin PBXProject section */
		5E408F8D0DDC235DCAE790E7 /* Project object */ = {
			isa = PBXProject;
			attributes = {
				BuildIndependentTargetsInParallel = YES;
				LastUpgradeCheck = 1430;
			};
			buildConfigurationList = 343BDCEDB1F7374356305207 /* Build configuration list for PBXProject "ICERED" */;
			compatibilityVersion = "Xcode 14.0";
			developmentRegion = en;
			hasScannedForEncodings = 0;
			knownRegions = (
				Base,
				en,
			);
			mainGroup = A4D9DE00AA821932BE8D62A2;
			minimizedProjectReferenceProxies = 1;
			projectDirPath = "";
			projectRoot = "";
			targets = (
				ACADFBFE15FADF5A1AF04334 /* ICERED */,
<<<<<<< HEAD
=======
				UITESTTARGET001 /* ICEREDUITests */,
				UNITTESTTARGET001 /* ICEREDTests */,
>>>>>>> c553387f
			);
		};
/* End PBXProject section */

/* Begin PBXResourcesBuildPhase section */
		8A56806E3EC1BE8ADF9A9794 /* Resources */ = {
			isa = PBXResourcesBuildPhase;
			buildActionMask = 2147483647;
			files = (
				897C328B00A7B7A919E1CD8A /* API_INTEGRATION_README.md in Resources */,
				8F09936DEAE3749EBCFAB662 /* Assets.xcassets in Resources */,
				DA25034A61BE32AED01A9B16 /* ICONS_MAPPING.md in Resources */,
				29C1101849EFBA03D41D8D53 /* ProfileView.swift.backup in Resources */,
				7F1E2D3C4B5A697887766554 /* Localizable.strings in Resources */,
			);
			runOnlyForDeploymentPostprocessing = 0;
		};
<<<<<<< HEAD
=======
		UITESTRESOURCES001 /* Resources */ = {
			isa = PBXResourcesBuildPhase;
			buildActionMask = 2147483647;
			files = (
			);
			runOnlyForDeploymentPostprocessing = 0;
		};
		UNITTESTRESOURCES001 /* Resources */ = {
			isa = PBXResourcesBuildPhase;
			buildActionMask = 2147483647;
			files = (
			);
			runOnlyForDeploymentPostprocessing = 0;
		};
>>>>>>> c553387f
/* End PBXResourcesBuildPhase section */

/* Begin PBXSourcesBuildPhase section */
		2EB212114C3B8FD6E081C091 /* Sources */ = {
			isa = PBXSourcesBuildPhase;
			buildActionMask = 2147483647;
			files = (
				AF450114DB4865087E55B26C /* FeedService.swift in Sources */,
				9D403603997395E16F32005B /* KeychainService.swift in Sources */,
				858C6C6ECF0979152AD9A5D6 /* DateExtension.swift in Sources */,
				3F6648708367596A84E3227F /* FeedPostCard.swift in Sources */,
				880C675ED8B3ECE21637D093 /* BottomTabBar.swift in Sources */,
				A749A18A605032419552108D /* PhotoOptionsModal.swift in Sources */,
				2C1AE65CD1BCEE877390EA52 /* CommentSheetView.swift in Sources */,
				6576A60D03D0AAD816B22C3F /* CarouselCardItem.swift in Sources */,
				DEBF0012173C44A979FDB9F8 /* CommentCardItem.swift in Sources */,
				6919D3922DBD5EBE2C2E3912 /* FeedViewModel.swift in Sources */,
				CB37E7011E14A06A0EBD08EB /* APIClient.swift in Sources */,
				FFBE6F87D8D9D1645B5A0913 /* APIConfig.swift in Sources */,
				F8F07FF6FE20AC20ECCB5BF2 /* APIError.swift in Sources */,
				AB5DF317C7D5976DC7227835 /* AccountsView.swift in Sources */,
				81DBF2635C69458C97BF413D /* AliceView.swift in Sources */,
				7F8BF36C87774F6FA10FC78D /* GenerateImage01View.swift in Sources */,
				780124131B160D8EE47456B9 /* App.swift in Sources */,
				C227819EE09A07E77B0C448F /* AppPage.swift in Sources */,
				280EDC6FD4C376DD75D63CD7 /* AuthenticationManager.swift in Sources */,
				OAUTHSERVICE001 /* OAuthService.swift in Sources */,
				63B22A9F26DFB37DE9D67ACD /* CarouselView.swift in Sources */,
				CDE6F3A1AA8B69AB2D9C0603 /* ChatView.swift in Sources */,
				CHATSERVICE001 /* ChatService.swift in Sources */,
				33A5FB652C0009D96FB844A5 /* CommunicationService.swift in Sources */,
				6BDA39BD6F2A0B9ECF7AA1F3 /* ContentModels.swift in Sources */,
				66EFE70500BB7EF714EAAC32 /* ContentService.swift in Sources */,
				EA1908EFF200B3981CAEDDB8 /* ConversationModels.swift in Sources */,
				8E005900B23D00B64805FD85 /* DesignTokens.swift in Sources */,
				798BD538D3CE05BE08542CF8 /* DevicesView.swift in Sources */,
				CCAFF6E79E7ACB7CB46172FF /* GraphService.swift in Sources */,
				45D7CF62B70956001C70B101 /* HomeView.swift in Sources */,
				0DE576B3DF62C46814220CF8 /* RankingListView.swift in Sources */,
				5BFEC787522ED006544C8E92 /* IdentityService.swift in Sources */,
				A21959B36E87367C0E22A791 /* InviteFriendsView.swift in Sources */,
				6AA9EFC925E3EBA8CC533592 /* LocationView.swift in Sources */,
				D9010C810B0698935B15E119 /* LoginView.swift in Sources */,
				30D1CB05B4B8E0DF2394DA20 /* MediaService.swift in Sources */,
				9E4619C894887F2F80288283 /* MessageView.swift in Sources */,
				23B21EC6989A36B1659044A4 /* MyChannelsView.swift in Sources */,
				DA5146CD4EA5529311C25F18 /* NavigationManager.swift in Sources */,
				8B8925BC9FAC9B30C397E33D /* NewPostView.swift in Sources */,
				BDC106FE62EE927E9254E802 /* NotificationModels.swift in Sources */,
				D216B637243C8D833CF86F9B /* ProfileData.swift in Sources */,
				3DB7A7D8B8AABE2D2B5E9F30 /* ProfileSettingView.swift in Sources */,
				5C6B3E02EAE744B2AC300C3C /* ProfileSettingViewModel.swift in Sources */,
				8B53029B6B554F0C81155B40 /* ProfileView.swift in Sources */,
				E7F8D1272D7C4673E8DAC22C /* ReportModal.swift in Sources */,
				28DB49853F12862488ED815C /* SearchModels.swift in Sources */,
				E685ED5F9161C354B6B9998E /* SearchService.swift in Sources */,
				8E753B052918F9BBAA78BA50 /* SettingsView.swift in Sources */,
				8D2F4E659E4D48B4865D61E7 /* SettingsViewModel.swift in Sources */,
				9A065810B88F4E4D9A708FD5 /* SettingsRow.swift in Sources */,
				2A1B3C4D5E6F7081928A3B4C /* FormRow.swift in Sources */,
				8E9FBC12E6C74E71B7FD8B0F /* LocationPickerView.swift in Sources */,
				29AF82C4C3D14418A5B9D7E1 /* GenderPickerView.swift in Sources */,
				E5C4A9D3B2F14E719C7A5B0F /* DateOfBirthPickerView.swift in Sources */,
				947975D4CFDA4B870FE1DD42 /* SimpleCarouselView.swift in Sources */,
				4A09C7CE82196707BAB194FB /* SocialService.swift in Sources */,
				0F11FE719B8F4B76047CA6BA /* ThankYouModal.swift in Sources */,
				E5A9BFF109109BA9B0D167FF /* UserModels.swift in Sources */,
				03790B19E7A59D67154C1C74 /* UserProfileView.swift in Sources */,
				C82B6B2CD19D5A1EC755D09B /* UserService.swift in Sources */,
				CREATEACCOUNT001 /* CreateAccountView.swift in Sources */,
				WELCOMEVIEW001 /* WelcomeView.swift in Sources */,
				SPLASHVIEW001 /* SplashScreenView.swift in Sources */,
<<<<<<< HEAD
				A1B2C3D4E5F6789012345678 /* AddFriendsView.swift in Sources */,
				B2C3D4E5F67890123456789A /* GroupChatView.swift in Sources */,
				C3D4E5F6789012345678901B /* StartGroupChatView.swift in Sources */,
				D4E5F6789012345678901BCD /* QRCodeScannerView.swift in Sources */,
				E5F67890123456789012BCDE /* NotificationView.swift in Sources */,
				F67890123456789012BCDEF0 /* SearchView.swift in Sources */,
=======
				CHATSERVICE001 /* ChatService.swift in Sources */,
				KEYBOARDEXT001 /* KeyboardExtension.swift in Sources */,
				SHARESHEET001 /* ShareSheet.swift in Sources */,
				E2EESERVICE001 /* E2EEService.swift in Sources */,
				E2EEMODELS001 /* E2EEModels.swift in Sources */,
				CRYPTOCORE001 /* CryptoCore.swift in Sources */,
			);
			runOnlyForDeploymentPostprocessing = 0;
		};
		UNITTESTSOURCES001 /* Sources */ = {
			isa = PBXSourcesBuildPhase;
			buildActionMask = 2147483647;
			files = (
				UNITTEST001 /* MockURLProtocol.swift in Sources */,
				UNITTEST003 /* TestFixtures.swift in Sources */,
				UNITTEST005 /* APIClientTests.swift in Sources */,
				UNITTEST007 /* ErrorHandlingTests.swift in Sources */,
				UNITTEST009 /* AuthenticationManagerTests.swift in Sources */,
				UNITTEST011 /* IdentityServiceTests.swift in Sources */,
>>>>>>> c553387f
			);
			runOnlyForDeploymentPostprocessing = 0;
		};
/* End PBXSourcesBuildPhase section */

/* Begin XCBuildConfiguration section */
		447C4692A7535B7D745B4C8A /* Release */ = {
			isa = XCBuildConfiguration;
			buildSettings = {
				ASSETCATALOG_COMPILER_APPICON_NAME = AppIcon;
				CODE_SIGN_IDENTITY = "Apple Development";
				CODE_SIGN_STYLE = Automatic;
				DEVELOPMENT_TEAM = 94DTB4RN55;
				INFOPLIST_FILE = Info.plist;
				GENERATE_APPINTENTS_METADATA = NO;
				IPHONEOS_DEPLOYMENT_TARGET = 18.0;
				LD_RUNPATH_SEARCH_PATHS = (
					"$(inherited)",
					"@executable_path/Frameworks",
				);
				OTHER_LDFLAGS = (
					"$(inherited)",
					"-framework",
					AppIntents,
				);
				PRODUCT_BUNDLE_IDENTIFIER = com.novasocial.icered;
				PROVISIONING_PROFILE = "";
				PROVISIONING_PROFILE_SPECIFIER = "";
				SDKROOT = iphoneos;
				SWIFT_VERSION = 5.9;
				TARGETED_DEVICE_FAMILY = 1;
			};
			name = Release;
		};
		745621F622BA4F1283F1268F /* Debug */ = {
			isa = XCBuildConfiguration;
			buildSettings = {
				ASSETCATALOG_COMPILER_APPICON_NAME = AppIcon;
				CODE_SIGN_IDENTITY = "Apple Development";
				CODE_SIGN_STYLE = Automatic;
				DEVELOPMENT_TEAM = 94DTB4RN55;
				INFOPLIST_FILE = Info.plist;
				GENERATE_APPINTENTS_METADATA = NO;
				IPHONEOS_DEPLOYMENT_TARGET = 18.0;
				LD_RUNPATH_SEARCH_PATHS = (
					"$(inherited)",
					"@executable_path/Frameworks",
				);
				OTHER_LDFLAGS = (
					"$(inherited)",
					"-framework",
					AppIntents,
				);
				PRODUCT_BUNDLE_IDENTIFIER = com.novasocial.icered;
				PROVISIONING_PROFILE = "";
				PROVISIONING_PROFILE_SPECIFIER = "";
				SDKROOT = iphoneos;
				SWIFT_VERSION = 5.9;
				TARGETED_DEVICE_FAMILY = 1;
			};
			name = Debug;
		};
		915DCC20492ADAF2DAD48195 /* Release */ = {
			isa = XCBuildConfiguration;
			buildSettings = {
				ALWAYS_SEARCH_USER_PATHS = NO;
				CLANG_ANALYZER_NONNULL = YES;
				CLANG_ANALYZER_NUMBER_OBJECT_CONVERSION = YES_AGGRESSIVE;
				CLANG_CXX_LANGUAGE_STANDARD = "gnu++14";
				CLANG_CXX_LIBRARY = "libc++";
				CLANG_ENABLE_MODULES = YES;
				CLANG_ENABLE_OBJC_ARC = YES;
				CLANG_ENABLE_OBJC_WEAK = YES;
				CLANG_WARN_BLOCK_CAPTURE_AUTORELEASING = YES;
				CLANG_WARN_BOOL_CONVERSION = YES;
				CLANG_WARN_COMMA = YES;
				CLANG_WARN_CONSTANT_CONVERSION = YES;
				CLANG_WARN_DEPRECATED_OBJC_IMPLEMENTATIONS = YES;
				CLANG_WARN_DIRECT_OBJC_ISA_USAGE = YES_ERROR;
				CLANG_WARN_DOCUMENTATION_COMMENTS = YES;
				CLANG_WARN_EMPTY_BODY = YES;
				CLANG_WARN_ENUM_CONVERSION = YES;
				CLANG_WARN_INFINITE_RECURSION = YES;
				CLANG_WARN_INT_CONVERSION = YES;
				CLANG_WARN_NON_LITERAL_NULL_CONVERSION = YES;
				CLANG_WARN_OBJC_IMPLICIT_RETAIN_SELF = YES;
				CLANG_WARN_OBJC_LITERAL_CONVERSION = YES;
				CLANG_WARN_OBJC_ROOT_CLASS = YES_ERROR;
				CLANG_WARN_QUOTED_INCLUDE_IN_FRAMEWORK_HEADER = YES;
				CLANG_WARN_RANGE_LOOP_ANALYSIS = YES;
				CLANG_WARN_STRICT_PROTOTYPES = YES;
				CLANG_WARN_SUSPICIOUS_MOVE = YES;
				CLANG_WARN_UNGUARDED_AVAILABILITY = YES_AGGRESSIVE;
				CLANG_WARN_UNREACHABLE_CODE = YES;
				CLANG_WARN__DUPLICATE_METHOD_MATCH = YES;
				COPY_PHASE_STRIP = NO;
				CURRENT_PROJECT_VERSION = 1;
				DEBUG_INFORMATION_FORMAT = "dwarf-with-dsym";
				ENABLE_NS_ASSERTIONS = NO;
				ENABLE_STRICT_OBJC_MSGSEND = YES;
				GCC_C_LANGUAGE_STANDARD = gnu11;
				GCC_NO_COMMON_BLOCKS = YES;
				GCC_WARN_64_TO_32_BIT_CONVERSION = YES;
				GCC_WARN_ABOUT_RETURN_TYPE = YES_ERROR;
				GCC_WARN_UNDECLARED_SELECTOR = YES;
				GCC_WARN_UNINITIALIZED_AUTOS = YES_AGGRESSIVE;
				GCC_WARN_UNUSED_FUNCTION = YES;
				GCC_WARN_UNUSED_VARIABLE = YES;
				MARKETING_VERSION = 1.0;
				MTL_ENABLE_DEBUG_INFO = NO;
				MTL_FAST_MATH = YES;
				PRODUCT_NAME = "$(TARGET_NAME)";
				SDKROOT = iphoneos;
				SWIFT_COMPILATION_MODE = wholemodule;
				SWIFT_OPTIMIZATION_LEVEL = "-O";
				SWIFT_VERSION = 5.0;
			};
			name = Release;
		};
		F31A58D129DFDFC4A85E6C4D /* Debug */ = {
			isa = XCBuildConfiguration;
			buildSettings = {
				ALWAYS_SEARCH_USER_PATHS = NO;
				CLANG_ANALYZER_NONNULL = YES;
				CLANG_ANALYZER_NUMBER_OBJECT_CONVERSION = YES_AGGRESSIVE;
				CLANG_CXX_LANGUAGE_STANDARD = "gnu++14";
				CLANG_CXX_LIBRARY = "libc++";
				CLANG_ENABLE_MODULES = YES;
				CLANG_ENABLE_OBJC_ARC = YES;
				CLANG_ENABLE_OBJC_WEAK = YES;
				CLANG_WARN_BLOCK_CAPTURE_AUTORELEASING = YES;
				CLANG_WARN_BOOL_CONVERSION = YES;
				CLANG_WARN_COMMA = YES;
				CLANG_WARN_CONSTANT_CONVERSION = YES;
				CLANG_WARN_DEPRECATED_OBJC_IMPLEMENTATIONS = YES;
				CLANG_WARN_DIRECT_OBJC_ISA_USAGE = YES_ERROR;
				CLANG_WARN_DOCUMENTATION_COMMENTS = YES;
				CLANG_WARN_EMPTY_BODY = YES;
				CLANG_WARN_ENUM_CONVERSION = YES;
				CLANG_WARN_INFINITE_RECURSION = YES;
				CLANG_WARN_INT_CONVERSION = YES;
				CLANG_WARN_NON_LITERAL_NULL_CONVERSION = YES;
				CLANG_WARN_OBJC_IMPLICIT_RETAIN_SELF = YES;
				CLANG_WARN_OBJC_LITERAL_CONVERSION = YES;
				CLANG_WARN_OBJC_ROOT_CLASS = YES_ERROR;
				CLANG_WARN_QUOTED_INCLUDE_IN_FRAMEWORK_HEADER = YES;
				CLANG_WARN_RANGE_LOOP_ANALYSIS = YES;
				CLANG_WARN_STRICT_PROTOTYPES = YES;
				CLANG_WARN_SUSPICIOUS_MOVE = YES;
				CLANG_WARN_UNGUARDED_AVAILABILITY = YES_AGGRESSIVE;
				CLANG_WARN_UNREACHABLE_CODE = YES;
				CLANG_WARN__DUPLICATE_METHOD_MATCH = YES;
				COPY_PHASE_STRIP = NO;
				CURRENT_PROJECT_VERSION = 1;
				DEBUG_INFORMATION_FORMAT = dwarf;
				ENABLE_STRICT_OBJC_MSGSEND = YES;
				ENABLE_TESTABILITY = YES;
				GCC_C_LANGUAGE_STANDARD = gnu11;
				GCC_DYNAMIC_NO_PIC = NO;
				GCC_NO_COMMON_BLOCKS = YES;
				GCC_OPTIMIZATION_LEVEL = 0;
				GCC_PREPROCESSOR_DEFINITIONS = (
					"$(inherited)",
					"DEBUG=1",
				);
				GCC_WARN_64_TO_32_BIT_CONVERSION = YES;
				GCC_WARN_ABOUT_RETURN_TYPE = YES_ERROR;
				GCC_WARN_UNDECLARED_SELECTOR = YES;
				GCC_WARN_UNINITIALIZED_AUTOS = YES_AGGRESSIVE;
				GCC_WARN_UNUSED_FUNCTION = YES;
				GCC_WARN_UNUSED_VARIABLE = YES;
				MARKETING_VERSION = 1.0;
				MTL_ENABLE_DEBUG_INFO = INCLUDE_SOURCE;
				MTL_FAST_MATH = YES;
				ONLY_ACTIVE_ARCH = YES;
				PRODUCT_NAME = "$(TARGET_NAME)";
				SDKROOT = iphoneos;
				SWIFT_ACTIVE_COMPILATION_CONDITIONS = DEBUG;
				SWIFT_OPTIMIZATION_LEVEL = "-Onone";
				SWIFT_VERSION = 5.0;
			};
			name = Debug;
		};
<<<<<<< HEAD
=======
		UITESTCONFIG001 /* Debug */ = {
			isa = XCBuildConfiguration;
			buildSettings = {
				BUNDLE_LOADER = "$(TEST_HOST)";
				CODE_SIGN_STYLE = Automatic;
				CURRENT_PROJECT_VERSION = 1;
				DEVELOPMENT_TEAM = 94DTB4RN55;
				GENERATE_INFOPLIST_FILE = YES;
				INFOPLIST_FILE = ICEREDUITests/Info.plist;
				IPHONEOS_DEPLOYMENT_TARGET = 18.0;
				LD_RUNPATH_SEARCH_PATHS = (
					"$(inherited)",
					"@executable_path/Frameworks",
					"@loader_path/Frameworks",
				);
				MARKETING_VERSION = 1.0;
				PRODUCT_BUNDLE_IDENTIFIER = com.novasocial.icered.ICEREDUITests;
				PRODUCT_NAME = "$(TARGET_NAME)";
				SDKROOT = iphoneos;
				SWIFT_EMIT_LOC_STRINGS = NO;
				SWIFT_VERSION = 5.0;
				TARGETED_DEVICE_FAMILY = "1,2";
				TEST_TARGET_NAME = ICERED;
			};
			name = Debug;
		};
		UITESTCONFIG002 /* Release */ = {
			isa = XCBuildConfiguration;
			buildSettings = {
				BUNDLE_LOADER = "$(TEST_HOST)";
				CODE_SIGN_STYLE = Automatic;
				CURRENT_PROJECT_VERSION = 1;
				DEVELOPMENT_TEAM = 94DTB4RN55;
				GENERATE_INFOPLIST_FILE = YES;
				INFOPLIST_FILE = ICEREDUITests/Info.plist;
				IPHONEOS_DEPLOYMENT_TARGET = 18.0;
				LD_RUNPATH_SEARCH_PATHS = (
					"$(inherited)",
					"@executable_path/Frameworks",
					"@loader_path/Frameworks",
				);
				MARKETING_VERSION = 1.0;
				PRODUCT_BUNDLE_IDENTIFIER = com.novasocial.icered.ICEREDUITests;
				PRODUCT_NAME = "$(TARGET_NAME)";
				SDKROOT = iphoneos;
				SWIFT_EMIT_LOC_STRINGS = NO;
				SWIFT_VERSION = 5.0;
				TARGETED_DEVICE_FAMILY = "1,2";
				TEST_TARGET_NAME = ICERED;
			};
			name = Release;
		};
		UNITTESTCONFIG001 /* Debug */ = {
			isa = XCBuildConfiguration;
			buildSettings = {
				BUNDLE_LOADER = "$(TEST_HOST)";
				CODE_SIGN_STYLE = Automatic;
				CURRENT_PROJECT_VERSION = 1;
				DEVELOPMENT_TEAM = 94DTB4RN55;
				GENERATE_INFOPLIST_FILE = YES;
				INFOPLIST_FILE = Tests/UnitTests/Info.plist;
				IPHONEOS_DEPLOYMENT_TARGET = 18.0;
				LD_RUNPATH_SEARCH_PATHS = (
					"$(inherited)",
					"@executable_path/Frameworks",
					"@loader_path/Frameworks",
				);
				MARKETING_VERSION = 1.0;
				PRODUCT_BUNDLE_IDENTIFIER = com.novasocial.icered.ICEREDTests;
				PRODUCT_NAME = "$(TARGET_NAME)";
				SDKROOT = iphoneos;
				SWIFT_EMIT_LOC_STRINGS = NO;
				SWIFT_VERSION = 5.0;
				TARGETED_DEVICE_FAMILY = "1,2";
				TEST_HOST = "$(BUILT_PRODUCTS_DIR)/ICERED.app/$(BUNDLE_EXECUTABLE_FOLDER_PATH)/ICERED";
			};
			name = Debug;
		};
		UNITTESTCONFIG002 /* Release */ = {
			isa = XCBuildConfiguration;
			buildSettings = {
				BUNDLE_LOADER = "$(TEST_HOST)";
				CODE_SIGN_STYLE = Automatic;
				CURRENT_PROJECT_VERSION = 1;
				DEVELOPMENT_TEAM = 94DTB4RN55;
				GENERATE_INFOPLIST_FILE = YES;
				INFOPLIST_FILE = Tests/UnitTests/Info.plist;
				IPHONEOS_DEPLOYMENT_TARGET = 18.0;
				LD_RUNPATH_SEARCH_PATHS = (
					"$(inherited)",
					"@executable_path/Frameworks",
					"@loader_path/Frameworks",
				);
				MARKETING_VERSION = 1.0;
				PRODUCT_BUNDLE_IDENTIFIER = com.novasocial.icered.ICEREDTests;
				PRODUCT_NAME = "$(TARGET_NAME)";
				SDKROOT = iphoneos;
				SWIFT_EMIT_LOC_STRINGS = NO;
				SWIFT_VERSION = 5.0;
				TARGETED_DEVICE_FAMILY = "1,2";
				TEST_HOST = "$(BUILT_PRODUCTS_DIR)/ICERED.app/$(BUNDLE_EXECUTABLE_FOLDER_PATH)/ICERED";
			};
			name = Release;
		};
>>>>>>> c553387f
/* End XCBuildConfiguration section */

/* Begin XCConfigurationList section */
		343BDCEDB1F7374356305207 /* Build configuration list for PBXProject "ICERED" */ = {
			isa = XCConfigurationList;
			buildConfigurations = (
				F31A58D129DFDFC4A85E6C4D /* Debug */,
				915DCC20492ADAF2DAD48195 /* Release */,
			);
			defaultConfigurationIsVisible = 0;
			defaultConfigurationName = Debug;
		};
		F5808A3E8D4D395DBE49C1D7 /* Build configuration list for PBXNativeTarget "ICERED" */ = {
			isa = XCConfigurationList;
			buildConfigurations = (
				745621F622BA4F1283F1268F /* Debug */,
				447C4692A7535B7D745B4C8A /* Release */,
			);
			defaultConfigurationIsVisible = 0;
			defaultConfigurationName = Debug;
		};
<<<<<<< HEAD
=======
		UITESTCONFIGLIST001 /* Build configuration list for PBXNativeTarget "ICEREDUITests" */ = {
			isa = XCConfigurationList;
			buildConfigurations = (
				UITESTCONFIG001 /* Debug */,
				UITESTCONFIG002 /* Release */,
			);
			defaultConfigurationIsVisible = 0;
			defaultConfigurationName = Debug;
		};
		UNITTESTCONFIGLIST001 /* Build configuration list for PBXNativeTarget "ICEREDTests" */ = {
			isa = XCConfigurationList;
			buildConfigurations = (
				UNITTESTCONFIG001 /* Debug */,
				UNITTESTCONFIG002 /* Release */,
			);
			defaultConfigurationIsVisible = 0;
			defaultConfigurationName = Debug;
		};
>>>>>>> c553387f
/* End XCConfigurationList section */
	};
	rootObject = 5E408F8D0DDC235DCAE790E7 /* Project object */;
}<|MERGE_RESOLUTION|>--- conflicted
+++ resolved
@@ -24,6 +24,7 @@
 		5C6B3E02EAE744B2AC300C3C /* ProfileSettingViewModel.swift in Sources */ = {isa = PBXBuildFile; fileRef = B6D6C3BD57F1411D9AA2C753 /* ProfileSettingViewModel.swift */; };
 		3DB7A7D8B8AABE2D2B5E9F30 /* ProfileSettingView.swift in Sources */ = {isa = PBXBuildFile; fileRef = CA030D4D06E717B5C40967BE /* ProfileSettingView.swift */; };
 		3F6648708367596A84E3227F /* FeedPostCard.swift in Sources */ = {isa = PBXBuildFile; fileRef = A657E4D4D9CECEAE742EC4F7 /* FeedPostCard.swift */; };
+		3F9AF5D38B3BE095A987F3B4 /* NotificationView.swift in Sources */ = {isa = PBXBuildFile; fileRef = 5E15BEB981BECF002DACF86E /* NotificationView.swift */; };
 		45D7CF62B70956001C70B101 /* HomeView.swift in Sources */ = {isa = PBXBuildFile; fileRef = EA1551A659F460A621C63645 /* HomeView.swift */; };
 		4A09C7CE82196707BAB194FB /* SocialService.swift in Sources */ = {isa = PBXBuildFile; fileRef = 0DC01C12BC58AA2D98CDC03F /* SocialService.swift */; };
 		5BFEC787522ED006544C8E92 /* IdentityService.swift in Sources */ = {isa = PBXBuildFile; fileRef = E726662A13B99E2BE8109CE4 /* IdentityService.swift */; };
@@ -32,6 +33,8 @@
 		66EFE70500BB7EF714EAAC32 /* ContentService.swift in Sources */ = {isa = PBXBuildFile; fileRef = 5FA7AA7E22A29086861F985F /* ContentService.swift */; };
 		6919D3922DBD5EBE2C2E3912 /* FeedViewModel.swift in Sources */ = {isa = PBXBuildFile; fileRef = CE75D478ADD2861381600DFB /* FeedViewModel.swift */; };
 		6AA9EFC925E3EBA8CC533592 /* LocationView.swift in Sources */ = {isa = PBXBuildFile; fileRef = 9B846FFEC4EDF48BBAC2449C /* LocationView.swift */; };
+		6B199CE5A0EE522763C91F67 /* StartGroupChatView.swift in Sources */ = {isa = PBXBuildFile; fileRef = 4D2AE1050C6673E6CDEE76CD /* StartGroupChatView.swift */; };
+		638674e7023c72f06b4cbd24 /* GroupChatView.swift in Sources */ = {isa = PBXBuildFile; fileRef = c305a0ac26e55adeed024b77 /* GroupChatView.swift */; };
 		6BDA39BD6F2A0B9ECF7AA1F3 /* ContentModels.swift in Sources */ = {isa = PBXBuildFile; fileRef = 71B032CF9FD0BCD3724E31EB /* ContentModels.swift */; };
 		780124131B160D8EE47456B9 /* App.swift in Sources */ = {isa = PBXBuildFile; fileRef = B0393038DC4D72E8421D1B35 /* App.swift */; };
 		798BD538D3CE05BE08542CF8 /* DevicesView.swift in Sources */ = {isa = PBXBuildFile; fileRef = 539767459F07A98D4EFC00A8 /* DevicesView.swift */; };
@@ -41,6 +44,7 @@
 		897C328B00A7B7A919E1CD8A /* API_INTEGRATION_README.md in Resources */ = {isa = PBXBuildFile; fileRef = B9C4CFAF123EE4E11450EE6E /* API_INTEGRATION_README.md */; };
 		8B53029B6B554F0C81155B40 /* ProfileView.swift in Sources */ = {isa = PBXBuildFile; fileRef = 3458B914CACC60BDB462C58D /* ProfileView.swift */; };
 		8B8925BC9FAC9B30C397E33D /* NewPostView.swift in Sources */ = {isa = PBXBuildFile; fileRef = 55318219C3A650A6D7EC96E0 /* NewPostView.swift */; };
+		8C92AB9C4586EEC5BE24A9A7 /* AddFriendsView.swift in Sources */ = {isa = PBXBuildFile; fileRef = 75C0B0A17D8876583E4CC85C /* AddFriendsView.swift */; };
 		8E005900B23D00B64805FD85 /* DesignTokens.swift in Sources */ = {isa = PBXBuildFile; fileRef = DDA5192B35945D0638208E85 /* DesignTokens.swift */; };
 		8E753B052918F9BBAA78BA50 /* SettingsView.swift in Sources */ = {isa = PBXBuildFile; fileRef = E5F77721CA146200F98657F7 /* SettingsView.swift */; };
 		8E9FBC12E6C74E71B7FD8B0F /* LocationPickerView.swift in Sources */ = {isa = PBXBuildFile; fileRef = 8D7A2BC6C4F1482F9E7D9B4A /* LocationPickerView.swift */; };
@@ -54,13 +58,13 @@
 		AB5DF317C7D5976DC7227835 /* AccountsView.swift in Sources */ = {isa = PBXBuildFile; fileRef = 5EA4FC96E61E31607C63D686 /* AccountsView.swift */; };
 		AF450114DB4865087E55B26C /* FeedService.swift in Sources */ = {isa = PBXBuildFile; fileRef = 64D93ADAC760BE1CCB6AFEA8 /* FeedService.swift */; };
 		BDC106FE62EE927E9254E802 /* NotificationModels.swift in Sources */ = {isa = PBXBuildFile; fileRef = 2209DC0250249AF1C3BB7DA4 /* NotificationModels.swift */; };
+		C083A5BDD281AC1B35C99172 /* SearchView.swift in Sources */ = {isa = PBXBuildFile; fileRef = BE91F4052F01FE38EBE1170A /* SearchView.swift */; };
 		C227819EE09A07E77B0C448F /* AppPage.swift in Sources */ = {isa = PBXBuildFile; fileRef = 817F6537589781480741FFB5 /* AppPage.swift */; };
 		C82B6B2CD19D5A1EC755D09B /* UserService.swift in Sources */ = {isa = PBXBuildFile; fileRef = 29337E35C69E1124B0E50774 /* UserService.swift */; };
 		CB37E7011E14A06A0EBD08EB /* APIClient.swift in Sources */ = {isa = PBXBuildFile; fileRef = CEB8BD0C8A93BBE1E9670B07 /* APIClient.swift */; };
 		CCAFF6E79E7ACB7CB46172FF /* GraphService.swift in Sources */ = {isa = PBXBuildFile; fileRef = 6A242CA445BD03C224A4AAA2 /* GraphService.swift */; };
 		CDE6F3A1AA8B69AB2D9C0603 /* ChatView.swift in Sources */ = {isa = PBXBuildFile; fileRef = B4B2243943DAE524DAA9499B /* ChatView.swift */; };
 		CREATEACCOUNT001 /* CreateAccountView.swift in Sources */ = {isa = PBXBuildFile; fileRef = CREATEACCOUNT002 /* CreateAccountView.swift */; };
-		CHATSERVICE001 /* ChatService.swift in Sources */ = {isa = PBXBuildFile; fileRef = CHATSERVICE002 /* ChatService.swift */; };
 		D216B637243C8D833CF86F9B /* ProfileData.swift in Sources */ = {isa = PBXBuildFile; fileRef = AFC8A907430998B947546C97 /* ProfileData.swift */; };
 		D9010C810B0698935B15E119 /* LoginView.swift in Sources */ = {isa = PBXBuildFile; fileRef = 15BE5EA996149A16BBC12B09 /* LoginView.swift */; };
 		DA25034A61BE32AED01A9B16 /* ICONS_MAPPING.md in Resources */ = {isa = PBXBuildFile; fileRef = C932A10966CC60CB5210880E /* ICONS_MAPPING.md */; };
@@ -72,19 +76,12 @@
 		E685ED5F9161C354B6B9998E /* SearchService.swift in Sources */ = {isa = PBXBuildFile; fileRef = D3EAA5060C5B9890ED58A464 /* SearchService.swift */; };
 		E7F8D1272D7C4673E8DAC22C /* ReportModal.swift in Sources */ = {isa = PBXBuildFile; fileRef = 79AE620603A1ABD742C2254B /* ReportModal.swift */; };
 		EA1908EFF200B3981CAEDDB8 /* ConversationModels.swift in Sources */ = {isa = PBXBuildFile; fileRef = 6B7F29AF2BD2FC517E87B40A /* ConversationModels.swift */; };
+		F1EC16AC74BAE163D51D5ADF /* QRCodeScannerView.swift in Sources */ = {isa = PBXBuildFile; fileRef = F11B58E321CDB3D79E807514 /* QRCodeScannerView.swift */; };
 		F8F07FF6FE20AC20ECCB5BF2 /* APIError.swift in Sources */ = {isa = PBXBuildFile; fileRef = 3880EF1CA343B17A09E2209E /* APIError.swift */; };
 		FFBE6F87D8D9D1645B5A0913 /* APIConfig.swift in Sources */ = {isa = PBXBuildFile; fileRef = E41CFF50904A2F54FD5621BF /* APIConfig.swift */; };
 		SPLASHVIEW001 /* SplashScreenView.swift in Sources */ = {isa = PBXBuildFile; fileRef = SPLASHVIEW002 /* SplashScreenView.swift */; };
 		WELCOMEVIEW001 /* WelcomeView.swift in Sources */ = {isa = PBXBuildFile; fileRef = WELCOMEVIEW002 /* WelcomeView.swift */; };
 		7F8BF36C87774F6FA10FC78D /* GenerateImage01View.swift in Sources */ = {isa = PBXBuildFile; fileRef = 01DB89BF1F554C0AA4C14AAD /* GenerateImage01View.swift */; };
-<<<<<<< HEAD
-		A1B2C3D4E5F6789012345678 /* AddFriendsView.swift in Sources */ = {isa = PBXBuildFile; fileRef = F1E2D3C4B5A69780C1234567 /* AddFriendsView.swift */; };
-		B2C3D4E5F67890123456789A /* GroupChatView.swift in Sources */ = {isa = PBXBuildFile; fileRef = E2D3C4B5A697801C23456789 /* GroupChatView.swift */; };
-		C3D4E5F6789012345678901B /* StartGroupChatView.swift in Sources */ = {isa = PBXBuildFile; fileRef = D3C4B5A697801C2345678901 /* StartGroupChatView.swift */; };
-		D4E5F6789012345678901BCD /* QRCodeScannerView.swift in Sources */ = {isa = PBXBuildFile; fileRef = C4B5A697801C234567890123 /* QRCodeScannerView.swift */; };
-		E5F67890123456789012BCDE /* NotificationView.swift in Sources */ = {isa = PBXBuildFile; fileRef = B5A697801C23456789012345 /* NotificationView.swift */; };
-		F67890123456789012BCDEF0 /* SearchView.swift in Sources */ = {isa = PBXBuildFile; fileRef = A697801C2345678901234567 /* SearchView.swift */; };
-=======
 		UITEST001 /* ICEREDUITests.swift in Sources */ = {isa = PBXBuildFile; fileRef = UITEST002 /* ICEREDUITests.swift */; };
 		CHATSERVICE001 /* ChatService.swift in Sources */ = {isa = PBXBuildFile; fileRef = CHATSERVICE002 /* ChatService.swift */; };
 		KEYBOARDEXT001 /* KeyboardExtension.swift in Sources */ = {isa = PBXBuildFile; fileRef = KEYBOARDEXT002 /* KeyboardExtension.swift */; };
@@ -98,7 +95,6 @@
 		E2EESERVICE001 /* E2EEService.swift in Sources */ = {isa = PBXBuildFile; fileRef = E2EESERVICE002 /* E2EEService.swift */; };
 		E2EEMODELS001 /* E2EEModels.swift in Sources */ = {isa = PBXBuildFile; fileRef = E2EEMODELS002 /* E2EEModels.swift */; };
 		CRYPTOCORE001 /* CryptoCore.swift in Sources */ = {isa = PBXBuildFile; fileRef = CRYPTOCORE002 /* CryptoCore.swift */; };
->>>>>>> c553387f
 /* End PBXBuildFile section */
 
 /* Begin PBXFileReference section */
@@ -125,14 +121,18 @@
 		3EBFE6879F150AA4EC08471A /* InviteFriendsView.swift */ = {isa = PBXFileReference; lastKnownFileType = sourcecode.swift; path = InviteFriendsView.swift; sourceTree = "<group>"; };
 		45DA960EAF1BBBBC18F81EC3 /* MessageView.swift */ = {isa = PBXFileReference; lastKnownFileType = sourcecode.swift; path = MessageView.swift; sourceTree = "<group>"; };
 		4665602C144B266807588223 /* CommunicationService.swift */ = {isa = PBXFileReference; lastKnownFileType = sourcecode.swift; path = CommunicationService.swift; sourceTree = "<group>"; };
+		4D2AE1050C6673E6CDEE76CD /* StartGroupChatView.swift */ = {isa = PBXFileReference; lastKnownFileType = sourcecode.swift; path = StartGroupChatView.swift; sourceTree = "<group>"; };
+		c305a0ac26e55adeed024b77 /* GroupChatView.swift */ = {isa = PBXFileReference; lastKnownFileType = sourcecode.swift; path = GroupChatView.swift; sourceTree = "<group>"; };
 		539767459F07A98D4EFC00A8 /* DevicesView.swift */ = {isa = PBXFileReference; lastKnownFileType = sourcecode.swift; path = DevicesView.swift; sourceTree = "<group>"; };
 		55318219C3A650A6D7EC96E0 /* NewPostView.swift */ = {isa = PBXFileReference; lastKnownFileType = sourcecode.swift; path = NewPostView.swift; sourceTree = "<group>"; };
+		5E15BEB981BECF002DACF86E /* NotificationView.swift */ = {isa = PBXFileReference; lastKnownFileType = sourcecode.swift; path = NotificationView.swift; sourceTree = "<group>"; };
 		5EA4FC96E61E31607C63D686 /* AccountsView.swift */ = {isa = PBXFileReference; lastKnownFileType = sourcecode.swift; path = AccountsView.swift; sourceTree = "<group>"; };
 		5FA7AA7E22A29086861F985F /* ContentService.swift */ = {isa = PBXFileReference; lastKnownFileType = sourcecode.swift; path = ContentService.swift; sourceTree = "<group>"; };
 		64D93ADAC760BE1CCB6AFEA8 /* FeedService.swift */ = {isa = PBXFileReference; lastKnownFileType = sourcecode.swift; path = FeedService.swift; sourceTree = "<group>"; };
 		6A242CA445BD03C224A4AAA2 /* GraphService.swift */ = {isa = PBXFileReference; lastKnownFileType = sourcecode.swift; path = GraphService.swift; sourceTree = "<group>"; };
 		6B7F29AF2BD2FC517E87B40A /* ConversationModels.swift */ = {isa = PBXFileReference; lastKnownFileType = sourcecode.swift; path = ConversationModels.swift; sourceTree = "<group>"; };
 		71B032CF9FD0BCD3724E31EB /* ContentModels.swift */ = {isa = PBXFileReference; lastKnownFileType = sourcecode.swift; path = ContentModels.swift; sourceTree = "<group>"; };
+		75C0B0A17D8876583E4CC85C /* AddFriendsView.swift */ = {isa = PBXFileReference; lastKnownFileType = sourcecode.swift; path = AddFriendsView.swift; sourceTree = "<group>"; };
 		79AE620603A1ABD742C2254B /* ReportModal.swift */ = {isa = PBXFileReference; lastKnownFileType = sourcecode.swift; path = ReportModal.swift; sourceTree = "<group>"; };
 		817F6537589781480741FFB5 /* AppPage.swift */ = {isa = PBXFileReference; lastKnownFileType = sourcecode.swift; path = AppPage.swift; sourceTree = "<group>"; };
 		935F737074559D05F95D4EF0 /* CommentSheetView.swift */ = {isa = PBXFileReference; lastKnownFileType = sourcecode.swift; path = CommentSheetView.swift; sourceTree = "<group>"; };
@@ -144,6 +144,7 @@
 		B0393038DC4D72E8421D1B35 /* App.swift */ = {isa = PBXFileReference; lastKnownFileType = sourcecode.swift; path = App.swift; sourceTree = "<group>"; };
 		B4B2243943DAE524DAA9499B /* ChatView.swift */ = {isa = PBXFileReference; lastKnownFileType = sourcecode.swift; path = ChatView.swift; sourceTree = "<group>"; };
 		B9C4CFAF123EE4E11450EE6E /* API_INTEGRATION_README.md */ = {isa = PBXFileReference; lastKnownFileType = net.daringfireball.markdown; path = API_INTEGRATION_README.md; sourceTree = "<group>"; };
+		BE91F4052F01FE38EBE1170A /* SearchView.swift */ = {isa = PBXFileReference; lastKnownFileType = sourcecode.swift; path = SearchView.swift; sourceTree = "<group>"; };
 		C258A7984F0CD3E9100A3EDC /* CarouselCardItem.swift */ = {isa = PBXFileReference; lastKnownFileType = sourcecode.swift; path = CarouselCardItem.swift; sourceTree = "<group>"; };
 		C932A10966CC60CB5210880E /* ICONS_MAPPING.md */ = {isa = PBXFileReference; lastKnownFileType = net.daringfireball.markdown; path = ICONS_MAPPING.md; sourceTree = "<group>"; };
 		CA030D4D06E717B5C40967BE /* ProfileSettingView.swift */ = {isa = PBXFileReference; lastKnownFileType = sourcecode.swift; path = ProfileSettingView.swift; sourceTree = "<group>"; };
@@ -153,7 +154,6 @@
 		CE75D478ADD2861381600DFB /* FeedViewModel.swift */ = {isa = PBXFileReference; lastKnownFileType = sourcecode.swift; path = FeedViewModel.swift; sourceTree = "<group>"; };
 		CEB8BD0C8A93BBE1E9670B07 /* APIClient.swift */ = {isa = PBXFileReference; lastKnownFileType = sourcecode.swift; path = APIClient.swift; sourceTree = "<group>"; };
 		CREATEACCOUNT002 /* CreateAccountView.swift */ = {isa = PBXFileReference; lastKnownFileType = sourcecode.swift; path = CreateAccountView.swift; sourceTree = "<group>"; };
-		CHATSERVICE002 /* ChatService.swift */ = {isa = PBXFileReference; lastKnownFileType = sourcecode.swift; path = ChatService.swift; sourceTree = "<group>"; };
 		D3EAA5060C5B9890ED58A464 /* SearchService.swift */ = {isa = PBXFileReference; lastKnownFileType = sourcecode.swift; path = SearchService.swift; sourceTree = "<group>"; };
 		D49E279D9239481D8A58211F /* CommentCardItem.swift */ = {isa = PBXFileReference; lastKnownFileType = sourcecode.swift; path = CommentCardItem.swift; sourceTree = "<group>"; };
 		D4B8234BED929FB978C1D102 /* DateExtension.swift */ = {isa = PBXFileReference; lastKnownFileType = sourcecode.swift; path = DateExtension.swift; sourceTree = "<group>"; };
@@ -166,17 +166,10 @@
 		E726662A13B99E2BE8109CE4 /* IdentityService.swift */ = {isa = PBXFileReference; lastKnownFileType = sourcecode.swift; path = IdentityService.swift; sourceTree = "<group>"; };
 		EA1551A659F460A621C63645 /* HomeView.swift */ = {isa = PBXFileReference; lastKnownFileType = sourcecode.swift; path = HomeView.swift; sourceTree = "<group>"; };
 		EBD7242399015D38E8A1EC8C /* BottomTabBar.swift */ = {isa = PBXFileReference; lastKnownFileType = sourcecode.swift; path = BottomTabBar.swift; sourceTree = "<group>"; };
+		F11B58E321CDB3D79E807514 /* QRCodeScannerView.swift */ = {isa = PBXFileReference; lastKnownFileType = sourcecode.swift; path = QRCodeScannerView.swift; sourceTree = "<group>"; };
 		SPLASHVIEW002 /* SplashScreenView.swift */ = {isa = PBXFileReference; lastKnownFileType = sourcecode.swift; path = SplashScreenView.swift; sourceTree = "<group>"; };
 		WELCOMEVIEW002 /* WelcomeView.swift */ = {isa = PBXFileReference; lastKnownFileType = sourcecode.swift; path = WelcomeView.swift; sourceTree = "<group>"; };
 		01DB89BF1F554C0AA4C14AAD /* GenerateImage01View.swift */ = {isa = PBXFileReference; lastKnownFileType = sourcecode.swift; path = GenerateImage01View.swift; sourceTree = "<group>"; };
-<<<<<<< HEAD
-		F1E2D3C4B5A69780C1234567 /* AddFriendsView.swift */ = {isa = PBXFileReference; lastKnownFileType = sourcecode.swift; path = AddFriendsView.swift; sourceTree = "<group>"; };
-		E2D3C4B5A697801C23456789 /* GroupChatView.swift */ = {isa = PBXFileReference; lastKnownFileType = sourcecode.swift; path = GroupChatView.swift; sourceTree = "<group>"; };
-		D3C4B5A697801C2345678901 /* StartGroupChatView.swift */ = {isa = PBXFileReference; lastKnownFileType = sourcecode.swift; path = StartGroupChatView.swift; sourceTree = "<group>"; };
-		C4B5A697801C234567890123 /* QRCodeScannerView.swift */ = {isa = PBXFileReference; lastKnownFileType = sourcecode.swift; path = QRCodeScannerView.swift; sourceTree = "<group>"; };
-		B5A697801C23456789012345 /* NotificationView.swift */ = {isa = PBXFileReference; lastKnownFileType = sourcecode.swift; path = NotificationView.swift; sourceTree = "<group>"; };
-		A697801C2345678901234567 /* SearchView.swift */ = {isa = PBXFileReference; lastKnownFileType = sourcecode.swift; path = SearchView.swift; sourceTree = "<group>"; };
-=======
 		UITEST002 /* ICEREDUITests.swift */ = {isa = PBXFileReference; lastKnownFileType = sourcecode.swift; path = ICEREDUITests.swift; sourceTree = "<group>"; };
 		UITEST003 /* Info.plist */ = {isa = PBXFileReference; lastKnownFileType = text.plist.xml; path = Info.plist; sourceTree = "<group>"; };
 		UITEST004 /* ICEREDUITests.xctest */ = {isa = PBXFileReference; explicitFileType = wrapper.cfbundle; includeInIndex = 0; path = ICEREDUITests.xctest; sourceTree = BUILT_PRODUCTS_DIR; };
@@ -200,16 +193,31 @@
 		E2EESERVICE002 /* E2EEService.swift */ = {isa = PBXFileReference; lastKnownFileType = sourcecode.swift; path = E2EEService.swift; sourceTree = "<group>"; };
 		E2EEMODELS002 /* E2EEModels.swift */ = {isa = PBXFileReference; lastKnownFileType = sourcecode.swift; path = E2EEModels.swift; sourceTree = "<group>"; };
 		CRYPTOCORE002 /* CryptoCore.swift */ = {isa = PBXFileReference; lastKnownFileType = sourcecode.swift; path = CryptoCore.swift; sourceTree = "<group>"; };
->>>>>>> c553387f
 /* End PBXFileReference section */
 
 /* Begin PBXGroup section */
+		006151F28494FC036FCC99EF /* Views */ = {
+			isa = PBXGroup;
+			children = (
+				75C0B0A17D8876583E4CC85C /* AddFriendsView.swift */,
+			);
+			path = Views;
+			sourceTree = "<group>";
+		};
 		02A5BB6837251A426E7FC3B0 /* Graph */ = {
 			isa = PBXGroup;
 			children = (
 				6A242CA445BD03C224A4AAA2 /* GraphService.swift */,
 			);
 			path = Graph;
+			sourceTree = "<group>";
+		};
+		0343A16899A0A367949D493E /* Views */ = {
+			isa = PBXGroup;
+			children = (
+				F11B58E321CDB3D79E807514 /* QRCodeScannerView.swift */,
+			);
+			path = Views;
 			sourceTree = "<group>";
 		};
 		0CF78FB2E7A0750A45C6EA63 /* Views */ = {
@@ -267,13 +275,27 @@
 			path = Chat;
 			sourceTree = "<group>";
 		};
+		2F4594B2B14AE664BBCA5220 /* Views */ = {
+			isa = PBXGroup;
+			children = (
+				4D2AE1050C6673E6CDEE76CD /* StartGroupChatView.swift */,
+				c305a0ac26e55adeed024b77 /* GroupChatView.swift */,
+			);
+			path = Views;
+			sourceTree = "<group>";
+		};
 		30188A2E994C571943EC7EDF /* Features */ = {
 			isa = PBXGroup;
 			children = (
 				SPLASHGROUP001 /* Splash */,
 				C33CE8D38AC07ED4CAE8196A /* Auth */,
 				E38A78AF007C03E832DC0CDA /* Home */,
+				91EEF53CA9B004D13EF89FFB /* Notifications */,
+				B6770E5D79E6FAA2821FB47A /* Search */,
 				23D90C1C4206D55926A7DE18 /* Chat */,
+				7F95E4CD22DD4EDFCAF02160 /* AddFriends */,
+				4A1CE5D47117E3AB73018CE3 /* GroupChat */,
+				B5899182A0A95F282DBEC286 /* QRScanner */,
 				C4D9377AE46FE3A69C99E0E6 /* CreatePost */,
 				8D8AB230DC69647EC22A8EB9 /* Alice */,
 				16C2885A5BAACBDF5F06FD49 /* Profile */,
@@ -287,13 +309,19 @@
 			children = (
 				99C5067F8E29CAD08D236D49 /* Components */,
 				EA1551A659F460A621C63645 /* HomeView.swift */,
-				B5A697801C23456789012345 /* NotificationView.swift */,
 				02124441331C326D27EC0A72 /* RankingListView.swift */,
-				A697801C2345678901234567 /* SearchView.swift */,
 			);
 			path = Views;
 			sourceTree = "<group>";
 		};
+		4A1CE5D47117E3AB73018CE3 /* GroupChat */ = {
+			isa = PBXGroup;
+			children = (
+				2F4594B2B14AE664BBCA5220 /* Views */,
+			);
+			path = GroupChat;
+			sourceTree = "<group>";
+		};
 		4B00C33713233290733461B2 /* Social */ = {
 			isa = PBXGroup;
 			children = (
@@ -321,12 +349,8 @@
 		537B1E34BAACB00A8A3B4412 /* Views */ = {
 			isa = PBXGroup;
 			children = (
-				F1E2D3C4B5A69780C1234567 /* AddFriendsView.swift */,
 				B4B2243943DAE524DAA9499B /* ChatView.swift */,
-				E2D3C4B5A697801C23456789 /* GroupChatView.swift */,
 				45DA960EAF1BBBBC18F81EC3 /* MessageView.swift */,
-				C4B5A697801C234567890123 /* QRCodeScannerView.swift */,
-				D3C4B5A697801C2345678901 /* StartGroupChatView.swift */,
 			);
 			path = Views;
 			sourceTree = "<group>";
@@ -461,11 +485,8 @@
 			isa = PBXGroup;
 			children = (
 				1D3041E7FCC0ACD7F53D08BA /* ICERED.app */,
-<<<<<<< HEAD
-=======
 				UITEST004 /* ICEREDUITests.xctest */,
 				UNITTEST014 /* ICEREDTests.xctest */,
->>>>>>> c553387f
 			);
 			name = Products;
 			sourceTree = "<group>";
@@ -478,6 +499,14 @@
 				3880EF1CA343B17A09E2209E /* APIError.swift */,
 			);
 			path = Networking;
+			sourceTree = "<group>";
+		};
+		7F95E4CD22DD4EDFCAF02160 /* AddFriends */ = {
+			isa = PBXGroup;
+			children = (
+				006151F28494FC036FCC99EF /* Views */,
+			);
+			path = AddFriends;
 			sourceTree = "<group>";
 		};
 		81964BD8B3D4CD6D68503851 /* UI */ = {
@@ -530,6 +559,14 @@
 			path = Alice;
 			sourceTree = "<group>";
 		};
+		91EEF53CA9B004D13EF89FFB /* Notifications */ = {
+			isa = PBXGroup;
+			children = (
+				EB796057FC68D65358E5AF8B /* Views */,
+			);
+			path = Notifications;
+			sourceTree = "<group>";
+		};
 		944F1DB47089C67AD79B379A /* Views */ = {
 			isa = PBXGroup;
 			children = (
@@ -567,25 +604,14 @@
 			path = Communication;
 			sourceTree = "<group>";
 		};
-		CHATSERVICEGROUP /* Chat */ = {
-			isa = PBXGroup;
-			children = (
-				CHATSERVICE002 /* ChatService.swift */,
-			);
-			path = Chat;
-			sourceTree = "<group>";
-		};
 		A4D9DE00AA821932BE8D62A2 = {
 			isa = PBXGroup;
 			children = (
 				30188A2E994C571943EC7EDF /* Features */,
 				83156329836565A2778B94AC /* NovaSocial */,
 				565E49CEA7D25E6D91A52C2B /* Shared */,
-<<<<<<< HEAD
-=======
 				UITESTGROUP001 /* ICEREDUITests */,
 				UNITTESTGROUP001 /* Tests */,
->>>>>>> c553387f
 				7C3FDB1C3B7BCF5AF8E3D483 /* Products */,
 			);
 			sourceTree = "<group>";
@@ -605,6 +631,14 @@
 				CE75D478ADD2861381600DFB /* FeedViewModel.swift */,
 			);
 			path = ViewModels;
+			sourceTree = "<group>";
+		};
+		A90C5F8B5E3AFEF0F56E9835 /* Views */ = {
+			isa = PBXGroup;
+			children = (
+				BE91F4052F01FE38EBE1170A /* SearchView.swift */,
+			);
+			path = Views;
 			sourceTree = "<group>";
 		};
 		B29DD43393229D0953E20572 /* Modals */ = {
@@ -624,6 +658,22 @@
 				WELCOMEVIEW002 /* WelcomeView.swift */,
 			);
 			path = Views;
+			sourceTree = "<group>";
+		};
+		B5899182A0A95F282DBEC286 /* QRScanner */ = {
+			isa = PBXGroup;
+			children = (
+				0343A16899A0A367949D493E /* Views */,
+			);
+			path = QRScanner;
+			sourceTree = "<group>";
+		};
+		B6770E5D79E6FAA2821FB47A /* Search */ = {
+			isa = PBXGroup;
+			children = (
+				A90C5F8B5E3AFEF0F56E9835 /* Views */,
+			);
+			path = Search;
 			sourceTree = "<group>";
 		};
 		C16D0147580A76D956974C8C /* Notification */ = {
@@ -665,7 +715,6 @@
 				4E85EECF31BEE6AC3820E20B /* Feed */,
 				E208F4762BA09D9DB85B836A /* Security */,
 				DBF089D6F321073A5A00AEED /* Auth */,
-				CHATSERVICEGROUP /* Chat */,
 				9BB40D4F675B1E0C8E8D63B8 /* Communication */,
 				6F8E7CD61F97ECE43F48E0E4 /* Content */,
 				02A5BB6837251A426E7FC3B0 /* Graph */,
@@ -722,6 +771,14 @@
 			path = Home;
 			sourceTree = "<group>";
 		};
+		EB796057FC68D65358E5AF8B /* Views */ = {
+			isa = PBXGroup;
+			children = (
+				5E15BEB981BECF002DACF86E /* NotificationView.swift */,
+			);
+			path = Views;
+			sourceTree = "<group>";
+		};
 		SPLASHGROUP001 /* Splash */ = {
 			isa = PBXGroup;
 			children = (
@@ -738,10 +795,6 @@
 			path = Views;
 			sourceTree = "<group>";
 		};
-<<<<<<< HEAD
-/* End PBXGroup section */
-
-=======
 		UITESTGROUP001 /* ICEREDUITests */ = {
 			isa = PBXGroup;
 			children = (
@@ -829,7 +882,6 @@
 		};
 /* End PBXTargetDependency section */
 
->>>>>>> c553387f
 /* Begin PBXNativeTarget section */
 		ACADFBFE15FADF5A1AF04334 /* ICERED */ = {
 			isa = PBXNativeTarget;
@@ -849,8 +901,6 @@
 			productReference = 1D3041E7FCC0ACD7F53D08BA /* ICERED.app */;
 			productType = "com.apple.product-type.application";
 		};
-<<<<<<< HEAD
-=======
 		UITESTTARGET001 /* ICEREDUITests */ = {
 			isa = PBXNativeTarget;
 			buildConfigurationList = UITESTCONFIGLIST001 /* Build configuration list for PBXNativeTarget "ICEREDUITests" */;
@@ -885,7 +935,6 @@
 			productReference = UNITTEST014 /* ICEREDTests.xctest */;
 			productType = "com.apple.product-type.bundle.unit-test";
 		};
->>>>>>> c553387f
 /* End PBXNativeTarget section */
 
 /* Begin PBXProject section */
@@ -909,11 +958,8 @@
 			projectRoot = "";
 			targets = (
 				ACADFBFE15FADF5A1AF04334 /* ICERED */,
-<<<<<<< HEAD
-=======
 				UITESTTARGET001 /* ICEREDUITests */,
 				UNITTESTTARGET001 /* ICEREDTests */,
->>>>>>> c553387f
 			);
 		};
 /* End PBXProject section */
@@ -931,8 +977,6 @@
 			);
 			runOnlyForDeploymentPostprocessing = 0;
 		};
-<<<<<<< HEAD
-=======
 		UITESTRESOURCES001 /* Resources */ = {
 			isa = PBXResourcesBuildPhase;
 			buildActionMask = 2147483647;
@@ -947,10 +991,17 @@
 			);
 			runOnlyForDeploymentPostprocessing = 0;
 		};
->>>>>>> c553387f
 /* End PBXResourcesBuildPhase section */
 
 /* Begin PBXSourcesBuildPhase section */
+		UITESTSOURCES001 /* Sources */ = {
+			isa = PBXSourcesBuildPhase;
+			buildActionMask = 2147483647;
+			files = (
+				UITEST001 /* ICEREDUITests.swift in Sources */,
+			);
+			runOnlyForDeploymentPostprocessing = 0;
+		};
 		2EB212114C3B8FD6E081C091 /* Sources */ = {
 			isa = PBXSourcesBuildPhase;
 			buildActionMask = 2147483647;
@@ -969,6 +1020,7 @@
 				FFBE6F87D8D9D1645B5A0913 /* APIConfig.swift in Sources */,
 				F8F07FF6FE20AC20ECCB5BF2 /* APIError.swift in Sources */,
 				AB5DF317C7D5976DC7227835 /* AccountsView.swift in Sources */,
+				8C92AB9C4586EEC5BE24A9A7 /* AddFriendsView.swift in Sources */,
 				81DBF2635C69458C97BF413D /* AliceView.swift in Sources */,
 				7F8BF36C87774F6FA10FC78D /* GenerateImage01View.swift in Sources */,
 				780124131B160D8EE47456B9 /* App.swift in Sources */,
@@ -977,7 +1029,6 @@
 				OAUTHSERVICE001 /* OAuthService.swift in Sources */,
 				63B22A9F26DFB37DE9D67ACD /* CarouselView.swift in Sources */,
 				CDE6F3A1AA8B69AB2D9C0603 /* ChatView.swift in Sources */,
-				CHATSERVICE001 /* ChatService.swift in Sources */,
 				33A5FB652C0009D96FB844A5 /* CommunicationService.swift in Sources */,
 				6BDA39BD6F2A0B9ECF7AA1F3 /* ContentModels.swift in Sources */,
 				66EFE70500BB7EF714EAAC32 /* ContentService.swift in Sources */,
@@ -997,13 +1048,16 @@
 				DA5146CD4EA5529311C25F18 /* NavigationManager.swift in Sources */,
 				8B8925BC9FAC9B30C397E33D /* NewPostView.swift in Sources */,
 				BDC106FE62EE927E9254E802 /* NotificationModels.swift in Sources */,
+				3F9AF5D38B3BE095A987F3B4 /* NotificationView.swift in Sources */,
 				D216B637243C8D833CF86F9B /* ProfileData.swift in Sources */,
 				3DB7A7D8B8AABE2D2B5E9F30 /* ProfileSettingView.swift in Sources */,
 				5C6B3E02EAE744B2AC300C3C /* ProfileSettingViewModel.swift in Sources */,
 				8B53029B6B554F0C81155B40 /* ProfileView.swift in Sources */,
+				F1EC16AC74BAE163D51D5ADF /* QRCodeScannerView.swift in Sources */,
 				E7F8D1272D7C4673E8DAC22C /* ReportModal.swift in Sources */,
 				28DB49853F12862488ED815C /* SearchModels.swift in Sources */,
 				E685ED5F9161C354B6B9998E /* SearchService.swift in Sources */,
+				C083A5BDD281AC1B35C99172 /* SearchView.swift in Sources */,
 				8E753B052918F9BBAA78BA50 /* SettingsView.swift in Sources */,
 				8D2F4E659E4D48B4865D61E7 /* SettingsViewModel.swift in Sources */,
 				9A065810B88F4E4D9A708FD5 /* SettingsRow.swift in Sources */,
@@ -1013,6 +1067,8 @@
 				E5C4A9D3B2F14E719C7A5B0F /* DateOfBirthPickerView.swift in Sources */,
 				947975D4CFDA4B870FE1DD42 /* SimpleCarouselView.swift in Sources */,
 				4A09C7CE82196707BAB194FB /* SocialService.swift in Sources */,
+				6B199CE5A0EE522763C91F67 /* StartGroupChatView.swift in Sources */,
+				638674e7023c72f06b4cbd24 /* GroupChatView.swift in Sources */,
 				0F11FE719B8F4B76047CA6BA /* ThankYouModal.swift in Sources */,
 				E5A9BFF109109BA9B0D167FF /* UserModels.swift in Sources */,
 				03790B19E7A59D67154C1C74 /* UserProfileView.swift in Sources */,
@@ -1020,14 +1076,6 @@
 				CREATEACCOUNT001 /* CreateAccountView.swift in Sources */,
 				WELCOMEVIEW001 /* WelcomeView.swift in Sources */,
 				SPLASHVIEW001 /* SplashScreenView.swift in Sources */,
-<<<<<<< HEAD
-				A1B2C3D4E5F6789012345678 /* AddFriendsView.swift in Sources */,
-				B2C3D4E5F67890123456789A /* GroupChatView.swift in Sources */,
-				C3D4E5F6789012345678901B /* StartGroupChatView.swift in Sources */,
-				D4E5F6789012345678901BCD /* QRCodeScannerView.swift in Sources */,
-				E5F67890123456789012BCDE /* NotificationView.swift in Sources */,
-				F67890123456789012BCDEF0 /* SearchView.swift in Sources */,
-=======
 				CHATSERVICE001 /* ChatService.swift in Sources */,
 				KEYBOARDEXT001 /* KeyboardExtension.swift in Sources */,
 				SHARESHEET001 /* ShareSheet.swift in Sources */,
@@ -1047,7 +1095,6 @@
 				UNITTEST007 /* ErrorHandlingTests.swift in Sources */,
 				UNITTEST009 /* AuthenticationManagerTests.swift in Sources */,
 				UNITTEST011 /* IdentityServiceTests.swift in Sources */,
->>>>>>> c553387f
 			);
 			runOnlyForDeploymentPostprocessing = 0;
 		};
@@ -1231,8 +1278,6 @@
 			};
 			name = Debug;
 		};
-<<<<<<< HEAD
-=======
 		UITESTCONFIG001 /* Debug */ = {
 			isa = XCBuildConfiguration;
 			buildSettings = {
@@ -1337,7 +1382,6 @@
 			};
 			name = Release;
 		};
->>>>>>> c553387f
 /* End XCBuildConfiguration section */
 
 /* Begin XCConfigurationList section */
@@ -1359,8 +1403,6 @@
 			defaultConfigurationIsVisible = 0;
 			defaultConfigurationName = Debug;
 		};
-<<<<<<< HEAD
-=======
 		UITESTCONFIGLIST001 /* Build configuration list for PBXNativeTarget "ICEREDUITests" */ = {
 			isa = XCConfigurationList;
 			buildConfigurations = (
@@ -1379,7 +1421,6 @@
 			defaultConfigurationIsVisible = 0;
 			defaultConfigurationName = Debug;
 		};
->>>>>>> c553387f
 /* End XCConfigurationList section */
 	};
 	rootObject = 5E408F8D0DDC235DCAE790E7 /* Project object */;
