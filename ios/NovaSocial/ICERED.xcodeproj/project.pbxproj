// !$*UTF8*$!
{
	archiveVersion = 1;
	classes = {
	};
	objectVersion = 77;
	objects = {

/* Begin PBXBuildFile section */
		00131FB01A97D166FFA80E77 /* FeedLayoutConfig.swift in Sources */ = {isa = PBXBuildFile; fileRef = A4B4FB253EA63E86B9FD37C7 /* FeedLayoutConfig.swift */; };
		0110DBA1EA84032CDEA590D7 /* ChatService.swift in Sources */ = {isa = PBXBuildFile; fileRef = E8B1760D88CE8A2673D74AFB /* ChatService.swift */; };
		0192881506556BB11FF1C57D /* DesignTokens.swift in Sources */ = {isa = PBXBuildFile; fileRef = D040E1C8EF2FF6D6CBAAA5E3 /* DesignTokens.swift */; };
		02A9DB80B22101FDD66A033D /* MatrixBridgeService.swift in Sources */ = {isa = PBXBuildFile; fileRef = 234851800D447CF6CD504A1A /* MatrixBridgeService.swift */; };
		032EB90FE33AA686F377C700 /* ProfileStatsProvider.swift in Sources */ = {isa = PBXBuildFile; fileRef = B02D02D051F906A8BE022EE5 /* ProfileStatsProvider.swift */; };
		04D35687979694D809F47FB8 /* FeedImagePrefetcher.swift in Sources */ = {isa = PBXBuildFile; fileRef = 75EEC73E7AE31F6DE8F0A006 /* FeedImagePrefetcher.swift */; };
		053C8BF9C3C70329DFED17F2 /* ContentModels.swift in Sources */ = {isa = PBXBuildFile; fileRef = 7634AC3CDDF314F5F89CF059 /* ContentModels.swift */; };
		07F2EEAE4D282E8E24479D5F /* DocumentPickerView.swift in Sources */ = {isa = PBXBuildFile; fileRef = 7B1D3C3E030CF9AFD8629F4E /* DocumentPickerView.swift */; };
		08F26C4CBC55CD55DC63C84B /* UnreadMessagesProvider.swift in Sources */ = {isa = PBXBuildFile; fileRef = 3ECA96F2A81832C91C5D63A7 /* UnreadMessagesProvider.swift */; };
		09D77F54E987AC76D5971878 /* NavigationManager.swift in Sources */ = {isa = PBXBuildFile; fileRef = 75EC152D81EC4B655AFC53A1 /* NavigationManager.swift */; };
		0A96B08A3CE594DA58842B9B /* VideoCompressor.swift in Sources */ = {isa = PBXBuildFile; fileRef = C73FD45286EFDA3DC3C27C34 /* VideoCompressor.swift */; };
		0CE35545BE0426ACFD947E22 /* CryptoCore.swift in Sources */ = {isa = PBXBuildFile; fileRef = FBBFF77645A4CF02AAB9B2E4 /* CryptoCore.swift */; };
		0E17DC6EED62D6511EFB2230 /* ChatGroupService.swift in Sources */ = {isa = PBXBuildFile; fileRef = BECD969923481443F95E72C1 /* ChatGroupService.swift */; };
		0E255AAE8F1562704602EDE8 /* DefaultAvatarView.swift in Sources */ = {isa = PBXBuildFile; fileRef = 803F96C26D9E8C040F88BC22 /* DefaultAvatarView.swift */; };
		0F0010BED425353EB1C13AAC /* ExportOptions.plist in Resources */ = {isa = PBXBuildFile; fileRef = "TEMP_5769E825-005E-4BFC-8797-4FBDC5162E72" /* ExportOptions.plist */; };
		0FF6CDC342ADFEFE2C859DE7 /* QUICK_START.md in Resources */ = {isa = PBXBuildFile; fileRef = 681F9A1696FC9FE9E2B7D50A /* QUICK_START.md */; };
		1136A7E6A4ADD2A1E5282DB1 /* LiveKitVoiceChatView.swift in Sources */ = {isa = PBXBuildFile; fileRef = 73777E10DC01BFFD9AA4796F /* LiveKitVoiceChatView.swift */; };
		124E367C3D6397C95405BDAF /* PostAsSelectionPanel.swift in Sources */ = {isa = PBXBuildFile; fileRef = 24CEFEAC014290526A9CD69E /* PostAsSelectionPanel.swift */; };
		138B3EFA93634D473AAB220C /* NoAutoFillTextView.swift in Sources */ = {isa = PBXBuildFile; fileRef = 2D3E0975CAFF4B896D8B4BC7 /* NoAutoFillTextView.swift */; };
		15DFD4FE6AFA8B520708C91F /* MatrixBridgeService+Messages.swift in Sources */ = {isa = PBXBuildFile; fileRef = 6880BCFC7A2CF872F2D6E4C0 /* MatrixBridgeService+Messages.swift */; };
		162EEE7D84A7DE23589C45F0 /* ChatView.swift in Sources */ = {isa = PBXBuildFile; fileRef = 6D34F87E7DE783C7F956B76F /* ChatView.swift */; };
		1648C8ED60D353785E217E14 /* WriteView.swift in Sources */ = {isa = PBXBuildFile; fileRef = AF7C3F1FF4F4ED65A51E66E2 /* WriteView.swift */; };
		16A00A9F355364B31163C73B /* CarouselView.swift in Sources */ = {isa = PBXBuildFile; fileRef = A94850235E23697D1EF6503B /* CarouselView.swift */; };
		17BADB88A6299F21878B9602 /* CarouselCardItem.swift in Sources */ = {isa = PBXBuildFile; fileRef = B140AB4127BB17B46A837D83 /* CarouselCardItem.swift */; };
		184AF1D5C63FA9FFA32B6297 /* ErrorHandlingTests.swift in Sources */ = {isa = PBXBuildFile; fileRef = 0974AFD6B25883D40A3F4E68 /* ErrorHandlingTests.swift */; };
		18BC599A49853EB2B2E50F77 /* FeatureFlags.swift in Sources */ = {isa = PBXBuildFile; fileRef = 8D2FF599D8F2CEFBB0C88D1B /* FeatureFlags.swift */; };
		18CB186E9A47D1322F9492F3 /* WelcomeView.swift in Sources */ = {isa = PBXBuildFile; fileRef = D661B4DD0C4067F3F4F871A5 /* WelcomeView.swift */; };
		1929BB2F4F32DA7B21CF2BE9 /* ChatCallService.swift in Sources */ = {isa = PBXBuildFile; fileRef = A7C673284E0443E48AF1AFBC /* ChatCallService.swift */; };
		1998987BB31CAA5C9AB84774 /* AudioRecorderService.swift in Sources */ = {isa = PBXBuildFile; fileRef = CEF8FF5474ACC090E1F95421 /* AudioRecorderService.swift */; };
		19D072F0EA3EBFD7BBFFE131 /* UserProfileFollowersView.swift in Sources */ = {isa = PBXBuildFile; fileRef = 22D1A9F18BA528BC3C6BF6EB /* UserProfileFollowersView.swift */; };
		1BEA350B4023946C5D463F95 /* ActivitySummaryProvider.swift in Sources */ = {isa = PBXBuildFile; fileRef = D67BEF6CA96F7C0C8C41137A /* ActivitySummaryProvider.swift */; };
		1DCE8D99AD8E4F66BAC4676F /* ICEREDUITests.swift in Sources */ = {isa = PBXBuildFile; fileRef = 3D17047071DD0A4EAD3243A9 /* ICEREDUITests.swift */; };
		21CD8665D16BDA5C7B275352 /* WidgetDataStore.swift in Sources */ = {isa = PBXBuildFile; fileRef = BDBB2E6BFA766DDF36F0C2B2 /* WidgetDataStore.swift */; };
		22E0C78030CDE594A3351101 /* APIClient.swift in Sources */ = {isa = PBXBuildFile; fileRef = C793C66FA2BEB9095768AB8E /* APIClient.swift */; };
		2389F799C242F9B5E7C44AE1 /* ChatReactionsService.swift in Sources */ = {isa = PBXBuildFile; fileRef = 61659F2EF9479DDEDE7D4A9C /* ChatReactionsService.swift */; };
		2475D6EC167A437816556776 /* FeedViewModel.swift in Sources */ = {isa = PBXBuildFile; fileRef = D24DB2F8DFC6CEDA35F99370 /* FeedViewModel.swift */; };
		247E804A7F92D09EA2C7651D /* SearchModels.swift in Sources */ = {isa = PBXBuildFile; fileRef = 666C1CC1B615DC9DCDD053FA /* SearchModels.swift */; };
		248A733C915EF90567615E9D /* APIClientTests.swift in Sources */ = {isa = PBXBuildFile; fileRef = E237E13977F9474CC0B1CEFF /* APIClientTests.swift */; };
		248E46095F8BEC7CB55F2744 /* MediaServiceModels.swift in Sources */ = {isa = PBXBuildFile; fileRef = 6830F8FF690B4D0E6F9796F6 /* MediaServiceModels.swift */; };
		25999654EF73AB23FD488809 /* KeychainService.swift in Sources */ = {isa = PBXBuildFile; fileRef = 3BF00417178D0B6283A9E6F3 /* KeychainService.swift */; };
		272598D330CF94B84DFC9650 /* QRCodeGenerator.swift in Sources */ = {isa = PBXBuildFile; fileRef = DD8FB047FFB30F2D43138A99 /* QRCodeGenerator.swift */; };
		28D1CB51128CF8588FF25756 /* VisibilityTracker.swift in Sources */ = {isa = PBXBuildFile; fileRef = 275B20909898AA9B7510292B /* VisibilityTracker.swift */; };
		293C0E22315AFF6065593D7F /* PreviewHelpers.swift in Sources */ = {isa = PBXBuildFile; fileRef = 7B06660E0C49D80305A0FC4A /* PreviewHelpers.swift */; };
		29510E46949E636C6C54D4B1 /* HomeView.swift in Sources */ = {isa = PBXBuildFile; fileRef = FA73CC5E85BCBF50C09E9E70 /* HomeView.swift */; };
		2962AE38643043A9326E40C8 /* MatrixStubs.swift in Sources */ = {isa = PBXBuildFile; fileRef = 4111AEC0D8BCD3BC2918165D /* MatrixStubs.swift */; };
		2B3C1F85A7E47D750599DF9C /* SimpleCarouselView.swift in Sources */ = {isa = PBXBuildFile; fileRef = 1DBE05105D66034FFAE21C35 /* SimpleCarouselView.swift */; };
		2BAE8E8C2CBF98347359FF8C /* MockURLProtocol.swift in Sources */ = {isa = PBXBuildFile; fileRef = 2EFD75F506CB7C58802F4453 /* MockURLProtocol.swift */; };
		2BBB5ECE93BB69A1726B21C2 /* CreateAccountView.swift in Sources */ = {isa = PBXBuildFile; fileRef = 36A22EF01EE6C23DBFD7BBE2 /* CreateAccountView.swift */; };
		2BC0FCA0065C07F6AF6E0CA9 /* FeedUITests.swift in Sources */ = {isa = PBXBuildFile; fileRef = C3DFA0C3FE5CB60D1C84CE2A /* FeedUITests.swift */; };
		2BC32F01F7EF111F7E6EA161 /* AppDelegate.swift in Sources */ = {isa = PBXBuildFile; fileRef = "TEMP_A2564447-6861-4B92-9039-170CCB068E26" /* AppDelegate.swift */; };
		2C0024816F931D698E7F32CD /* GroupChatMessageSender.swift in Sources */ = {isa = PBXBuildFile; fileRef = 27C4B110C1EBA5A18F0F396D /* GroupChatMessageSender.swift */; };
		2D2BA42223E9AD31575F81A1 /* FeedChannelManager.swift in Sources */ = {isa = PBXBuildFile; fileRef = F02A7B24316B9AFA8E6B7FD6 /* FeedChannelManager.swift */; };
		2E624DCA569236BB8D921711 /* XAIService.swift in Sources */ = {isa = PBXBuildFile; fileRef = DC10E2956B60DCEAD154ABCA /* XAIService.swift */; };
		2ECBC94B6C58360F74F1CED5 /* PostCard.swift in Sources */ = {isa = PBXBuildFile; fileRef = 62323644395C3A7DAD2F1A9E /* PostCard.swift */; };
		30B4DE5EEC65B15F44D5A916 /* ConversationModels.swift in Sources */ = {isa = PBXBuildFile; fileRef = D513935D933B49861CE3742D /* ConversationModels.swift */; };
		30B8FED56BD2FC15EA847F3C /* MatrixServiceTests.swift in Sources */ = {isa = PBXBuildFile; fileRef = FB2AAE37D1FD1B67346E7E8E /* MatrixServiceTests.swift */; };
<<<<<<< HEAD
		32492EF12EFCC04200B6CC5C /* LiveKit in Frameworks */ = {isa = PBXBuildFile; productRef = LK00000002D71991880F8D2 /* LiveKit */; };
		32492EF32EFCC3ED00B6CC5C /* PostCard.swift in Sources */ = {isa = PBXBuildFile; fileRef = 32492EF22EFCC3ED00B6CC5C /* PostCard.swift */; };
=======
		31A02BCB67566E60E88E3CC0 /* FriendRequestsView.swift in Sources */ = {isa = PBXBuildFile; fileRef = 18EBCDEC4F561F630331FD33 /* FriendRequestsView.swift */; };
>>>>>>> feed311f
		3553BB6E62A9D150C65FA109 /* GenerateImage01View.swift in Sources */ = {isa = PBXBuildFile; fileRef = 9F361F5818CDB8EEB87330CB /* GenerateImage01View.swift */; };
		36197AA754ED191DC4253E52 /* FeedPostCard.swift in Sources */ = {isa = PBXBuildFile; fileRef = 0CF9EE837EC3996A27E70749 /* FeedPostCard.swift */; };
		36C8F0814D8325B15798C3C0 /* project.yml in Resources */ = {isa = PBXBuildFile; fileRef = F17E22FD89284D78C7FE808A /* project.yml */; };
		389668DBBA1E8F73CFC86A09 /* DeviceModels.swift in Sources */ = {isa = PBXBuildFile; fileRef = 60F5C35AAB0D88AE0B2AB108 /* DeviceModels.swift */; };
		38B3B3D97C6F186BAAB0286E /* AccountSwitcherSheet.swift in Sources */ = {isa = PBXBuildFile; fileRef = 6425CFA20477B3C4908E3A44 /* AccountSwitcherSheet.swift */; };
		395113E5360AAA3CF258875A /* OAuthService.swift in Sources */ = {isa = PBXBuildFile; fileRef = 18618EED114C808B5657EFBD /* OAuthService.swift */; };
		395C493B4D5D56E70D9296BA /* IdentityService.swift in Sources */ = {isa = PBXBuildFile; fileRef = D698C2C572807945955A6AF6 /* IdentityService.swift */; };
		3B370C7C7677AEA3B375223E /* fastlane.sh in Resources */ = {isa = PBXBuildFile; fileRef = "TEMP_4DCB2B22-81AB-46AE-BD60-CCC52248E8B9" /* fastlane.sh */; };
		3BD04552B959F7C2E2DA6491 /* UserProfileContentSection.swift in Sources */ = {isa = PBXBuildFile; fileRef = 8004BC62C5CC7FD11C83896A /* UserProfileContentSection.swift */; };
		3C22F69479F15CCD5EB1E585 /* CameraView.swift in Sources */ = {isa = PBXBuildFile; fileRef = 6EC248FD24BCF6177F84307C /* CameraView.swift */; };
		3C256333D1261A332236B029 /* LivePhotoView.swift in Sources */ = {isa = PBXBuildFile; fileRef = 7978EE99D9C4B0E5277D4E0D /* LivePhotoView.swift */; };
		3D216176053F8FE3A6D5AC34 /* NotificationModels.swift in Sources */ = {isa = PBXBuildFile; fileRef = 2060E0E34442FBBBF25894E8 /* NotificationModels.swift */; };
		3EA3142DA2F3E743E9DE4AFF /* CallView.swift in Sources */ = {isa = PBXBuildFile; fileRef = EC1FD974F17D1D5928A18A02 /* CallView.swift */; };
		3EB383CEAC141B90B188A5B0 /* PostImagePicker.swift in Sources */ = {isa = PBXBuildFile; fileRef = 6AF95A00AD8B9277B3AF3EBE /* PostImagePicker.swift */; };
		3FB9C714A2619A756C2B34C4 /* ProfileTopNavigationBar.swift in Sources */ = {isa = PBXBuildFile; fileRef = A7B5562B92D2E08A01B36A58 /* ProfileTopNavigationBar.swift */; };
		40F7B0C0D310B81BAD1AE67D /* FeedPostProcessor.swift in Sources */ = {isa = PBXBuildFile; fileRef = 706CF6489A01C5EA02A4547E /* FeedPostProcessor.swift */; };
		41F6B4399375507FD4982497 /* GenderPickerView.swift in Sources */ = {isa = PBXBuildFile; fileRef = 469C59BDF0390BCAF3E4BA32 /* GenderPickerView.swift */; };
		424E9016838E6F81E091A92F /* SettingsView.swift in Sources */ = {isa = PBXBuildFile; fileRef = EA6D2E536652EEB5F08CB53D /* SettingsView.swift */; };
		42E9CA3EF110B66F38467879 /* ProfileSettingViewModel.swift in Sources */ = {isa = PBXBuildFile; fileRef = 76856E465B25C89F2D6954C1 /* ProfileSettingViewModel.swift */; };
		44135CB1C50867467D212A7B /* DateOfBirthPickerView.swift in Sources */ = {isa = PBXBuildFile; fileRef = DCD4CC5045F5A5B1C3BD50BC /* DateOfBirthPickerView.swift */; };
		4679E194ED83C34FB4DCCDAE /* INTEGRATION_GUIDE.md in Resources */ = {isa = PBXBuildFile; fileRef = 79CD728AAD8F73549C311B73 /* INTEGRATION_GUIDE.md */; };
		46C169B49CD9E53AB2048574 /* SocialService.swift in Sources */ = {isa = PBXBuildFile; fileRef = 9EB3A1844A28ADE400B2CB8B /* SocialService.swift */; };
		487679CAADFC71FB11F48B16 /* E2EEModels.swift in Sources */ = {isa = PBXBuildFile; fileRef = 1643FCCAD5E970693182E5B1 /* E2EEModels.swift */; };
		48FDB68683D9B25F4D9DA0B1 /* EnhanceSuggestionView.swift in Sources */ = {isa = PBXBuildFile; fileRef = 49FAE63859459C79E671AED6 /* EnhanceSuggestionView.swift */; };
		4912DD70A0C6AAD819B3F991 /* MatrixBridgeService+API.swift in Sources */ = {isa = PBXBuildFile; fileRef = 8616C33FABB89A43B817C919 /* MatrixBridgeService+API.swift */; };
		4C722130FF631EA3ED07E08E /* LoginView.swift in Sources */ = {isa = PBXBuildFile; fileRef = 31C506816FBC6DA8C0428370 /* LoginView.swift */; };
		4CDCF12D671ED706F990A390 /* AvatarManager.swift in Sources */ = {isa = PBXBuildFile; fileRef = 794A593F2F3DCDAA921653F5 /* AvatarManager.swift */; };
		4E9050A05F22518EA27D339E /* NotificationService.swift in Sources */ = {isa = PBXBuildFile; fileRef = F20C285F38EB2939BF1DBFE5 /* NotificationService.swift */; };
		4F1AD2005C8C5210ECF30FD9 /* Fonts in Resources */ = {isa = PBXBuildFile; fileRef = B2EDB4B9ED51EEE1A98DACE8 /* Fonts */; };
		4F1F6F58F836AF754D6CAE6F /* CachedAsyncImage.swift in Sources */ = {isa = PBXBuildFile; fileRef = DBA95E0381D84B38FE141817 /* CachedAsyncImage.swift */; };
		506431AE1859B8B8599241F0 /* ReelsService.swift in Sources */ = {isa = PBXBuildFile; fileRef = 533AC34D6A1F5DCC764F7C73 /* ReelsService.swift */; };
		50C639CAE29FB8D21F5FBDAA /* VideoCacheService.swift in Sources */ = {isa = PBXBuildFile; fileRef = F2E22DEBFE0108B868D6EE87 /* VideoCacheService.swift */; };
		50FA51DDA56EF894D8B1CC71 /* TestFixtures.swift in Sources */ = {isa = PBXBuildFile; fileRef = 40CD158DE9D82CCFD176AB84 /* TestFixtures.swift */; };
		52B4AF85DD004B3CF9B29606 /* SaveDraftModal.swift in Sources */ = {isa = PBXBuildFile; fileRef = 1596370EBA1BDEA11435D488 /* SaveDraftModal.swift */; };
		59C96C16AE9A7EFD5CE0B691 /* ProfileStatsView.swift in Sources */ = {isa = PBXBuildFile; fileRef = 199D244D3597420056B33BB5 /* ProfileStatsView.swift */; };
		5A1E27EB3BA48AFFAC56429F /* FeedServiceTests.swift in Sources */ = {isa = PBXBuildFile; fileRef = B636E8F19835AB90842B8EFB /* FeedServiceTests.swift */; };
		5B4C21CD305C033B16C603A0 /* MatrixService.swift in Sources */ = {isa = PBXBuildFile; fileRef = A373078F13E1684A5699D2E5 /* MatrixService.swift */; };
		5C3150E93366A7CA710BAA24 /* ProfileSettingView.swift in Sources */ = {isa = PBXBuildFile; fileRef = F49BDC924F2780626F9D2CBA /* ProfileSettingView.swift */; };
		5D3CEE9D7C0E99FCE63E6D0D /* APIConfig.swift in Sources */ = {isa = PBXBuildFile; fileRef = 3C4BE13F136F4EEE21D1B806 /* APIConfig.swift */; };
		5DB814F4E478DF10AEE57471 /* BlockReportSheet.swift in Sources */ = {isa = PBXBuildFile; fileRef = 5A60BC5B4602B06F08DD53A8 /* BlockReportSheet.swift */; };
		5E54D27239A279092B34A1FA /* WidgetEntries.swift in Sources */ = {isa = PBXBuildFile; fileRef = 511A3A7C4772B05DB4B9E441 /* WidgetEntries.swift */; };
		602A5D4FC89DF00CBFFDE425 /* document_symbols.pkl in Resources */ = {isa = PBXBuildFile; fileRef = 6FE503B433803D526D38998A /* document_symbols.pkl */; };
		61D284A4B659E880982BAF8E /* SettingsRow.swift in Sources */ = {isa = PBXBuildFile; fileRef = 66B36D2C99940153852FD4AA /* SettingsRow.swift */; };
		63099AE47BCCD487186734FC /* CallCoordinator.swift in Sources */ = {isa = PBXBuildFile; fileRef = B19989936B1CFD98F9E77720 /* CallCoordinator.swift */; };
		65464D47ED07233203082A57 /* ProfileFollowingView.swift in Sources */ = {isa = PBXBuildFile; fileRef = DB01B9922C10E2E33C2A6A99 /* ProfileFollowingView.swift */; };
		65AAB575842990DD8842AD09 /* ChannelsService.swift in Sources */ = {isa = PBXBuildFile; fileRef = 4455A499F6658FA80280C4C7 /* ChannelsService.swift */; };
		6652D645AFD619B1B1EDEB73 /* ImageCompressor.swift in Sources */ = {isa = PBXBuildFile; fileRef = 35CDD0F078823EDEB9C2867F /* ImageCompressor.swift */; };
		66BC3564EB68BFAE8D0D7BFC /* LocationMessageView.swift in Sources */ = {isa = PBXBuildFile; fileRef = 171929D1E38BACAC34CDAC4A /* LocationMessageView.swift */; };
		6754F88037FB36C9B7E9CE58 /* UploadProgressOverlay.swift in Sources */ = {isa = PBXBuildFile; fileRef = DCF8D0E0F5897355E0D9FB87 /* UploadProgressOverlay.swift */; };
		6766D22BA11FFCE7F5CD889C /* AnalyticsService.swift in Sources */ = {isa = PBXBuildFile; fileRef = 3E9DD5765C21971A9B94FBA5 /* AnalyticsService.swift */; };
		6D0C21031462E562690ADEA4 /* TrendingService.swift in Sources */ = {isa = PBXBuildFile; fileRef = 332251B7AC761742A3FD05B9 /* TrendingService.swift */; };
		6D45C2431E6253BDB3569D25 /* EmptyFeedView.swift in Sources */ = {isa = PBXBuildFile; fileRef = 66066E784C2D3BB33ABE8F2D /* EmptyFeedView.swift */; };
		6FBFABA04261A2A3BB838A85 /* SkeletonLoader.swift in Sources */ = {isa = PBXBuildFile; fileRef = 40F7254500887336D411AF0D /* SkeletonLoader.swift */; };
		705D1C2F493FFF2281781676 /* VoiceChatView.swift in Sources */ = {isa = PBXBuildFile; fileRef = 9807B62C70CB46565FFBC30D /* VoiceChatView.swift */; };
		724DD30E4F37375AB4171A53 /* UserProfilePostCard.swift in Sources */ = {isa = PBXBuildFile; fileRef = C1463E562B82228694A7E760 /* UserProfilePostCard.swift */; };
		724FB3B775ED48B1AF7C0BE4 /* SearchViewModel.swift in Sources */ = {isa = PBXBuildFile; fileRef = 1A00351ECE6777F8EBDD4951 /* SearchViewModel.swift */; };
		72A46D2AB4ECBC6FFB62B4A1 /* Assets.xcassets in Resources */ = {isa = PBXBuildFile; fileRef = "TEMP_578DCB4E-0965-4E3B-88DD-19DF08FAED2F" /* Assets.xcassets */; };
		72AD0B41FC761BC2D1B87531 /* DeepLinkHandler.swift in Sources */ = {isa = PBXBuildFile; fileRef = A39FC0B139B75724FFD967E7 /* DeepLinkHandler.swift */; };
		72CE287C304465CADA0CD7C4 /* SettingsViewModel.swift in Sources */ = {isa = PBXBuildFile; fileRef = 712BA1842DBC03D66DB2611F /* SettingsViewModel.swift */; };
		72EF8B9DCAE68467BB869DDD /* PrivacyInfo.xcprivacy in Resources */ = {isa = PBXBuildFile; fileRef = "TEMP_B5A50FAB-9A6A-40B6-B3F5-0CAB64AEBB33" /* PrivacyInfo.xcprivacy */; };
		730CE88A05F701CC6D6F7B2B /* FeedHighlightsView.swift in Sources */ = {isa = PBXBuildFile; fileRef = 1D42EC6A56940B63DCFB5EE2 /* FeedHighlightsView.swift */; };
		7352CA226A8DA46D21339FB3 /* HottestBankerSection.swift in Sources */ = {isa = PBXBuildFile; fileRef = 027EF331C014E61B120CCBD6 /* HottestBankerSection.swift */; };
		73FEE38C1496FD9C890CFD13 /* NotificationView.swift in Sources */ = {isa = PBXBuildFile; fileRef = 8992B15659064DD42259E5BE /* NotificationView.swift */; };
		7430D1B0F5C43C8E9413BE13 /* VoiceMessageView.swift in Sources */ = {isa = PBXBuildFile; fileRef = 299D0BEAA0C7E55276F44D77 /* VoiceMessageView.swift */; };
		75E016B2FAE9C0C867B9BAF4 /* VideoService.swift in Sources */ = {isa = PBXBuildFile; fileRef = 7AA6BA50668EAAE099A93AE8 /* VideoService.swift */; };
		7729CDB2D821BD9D0E4C8DE1 /* InviteFriendsView.swift in Sources */ = {isa = PBXBuildFile; fileRef = 75ADA8314EFFF10E30AEE448 /* InviteFriendsView.swift */; };
		77500437FB36D394DA15104A /* StartGroupChatView.swift in Sources */ = {isa = PBXBuildFile; fileRef = 4D0B03562814E181645E773D /* StartGroupChatView.swift */; };
		77979D4F17E2F19A5520790D /* ActivitySummaryView.swift in Sources */ = {isa = PBXBuildFile; fileRef = 5503545C3989A9F1C64F7C8B /* ActivitySummaryView.swift */; };
		781EDB8A8203F62A09DD815E /* ChatServiceModels.swift in Sources */ = {isa = PBXBuildFile; fileRef = DA28EE2106A9A257E91DEBFF /* ChatServiceModels.swift */; };
		79D3B98307F3B7BCE51E29BC /* MediaService.swift in Sources */ = {isa = PBXBuildFile; fileRef = 4FF0A921465A0341D2137D47 /* MediaService.swift */; };
		7A33D2EFB285FE2E5B811BA4 /* ICERED.app.dSYM.zip in Resources */ = {isa = PBXBuildFile; fileRef = "TEMP_3F20CE71-21CF-457C-9EEC-BCAECEBD4533" /* ICERED.app.dSYM.zip */; };
		7D07D0A8323FC0B5A6F06038 /* ChatLocationService.swift in Sources */ = {isa = PBXBuildFile; fileRef = F7A4B72A5D1FB0A7A4DF5196 /* ChatLocationService.swift */; };
		7E83F8E47D13BC77F1E43BF5 /* GraphService.swift in Sources */ = {isa = PBXBuildFile; fileRef = 5CE6D2432D55B7E9FEE4622C /* GraphService.swift */; };
		7F0B6D561E24238202ABCB55 /* LocationView.swift in Sources */ = {isa = PBXBuildFile; fileRef = 2E7A9645F230A1DF8AD452F2 /* LocationView.swift */; };
		7F5D024F5F2442DB9F84CADA /* AIModels.swift in Sources */ = {isa = PBXBuildFile; fileRef = FB2C61556A6B4DAA297DFC3F /* AIModels.swift */; };
		802504036CD92394612AE4BD /* ChatTypingHandler.swift in Sources */ = {isa = PBXBuildFile; fileRef = EF99A1CB5EB4A2535EA8A6B8 /* ChatTypingHandler.swift */; };
		81DB39F4E04D5D0B3C7F1061 /* FeedHighlightsProvider.swift in Sources */ = {isa = PBXBuildFile; fileRef = 8FEF18B81C037CA7B3D34FC5 /* FeedHighlightsProvider.swift */; };
		82C9BD41879DA5DF78FF4FF9 /* LivePhotoManager.swift in Sources */ = {isa = PBXBuildFile; fileRef = F0CEAA8A405BB702DA178841 /* LivePhotoManager.swift */; };
		831CD8093E385A9F5F07FFF0 /* ContentViewTracker.swift in Sources */ = {isa = PBXBuildFile; fileRef = 3EF00220FCD5C48C4DCF6474 /* ContentViewTracker.swift */; };
		8405394CF3366E9189366A72 /* Localizable.strings in Resources */ = {isa = PBXBuildFile; fileRef = "TEMP_A49D2D61-D797-4BBF-BB36-63A23FFBE4A3" /* Localizable.strings */; };
		84F417FDBE90F2BD12306ACA /* SearchService.swift in Sources */ = {isa = PBXBuildFile; fileRef = 433BCB5B24D6C3D1565C289F /* SearchService.swift */; };
		851FD1539C0DD29ABA2D0DED /* AliceQuickView.swift in Sources */ = {isa = PBXBuildFile; fileRef = 9183603F29D8D5FF802BBF04 /* AliceQuickView.swift */; };
		85CB3A698803E99EA7E73D14 /* FeedCacheService.swift in Sources */ = {isa = PBXBuildFile; fileRef = A210FAEED8AB436394766519 /* FeedCacheService.swift */; };
		872EE38FD80234144C2CC601 /* PhotoOptionsModal.swift in Sources */ = {isa = PBXBuildFile; fileRef = 21C58A10ECD63A9AD9BEB6D5 /* PhotoOptionsModal.swift */; };
		87DE6670305A1AB52990E613 /* App.swift in Sources */ = {isa = PBXBuildFile; fileRef = "TEMP_50693462-959E-4411-8E72-4755CC5043C9" /* App.swift */; };
		88FBDAC60D5FDB0E4E72E386 /* project_overview.md in Resources */ = {isa = PBXBuildFile; fileRef = 8170935CEEE4E15895B8D129 /* project_overview.md */; };
		89565569D6BA728940FA5494 /* IdentityServiceTests.swift in Sources */ = {isa = PBXBuildFile; fileRef = 8986D3064056CEDB3FE2B380 /* IdentityServiceTests.swift */; };
		8A00C127A0411ABC8AE1BFF8 /* FoundationModelsService.swift in Sources */ = {isa = PBXBuildFile; fileRef = 5DE6005F56461CCE6C34EE43 /* FoundationModelsService.swift */; };
		8B98C3C6CCDB91F0F81F70B4 /* AliceQuickProvider.swift in Sources */ = {isa = PBXBuildFile; fileRef = 5D40F7AD31119B8A139662C4 /* AliceQuickProvider.swift */; };
		8C368314174D9C9842F80006 /* QRCodeScannerView.swift in Sources */ = {isa = PBXBuildFile; fileRef = FB630AEE7228BE7CEAE9E794 /* QRCodeScannerView.swift */; };
		8C7A505583C40C4F2157154B /* MatrixSSOManager.swift in Sources */ = {isa = PBXBuildFile; fileRef = 70B4789BECA285CAAE483BDA /* MatrixSSOManager.swift */; };
		8CF40846E352F66B2D893A06 /* ICEREDWidgets.swift in Sources */ = {isa = PBXBuildFile; fileRef = B7A8319641A0A3FB8B05B59A /* ICEREDWidgets.swift */; };
		8EC390E25FAC073FE6DF13BB /* IncomingCallView.swift in Sources */ = {isa = PBXBuildFile; fileRef = 6866DDE45F1BD3D0EF453D1B /* IncomingCallView.swift */; };
		8F9D3E8DE6E5D6EF2AD58793 /* GroupChatView.swift in Sources */ = {isa = PBXBuildFile; fileRef = D9768C9B58F06A9A6112EAE3 /* GroupChatView.swift */; };
		901B04AD0FB9157984F80EFF /* UserPostsManager.swift in Sources */ = {isa = PBXBuildFile; fileRef = 1B5722C159C353AB0D1195AF /* UserPostsManager.swift */; };
		9127641952A87D2E4677B311 /* PhoneAuthService.swift in Sources */ = {isa = PBXBuildFile; fileRef = C2CAD3284489FA543E721ABA /* PhoneAuthService.swift */; };
		91C49F718EB5F7CDD1CF7A40 /* ProfileFollowersView.swift in Sources */ = {isa = PBXBuildFile; fileRef = CA6E010BF6D46CFA1A1EFE44 /* ProfileFollowersView.swift */; };
		9234A4C5EA847B66C7180EF6 /* ErrorStateView.swift in Sources */ = {isa = PBXBuildFile; fileRef = C65C59A952DAAFCAFE219CAD /* ErrorStateView.swift */; };
		92D0BFD08724FB2E66A2AF8C /* LocationPickerView.swift in Sources */ = {isa = PBXBuildFile; fileRef = D121644B7F1277C322CA6A51 /* LocationPickerView.swift */; };
		93332CF55086E48205E3AC5D /* NewChatView.swift in Sources */ = {isa = PBXBuildFile; fileRef = 400B32013EC2FA3DDF1BD59E /* NewChatView.swift */; };
		9389F156C98CF196FEB04813 /* PostDetailView.swift in Sources */ = {isa = PBXBuildFile; fileRef = FA23E220EDDA2B69DC298BC0 /* PostDetailView.swift */; };
		93FEC8C4761A1B0CADDDD85D /* NewPostView.swift in Sources */ = {isa = PBXBuildFile; fileRef = D8859BB1AE9FA6D7D5824E50 /* NewPostView.swift */; };
		94A5C44F89ADDEEDB0259D43 /* ChatLocationManager.swift in Sources */ = {isa = PBXBuildFile; fileRef = 555E519181217ADA8952AB51 /* ChatLocationManager.swift */; };
		94AF7CC1036A21C29F465707 /* AuthenticationManagerTests.swift in Sources */ = {isa = PBXBuildFile; fileRef = D6FE19396563C133B8B33094 /* AuthenticationManagerTests.swift */; };
		9600D10B2882C75338564E7C /* MessageBubbleView.swift in Sources */ = {isa = PBXBuildFile; fileRef = 7B28922F1D6A77C8AB489921 /* MessageBubbleView.swift */; };
		9618F12F74A70D9629855613 /* ProfileData.swift in Sources */ = {isa = PBXBuildFile; fileRef = E5F063A093BCAB41B793415F /* ProfileData.swift */; };
		96275277CE13088070909F3E /* GrokVoiceConfig.swift in Sources */ = {isa = PBXBuildFile; fileRef = 9E64D8CE635DABDB1071AC90 /* GrokVoiceConfig.swift */; };
		97F6C657D7E2048352947CDA /* CommentSheetView.swift in Sources */ = {isa = PBXBuildFile; fileRef = 00D95AE492E1F1BD615BB08A /* CommentSheetView.swift */; };
		9804D3A5848B6B6B39935CF0 /* GrokVoiceService.swift in Sources */ = {isa = PBXBuildFile; fileRef = B4FE222AADC0282302AC0298 /* GrokVoiceService.swift */; };
		9824FCB8B180ACFF53DAEB49 /* AppRoute.swift in Sources */ = {isa = PBXBuildFile; fileRef = 80ABF01F830247D554367509 /* AppRoute.swift */; };
		99102A991485C9372C8D1F82 /* TypingDotsView.swift in Sources */ = {isa = PBXBuildFile; fileRef = 2C4102217CF0F3A8D85CEE13 /* TypingDotsView.swift */; };
		9920396B904663D0D7C089E3 /* FeedSocialActionsHandler.swift in Sources */ = {isa = PBXBuildFile; fileRef = 11D12962BB2DE0FDB4E04425 /* FeedSocialActionsHandler.swift */; };
		9BABE8173583077653158EFE /* LiveKitVoiceService.swift in Sources */ = {isa = PBXBuildFile; fileRef = 2D0D3B3370FF4745E247F086 /* LiveKitVoiceService.swift */; };
		9D7F9AEE30BE973B332063C6 /* AIRouter.swift in Sources */ = {isa = PBXBuildFile; fileRef = 3F1DC3CB50728D0BCC6036BE /* AIRouter.swift */; };
		9EB7CA6CFE1E6DD184294B59 /* SearchView.swift in Sources */ = {isa = PBXBuildFile; fileRef = 0BBEC927960F534FBD87D8F6 /* SearchView.swift */; };
		9F4007BE87A9E709B48DF9B9 /* UserModels.swift in Sources */ = {isa = PBXBuildFile; fileRef = DFA8A23427CDC24E3C754293 /* UserModels.swift */; };
		A0B51410464CBBECB8318D9C /* ChatMessageSender.swift in Sources */ = {isa = PBXBuildFile; fileRef = 5AFB663D3BC00E0EF01AAFDF /* ChatMessageSender.swift */; };
		A0E98C8402F42826C6B27C70 /* ThankYouModal.swift in Sources */ = {isa = PBXBuildFile; fileRef = 9DB971D0D914AD2BF041C7C0 /* ThankYouModal.swift */; };
		A35ABFA321D24C60DB3F1AE2 /* DeviceService.swift in Sources */ = {isa = PBXBuildFile; fileRef = 3C3AD3B56FD470BDD566CA47 /* DeviceService.swift */; };
		A43083CB15D0F2C80B049C26 /* GroupSelectionView.swift in Sources */ = {isa = PBXBuildFile; fileRef = 131D721D676A2395D90D3D3F /* GroupSelectionView.swift */; };
		A5765D85DB1A71345EAC21CF /* UnreadMessagesView.swift in Sources */ = {isa = PBXBuildFile; fileRef = 6CFAEF2BEA59A56A0916439F /* UnreadMessagesView.swift */; };
		A735EC38C725EE9137D37BB2 /* EditProfileView.swift in Sources */ = {isa = PBXBuildFile; fileRef = 075776D30379DF03F807A0C3 /* EditProfileView.swift */; };
		A9E1E1F59CEA85129FB56C68 /* UserProfileUserInfoSection.swift in Sources */ = {isa = PBXBuildFile; fileRef = 008ABB2CAA1B95899AF1E4B9 /* UserProfileUserInfoSection.swift */; };
		AADB75CA6895A4DC39ED2104 /* PostCardView.swift in Sources */ = {isa = PBXBuildFile; fileRef = 831D63D1CD5C4EB262F13916 /* PostCardView.swift */; };
		ACB96FD8E0748DE08465014E /* SplashScreenView.swift in Sources */ = {isa = PBXBuildFile; fileRef = 516947E0D43092D83564A6CF /* SplashScreenView.swift */; };
		ACF209A76A3C5E01292691FB /* APIError.swift in Sources */ = {isa = PBXBuildFile; fileRef = 3ADE31A2BE4914B0F21C29A9 /* APIError.swift */; };
		AD625704C8BD7018F9A0E19F /* RelationshipsService.swift in Sources */ = {isa = PBXBuildFile; fileRef = BEC81AD21C3D779062FDEEFD /* RelationshipsService.swift */; };
		ADCA1CA875E340CD04D2237A /* ProfileView.swift in Sources */ = {isa = PBXBuildFile; fileRef = CE44BE89D96953ABCAA2E34E /* ProfileView.swift */; };
		B0EE8CAD1973B1C29CB02702 /* MyQRCodeView.swift in Sources */ = {isa = PBXBuildFile; fileRef = 9B24BB2EE3F0021E5343878D /* MyQRCodeView.swift */; };
		B1063A36A3C7CA2798A7FDA7 /* VLMService.swift in Sources */ = {isa = PBXBuildFile; fileRef = 11B00F77C6F3BF1BBEF052E1 /* VLMService.swift */; };
		B1D7184D4B2131AC5C5FC6B6 /* UserProfileView.swift in Sources */ = {isa = PBXBuildFile; fileRef = 893193464D16DA57F8243351 /* UserProfileView.swift */; };
		B3156902D37DCD78DCA3AE24 /* ImageCacheService.swift in Sources */ = {isa = PBXBuildFile; fileRef = D2BAA081BD695A0ADA562F9F /* ImageCacheService.swift */; };
		B6DC080940008AD123E9BCB1 /* VoiceRecordButton.swift in Sources */ = {isa = PBXBuildFile; fileRef = E41413B297CCF9C221A61D53 /* VoiceRecordButton.swift */; };
		B716E2F9A85FF6B0236A7237 /* FeedMemoryManager.swift in Sources */ = {isa = PBXBuildFile; fileRef = 7C0AA6CD6C7764010FCDE2D4 /* FeedMemoryManager.swift */; };
		B758D4147BCE8D66A7CCF166 /* FriendsService.swift in Sources */ = {isa = PBXBuildFile; fileRef = CD847153CD7FA68CE04B284E /* FriendsService.swift */; };
		B81176FDA161AB8975C27983 /* .swiftlint.yml in Resources */ = {isa = PBXBuildFile; fileRef = "TEMP_799C3F3E-6486-4427-B17D-FC161CAE08F1" /* .swiftlint.yml */; };
		B89382820C004AFA0B61E86B /* KeyboardExtension.swift in Sources */ = {isa = PBXBuildFile; fileRef = E6D7E3C38730CAA90EB8DF00 /* KeyboardExtension.swift */; };
		B8D76B18B9718D4B1A5EDCBE /* AddFriendsView.swift in Sources */ = {isa = PBXBuildFile; fileRef = 24173BE45B1DC7AA94F7016A /* AddFriendsView.swift */; };
		B97D2AB46F960D2ABD787190 /* NewPostViewModel.swift in Sources */ = {isa = PBXBuildFile; fileRef = A209B73FE811D1E423F69133 /* NewPostViewModel.swift */; };
		B9F793C84C76822E1494A59A /* AttachmentOptionButton.swift in Sources */ = {isa = PBXBuildFile; fileRef = 91E4CEFB0A5E2DBD3F4A3BFC /* AttachmentOptionButton.swift */; };
		BB79B10B3BE7445C0AF5E3A8 /* MATRIX_INTEGRATION_COMPLETE.md in Resources */ = {isa = PBXBuildFile; fileRef = 83E1B5C604B9D207FEE0FA63 /* MATRIX_INTEGRATION_COMPLETE.md */; };
		BC769C85B963F9E543DE6045 /* GroupChatViewModel.swift in Sources */ = {isa = PBXBuildFile; fileRef = DDF1061D7169CAAF79C5A591 /* GroupChatViewModel.swift */; };
		BD10D463F04D5CDB7670D4A3 /* AliceView.swift in Sources */ = {isa = PBXBuildFile; fileRef = 612ACD95D18565FB20AF7B5E /* AliceView.swift */; };
		BE7006D3DC8E8F7CF8FA6B81 /* AccountsService.swift in Sources */ = {isa = PBXBuildFile; fileRef = 3B450DD625F8A6F43E5E1376 /* AccountsService.swift */; };
		BF54EE8FD98BCDC0172188CD /* FeedErrorView.swift in Sources */ = {isa = PBXBuildFile; fileRef = C8E479E517FAEE1DD67A4149 /* FeedErrorView.swift */; };
		BFAAEBB687E505C758E81F75 /* FeedPerformanceMonitor.swift in Sources */ = {isa = PBXBuildFile; fileRef = 07F538B0F2EBF5E28524BC8D /* FeedPerformanceMonitor.swift */; };
		C0480BCF2E42D001DE512CB6 /* PushNotificationManager.swift in Sources */ = {isa = PBXBuildFile; fileRef = 21DD82679F813BE27BFE6092 /* PushNotificationManager.swift */; };
		C2347F45927717021592D93D /* MatrixBridgeService+Rooms.swift in Sources */ = {isa = PBXBuildFile; fileRef = AE89604C02BCA2069066DC13 /* MatrixBridgeService+Rooms.swift */; };
		C27F7C438F9F5C93DF910E2C /* CallKitManager.swift in Sources */ = {isa = PBXBuildFile; fileRef = 07F045B08B19F18541A30F45 /* CallKitManager.swift */; };
		C370DD1F40E4BF46E686250C /* ProfilePostCard.swift in Sources */ = {isa = PBXBuildFile; fileRef = D768AA6E0FC3664769BDC8D0 /* ProfilePostCard.swift */; };
		C53D8FF338F3965B7DA3FE06 /* ChatViewModel.swift in Sources */ = {isa = PBXBuildFile; fileRef = 92B4358221460091EE5EECF1 /* ChatViewModel.swift */; };
		C5BCFFB06545187FF2579AA3 /* DevicesView.swift in Sources */ = {isa = PBXBuildFile; fileRef = 20DAD625E4C0EF4A01010AE7 /* DevicesView.swift */; };
		C6D562180DEC83593F48A910 /* NameSelectorModal.swift in Sources */ = {isa = PBXBuildFile; fileRef = E26FCF7308D047749F56999C /* NameSelectorModal.swift */; };
		C7656F0B6780081D00E6AF0F /* E2EEService.swift in Sources */ = {isa = PBXBuildFile; fileRef = B5F979ECFA4B86BB5CF751BB /* E2EEService.swift */; };
		C901182C3EA35FC3A8CF8D42 /* AppCoordinator.swift in Sources */ = {isa = PBXBuildFile; fileRef = E4E1512D8F281EA42CED7AB6 /* AppCoordinator.swift */; };
		CB9061143A686567A786CA6D /* AliceService.swift in Sources */ = {isa = PBXBuildFile; fileRef = 892AD2BE29C380E52980F7E2 /* AliceService.swift */; };
		CC700C91BF81E53E632C64A3 /* ReportModal.swift in Sources */ = {isa = PBXBuildFile; fileRef = AEE69E5CD9B931C1CE6C4C48 /* ReportModal.swift */; };
		CE0FD9EBE13306CB35913130 /* raw_document_symbols.pkl in Resources */ = {isa = PBXBuildFile; fileRef = 333022523C822B72F1B62A65 /* raw_document_symbols.pkl */; };
		CE39E9AD6F44890A7271015E /* SettingsService.swift in Sources */ = {isa = PBXBuildFile; fileRef = A7FD051EDABC662F2BFE55D0 /* SettingsService.swift */; };
		CEF622E0D705BAA70D0C2009 /* MatrixRustSDK in Frameworks */ = {isa = PBXBuildFile; productRef = 89B16F3BD122ECA55FE121C5 /* MatrixRustSDK */; };
		D15D6C5AC17ABAFD91D12590 /* ChannelPickerView.swift in Sources */ = {isa = PBXBuildFile; fileRef = 189A7894363ACD129D84BF46 /* ChannelPickerView.swift */; };
		D200816F952844B6819764EC /* FeedVideoPlayer.swift in Sources */ = {isa = PBXBuildFile; fileRef = A13C2F556B5E9015D7B85A24 /* FeedVideoPlayer.swift */; };
		D217E0394E638B83821B40C4 /* PasskeySettingsView.swift in Sources */ = {isa = PBXBuildFile; fileRef = 372FEC0914436AD687FF78A5 /* PasskeySettingsView.swift */; };
		D25B18F47198D77BAED690CE /* GroupSettingsView.swift in Sources */ = {isa = PBXBuildFile; fileRef = A9BE34160132D7F271CEB9E4 /* GroupSettingsView.swift */; };
		D2C83270FC6956E4134FB97E /* ChatViewModelTests.swift in Sources */ = {isa = PBXBuildFile; fileRef = D3B11E5D311DBF532A69769A /* ChatViewModelTests.swift */; };
		D5C21D2A3780345B0A480B34 /* WebSocketStateManager.swift in Sources */ = {isa = PBXBuildFile; fileRef = 9E5949AEADFEDBEC77068FC7 /* WebSocketStateManager.swift */; };
		D71C032CFC9E5F5AA624E94A /* AppPage.swift in Sources */ = {isa = PBXBuildFile; fileRef = "TEMP_2CBB1054-3AB5-4D7B-B657-88323D6D1917" /* AppPage.swift */; };
		D7AFE432126A56E55FF97783 /* BottomTabBar.swift in Sources */ = {isa = PBXBuildFile; fileRef = 33C571AB47F91627A45BC417 /* BottomTabBar.swift */; };
		D881DB99D9056F1A558DFE57 /* TappableButton.swift in Sources */ = {isa = PBXBuildFile; fileRef = AC52C38F9D64F6B7CCB1E5EA /* TappableButton.swift */; };
		DBE3AAEB7DC22DB676605556 /* RankingListView.swift in Sources */ = {isa = PBXBuildFile; fileRef = 6C8DE5693B6E939EE1A86A67 /* RankingListView.swift */; };
		DCA9F2745641F056456CCE26 /* ProfileUserInfoSection.swift in Sources */ = {isa = PBXBuildFile; fileRef = 2E685D7274A454752169C302 /* ProfileUserInfoSection.swift */; };
		E06451C48A500F70CAF92093 /* WidgetDataStore.swift in Sources */ = {isa = PBXBuildFile; fileRef = BDBB2E6BFA766DDF36F0C2B2 /* WidgetDataStore.swift */; };
		E0B1B70631617B9CDF27DE9D /* CommentCardItem.swift in Sources */ = {isa = PBXBuildFile; fileRef = ACF46F487D39DE11DF306EF2 /* CommentCardItem.swift */; };
		E0C9B10249EB1D48342F73EC /* InvitationsService.swift in Sources */ = {isa = PBXBuildFile; fileRef = D56505A31DF6E37481758188 /* InvitationsService.swift */; };
		E1E08EAE40CCE72F24509180 /* GetVerifiedView.swift in Sources */ = {isa = PBXBuildFile; fileRef = 7382F96F698E0CDC89B99912 /* GetVerifiedView.swift */; };
		E35833BF57E564C083624F78 /* PromoBannerView.swift in Sources */ = {isa = PBXBuildFile; fileRef = 3ACC5B924429B273F34A32C0 /* PromoBannerView.swift */; };
		E3C3EA86F619CE1A0DDF83AF /* AuthenticationManager.swift in Sources */ = {isa = PBXBuildFile; fileRef = 69B449484719B1691927E1D6 /* AuthenticationManager.swift */; };
		E554EFD2A94C43A8F074917B /* FormRow.swift in Sources */ = {isa = PBXBuildFile; fileRef = BD70ACA67B0E1699EDB5099B /* FormRow.swift */; };
		E55D5AB554D9A74CBC3D8ABF /* ActiveCallBanner.swift in Sources */ = {isa = PBXBuildFile; fileRef = 2A6CB6016575653E2EF6BB87 /* ActiveCallBanner.swift */; };
		E5AC7D43B45BB9F070DD2F2E /* suggested_commands.md in Resources */ = {isa = PBXBuildFile; fileRef = F9F33F7937D2502F9B2AB076 /* suggested_commands.md */; };
		E64147CAC964ED04858DA321 /* ChatWebSocketHandler.swift in Sources */ = {isa = PBXBuildFile; fileRef = F70BC6A3050D5012743A06F7 /* ChatWebSocketHandler.swift */; };
		E703C7313E17C9B58A056F35 /* UserService.swift in Sources */ = {isa = PBXBuildFile; fileRef = F5E70390640C08938059D9CF /* UserService.swift */; };
		E85B3506BF8E7E8ECD60AE0B /* ChatServiceTests.swift in Sources */ = {isa = PBXBuildFile; fileRef = 2B6A9BF3CE781260994385B7 /* ChatServiceTests.swift */; };
		E98D6D140719E6AA29780E96 /* UserProfileTopNavigationBar.swift in Sources */ = {isa = PBXBuildFile; fileRef = 18CD2B250FC8236095F2B43B /* UserProfileTopNavigationBar.swift */; };
		EB0FE1C0C133317FDCEF80FE /* DateExtension.swift in Sources */ = {isa = PBXBuildFile; fileRef = E35DC62777A5472A407CC9A8 /* DateExtension.swift */; };
		EB19EDA9D356D4E627C1F597 /* PasskeyService.swift in Sources */ = {isa = PBXBuildFile; fileRef = C4D1D77C525B03021C70AE0D /* PasskeyService.swift */; };
		EB34418FAB25322C97951C65 /* DraftManager.swift in Sources */ = {isa = PBXBuildFile; fileRef = 4064B6162320BA2946731EC5 /* DraftManager.swift */; };
		EBFB5A7C3B35C6CE96C461DE /* ICERED.ipa in Resources */ = {isa = PBXBuildFile; fileRef = "TEMP_31EB803B-7427-4179-B77A-243B54F6D8DF" /* ICERED.ipa */; };
		EEBF79C69078D7BD5A9E44DB /* ShareSheet.swift in Sources */ = {isa = PBXBuildFile; fileRef = 0BA9A27686FBAD37E301363D /* ShareSheet.swift */; };
		EED93F21E48D6F32F5E2EABD /* code_style.md in Resources */ = {isa = PBXBuildFile; fileRef = 26417BF2F6F8AAC78621DCD9 /* code_style.md */; };
		F0EAAD979FE6C4CF5333E288 /* ICEREDWidgets.appex in Embed Foundation Extensions */ = {isa = PBXBuildFile; fileRef = 4D39F35A0F59326A1235BEF7 /* ICEREDWidgets.appex */; settings = {ATTRIBUTES = (RemoveHeadersOnCopy, ); }; };
		F213E5619BF6A2E4B0A7E098 /* MessageView.swift in Sources */ = {isa = PBXBuildFile; fileRef = 8742228C1E84193BD2624ACE /* MessageView.swift */; };
		F22A5C8434F377FA8D710A16 /* WatchTimeService.swift in Sources */ = {isa = PBXBuildFile; fileRef = 4B2CB1217EA3D3BCDB64E1C0 /* WatchTimeService.swift */; };
		F22C78793E4AE7D3AC1019A4 /* ContentService.swift in Sources */ = {isa = PBXBuildFile; fileRef = 52426426C95CA38E013274CD /* ContentService.swift */; };
		F24EDB14A7336417FD9AFCC0 /* GrokVoiceModels.swift in Sources */ = {isa = PBXBuildFile; fileRef = BBC84545BBB79C645B395D4A /* GrokVoiceModels.swift */; };
		F3875421DC867115D4BF2E4E /* FeedService.swift in Sources */ = {isa = PBXBuildFile; fileRef = DF8996770D45106B3D2C34DF /* FeedService.swift */; };
		F573A16EBB5F33CFDC196FC0 /* README.md in Resources */ = {isa = PBXBuildFile; fileRef = 391055A01BC7ADD0944EE229 /* README.md */; };
		F578F69B4F8F843570C5EB7B /* VLMTagChip.swift in Sources */ = {isa = PBXBuildFile; fileRef = D9EAA7C8702FF553159692B4 /* VLMTagChip.swift */; };
		F75E052484D71A2D63F7EF8B /* PreviewData.swift in Sources */ = {isa = PBXBuildFile; fileRef = A96A6C60524215585A54A50F /* PreviewData.swift */; };
		F87C58656F5FD03A8C3345EB /* NotificationViewModel.swift in Sources */ = {isa = PBXBuildFile; fileRef = 97F7FCDB6FA0CE2782E24A74 /* NotificationViewModel.swift */; };
		F992BBA74E2D16A5D14D0A7B /* BackgroundUploadManager.swift in Sources */ = {isa = PBXBuildFile; fileRef = E8AA260CA9BDB4316FCF7B20 /* BackgroundUploadManager.swift */; };
		F9FF637A44ABB86D98441788 /* UserProfileActionButtons.swift in Sources */ = {isa = PBXBuildFile; fileRef = BB25950EC2AA7F54430283FD /* UserProfileActionButtons.swift */; };
		FA004D95BD4920F8020A9C2B /* StagingE2ETests.swift in Sources */ = {isa = PBXBuildFile; fileRef = 989DB2ACCF3800CD308E6C5B /* StagingE2ETests.swift */; };
		FA278DB60227697211DAF4A4 /* ElementCallService.swift in Sources */ = {isa = PBXBuildFile; fileRef = 29A9E2DD9A8C2CF581BF23F0 /* ElementCallService.swift */; };
		FADE5840F53AD2F131EE0753 /* AliasNameView.swift in Sources */ = {isa = PBXBuildFile; fileRef = 5E266E62BE514483DD4053B9 /* AliasNameView.swift */; };
		FC8B5D4BA6DDB9275D253B00 /* AliasAccountViewModel.swift in Sources */ = {isa = PBXBuildFile; fileRef = 04EEEB957E51AC7D1CFCBAC7 /* AliasAccountViewModel.swift */; };
		FD4C5DDD8A3C9BA4399AA522 /* PhotoAnalysisService.swift in Sources */ = {isa = PBXBuildFile; fileRef = E3737976AD8AA33408751C99 /* PhotoAnalysisService.swift */; };
		FD818F27CF9C6EEC3142F5E2 /* UserProfileFollowingView.swift in Sources */ = {isa = PBXBuildFile; fileRef = F0170221498A2E6B8DF35A25 /* UserProfileFollowingView.swift */; };
		FE5A7851F73E4DAE93743284 /* MyChannelsView.swift in Sources */ = {isa = PBXBuildFile; fileRef = 9C7716AC8A2A67A629B5AA6D /* MyChannelsView.swift */; };
		LK0001C2F493FFF2281781676 /* LiveKitVoiceChatView.swift in Sources */ = {isa = PBXBuildFile; fileRef = LK0007B62C70CB46565FFBC30D /* LiveKitVoiceChatView.swift */; };
		LK04D3A5848B6B6B39935CF0 /* LiveKitVoiceService.swift in Sources */ = {isa = PBXBuildFile; fileRef = LK0E222AADC0282302AC0298 /* LiveKitVoiceService.swift */; };
/* End PBXBuildFile section */

/* Begin PBXContainerItemProxy section */
		416D615BE042CC4E08AEF1AA /* PBXContainerItemProxy */ = {
			isa = PBXContainerItemProxy;
			containerPortal = 0E48B1C79A478A03E910CD0B /* Project object */;
			proxyType = 1;
			remoteGlobalIDString = 43DFB9EDE928000873671E7C;
			remoteInfo = ICERED;
		};
		B5A74292E6448A272D6F9B1A /* PBXContainerItemProxy */ = {
			isa = PBXContainerItemProxy;
			containerPortal = 0E48B1C79A478A03E910CD0B /* Project object */;
			proxyType = 1;
			remoteGlobalIDString = 43DFB9EDE928000873671E7C;
			remoteInfo = ICERED;
		};
		D311043F5C15B7537325BF2E /* PBXContainerItemProxy */ = {
			isa = PBXContainerItemProxy;
			containerPortal = 0E48B1C79A478A03E910CD0B /* Project object */;
			proxyType = 1;
			remoteGlobalIDString = 63F3A1E6F11EA4724DC7C779;
			remoteInfo = ICEREDWidgets;
		};
/* End PBXContainerItemProxy section */

/* Begin PBXCopyFilesBuildPhase section */
		964DAE8E9C23F4949A45561E /* Embed Foundation Extensions */ = {
			isa = PBXCopyFilesBuildPhase;
			buildActionMask = 2147483647;
			dstPath = "";
			dstSubfolderSpec = 13;
			files = (
				F0EAAD979FE6C4CF5333E288 /* ICEREDWidgets.appex in Embed Foundation Extensions */,
			);
			name = "Embed Foundation Extensions";
			runOnlyForDeploymentPostprocessing = 0;
		};
/* End PBXCopyFilesBuildPhase section */

/* Begin PBXFileReference section */
		008ABB2CAA1B95899AF1E4B9 /* UserProfileUserInfoSection.swift */ = {isa = PBXFileReference; lastKnownFileType = sourcecode.swift; path = UserProfileUserInfoSection.swift; sourceTree = "<group>"; };
		00D95AE492E1F1BD615BB08A /* CommentSheetView.swift */ = {isa = PBXFileReference; lastKnownFileType = sourcecode.swift; path = CommentSheetView.swift; sourceTree = "<group>"; };
		027EF331C014E61B120CCBD6 /* HottestBankerSection.swift */ = {isa = PBXFileReference; lastKnownFileType = sourcecode.swift; path = HottestBankerSection.swift; sourceTree = "<group>"; };
		04EEEB957E51AC7D1CFCBAC7 /* AliasAccountViewModel.swift */ = {isa = PBXFileReference; lastKnownFileType = sourcecode.swift; path = AliasAccountViewModel.swift; sourceTree = "<group>"; };
		075776D30379DF03F807A0C3 /* EditProfileView.swift */ = {isa = PBXFileReference; lastKnownFileType = sourcecode.swift; path = EditProfileView.swift; sourceTree = "<group>"; };
		07F045B08B19F18541A30F45 /* CallKitManager.swift */ = {isa = PBXFileReference; lastKnownFileType = sourcecode.swift; path = CallKitManager.swift; sourceTree = "<group>"; };
		07F538B0F2EBF5E28524BC8D /* FeedPerformanceMonitor.swift */ = {isa = PBXFileReference; lastKnownFileType = sourcecode.swift; path = FeedPerformanceMonitor.swift; sourceTree = "<group>"; };
		0974AFD6B25883D40A3F4E68 /* ErrorHandlingTests.swift */ = {isa = PBXFileReference; lastKnownFileType = sourcecode.swift; path = ErrorHandlingTests.swift; sourceTree = "<group>"; };
		0BA9A27686FBAD37E301363D /* ShareSheet.swift */ = {isa = PBXFileReference; lastKnownFileType = sourcecode.swift; path = ShareSheet.swift; sourceTree = "<group>"; };
		0BBEC927960F534FBD87D8F6 /* SearchView.swift */ = {isa = PBXFileReference; lastKnownFileType = sourcecode.swift; path = SearchView.swift; sourceTree = "<group>"; };
		0CF9EE837EC3996A27E70749 /* FeedPostCard.swift */ = {isa = PBXFileReference; lastKnownFileType = sourcecode.swift; path = FeedPostCard.swift; sourceTree = "<group>"; };
		11B00F77C6F3BF1BBEF052E1 /* VLMService.swift */ = {isa = PBXFileReference; lastKnownFileType = sourcecode.swift; path = VLMService.swift; sourceTree = "<group>"; };
		11D12962BB2DE0FDB4E04425 /* FeedSocialActionsHandler.swift */ = {isa = PBXFileReference; lastKnownFileType = sourcecode.swift; path = FeedSocialActionsHandler.swift; sourceTree = "<group>"; };
		131D721D676A2395D90D3D3F /* GroupSelectionView.swift */ = {isa = PBXFileReference; lastKnownFileType = sourcecode.swift; path = GroupSelectionView.swift; sourceTree = "<group>"; };
		1596370EBA1BDEA11435D488 /* SaveDraftModal.swift */ = {isa = PBXFileReference; lastKnownFileType = sourcecode.swift; path = SaveDraftModal.swift; sourceTree = "<group>"; };
		1643FCCAD5E970693182E5B1 /* E2EEModels.swift */ = {isa = PBXFileReference; lastKnownFileType = sourcecode.swift; path = E2EEModels.swift; sourceTree = "<group>"; };
		171929D1E38BACAC34CDAC4A /* LocationMessageView.swift */ = {isa = PBXFileReference; lastKnownFileType = sourcecode.swift; path = LocationMessageView.swift; sourceTree = "<group>"; };
		18618EED114C808B5657EFBD /* OAuthService.swift */ = {isa = PBXFileReference; lastKnownFileType = sourcecode.swift; path = OAuthService.swift; sourceTree = "<group>"; };
		189A7894363ACD129D84BF46 /* ChannelPickerView.swift */ = {isa = PBXFileReference; lastKnownFileType = sourcecode.swift; path = ChannelPickerView.swift; sourceTree = "<group>"; };
		18CD2B250FC8236095F2B43B /* UserProfileTopNavigationBar.swift */ = {isa = PBXFileReference; lastKnownFileType = sourcecode.swift; path = UserProfileTopNavigationBar.swift; sourceTree = "<group>"; };
		18EBCDEC4F561F630331FD33 /* FriendRequestsView.swift */ = {isa = PBXFileReference; lastKnownFileType = sourcecode.swift; path = FriendRequestsView.swift; sourceTree = "<group>"; };
		199D244D3597420056B33BB5 /* ProfileStatsView.swift */ = {isa = PBXFileReference; lastKnownFileType = sourcecode.swift; path = ProfileStatsView.swift; sourceTree = "<group>"; };
		1A00351ECE6777F8EBDD4951 /* SearchViewModel.swift */ = {isa = PBXFileReference; lastKnownFileType = sourcecode.swift; path = SearchViewModel.swift; sourceTree = "<group>"; };
		1B5722C159C353AB0D1195AF /* UserPostsManager.swift */ = {isa = PBXFileReference; lastKnownFileType = sourcecode.swift; path = UserPostsManager.swift; sourceTree = "<group>"; };
		1D42EC6A56940B63DCFB5EE2 /* FeedHighlightsView.swift */ = {isa = PBXFileReference; lastKnownFileType = sourcecode.swift; path = FeedHighlightsView.swift; sourceTree = "<group>"; };
		1DBE05105D66034FFAE21C35 /* SimpleCarouselView.swift */ = {isa = PBXFileReference; lastKnownFileType = sourcecode.swift; path = SimpleCarouselView.swift; sourceTree = "<group>"; };
		2060E0E34442FBBBF25894E8 /* NotificationModels.swift */ = {isa = PBXFileReference; lastKnownFileType = sourcecode.swift; path = NotificationModels.swift; sourceTree = "<group>"; };
		20DAD625E4C0EF4A01010AE7 /* DevicesView.swift */ = {isa = PBXFileReference; lastKnownFileType = sourcecode.swift; path = DevicesView.swift; sourceTree = "<group>"; };
		21C58A10ECD63A9AD9BEB6D5 /* PhotoOptionsModal.swift */ = {isa = PBXFileReference; lastKnownFileType = sourcecode.swift; path = PhotoOptionsModal.swift; sourceTree = "<group>"; };
		21DD82679F813BE27BFE6092 /* PushNotificationManager.swift */ = {isa = PBXFileReference; lastKnownFileType = sourcecode.swift; path = PushNotificationManager.swift; sourceTree = "<group>"; };
		22D1A9F18BA528BC3C6BF6EB /* UserProfileFollowersView.swift */ = {isa = PBXFileReference; lastKnownFileType = sourcecode.swift; path = UserProfileFollowersView.swift; sourceTree = "<group>"; };
		234851800D447CF6CD504A1A /* MatrixBridgeService.swift */ = {isa = PBXFileReference; lastKnownFileType = sourcecode.swift; path = MatrixBridgeService.swift; sourceTree = "<group>"; };
		24173BE45B1DC7AA94F7016A /* AddFriendsView.swift */ = {isa = PBXFileReference; lastKnownFileType = sourcecode.swift; path = AddFriendsView.swift; sourceTree = "<group>"; };
		24CEFEAC014290526A9CD69E /* PostAsSelectionPanel.swift */ = {isa = PBXFileReference; lastKnownFileType = sourcecode.swift; path = PostAsSelectionPanel.swift; sourceTree = "<group>"; };
		26417BF2F6F8AAC78621DCD9 /* code_style.md */ = {isa = PBXFileReference; lastKnownFileType = net.daringfireball.markdown; path = code_style.md; sourceTree = "<group>"; };
		275B20909898AA9B7510292B /* VisibilityTracker.swift */ = {isa = PBXFileReference; lastKnownFileType = sourcecode.swift; path = VisibilityTracker.swift; sourceTree = "<group>"; };
		27C4B110C1EBA5A18F0F396D /* GroupChatMessageSender.swift */ = {isa = PBXFileReference; lastKnownFileType = sourcecode.swift; path = GroupChatMessageSender.swift; sourceTree = "<group>"; };
		299D0BEAA0C7E55276F44D77 /* VoiceMessageView.swift */ = {isa = PBXFileReference; lastKnownFileType = sourcecode.swift; path = VoiceMessageView.swift; sourceTree = "<group>"; };
		29A9E2DD9A8C2CF581BF23F0 /* ElementCallService.swift */ = {isa = PBXFileReference; lastKnownFileType = sourcecode.swift; path = ElementCallService.swift; sourceTree = "<group>"; };
		2A6CB6016575653E2EF6BB87 /* ActiveCallBanner.swift */ = {isa = PBXFileReference; lastKnownFileType = sourcecode.swift; path = ActiveCallBanner.swift; sourceTree = "<group>"; };
		2B6A9BF3CE781260994385B7 /* ChatServiceTests.swift */ = {isa = PBXFileReference; lastKnownFileType = sourcecode.swift; path = ChatServiceTests.swift; sourceTree = "<group>"; };
		2C4102217CF0F3A8D85CEE13 /* TypingDotsView.swift */ = {isa = PBXFileReference; lastKnownFileType = sourcecode.swift; path = TypingDotsView.swift; sourceTree = "<group>"; };
		2D0D3B3370FF4745E247F086 /* LiveKitVoiceService.swift */ = {isa = PBXFileReference; lastKnownFileType = sourcecode.swift; path = LiveKitVoiceService.swift; sourceTree = "<group>"; };
		2D3E0975CAFF4B896D8B4BC7 /* NoAutoFillTextView.swift */ = {isa = PBXFileReference; lastKnownFileType = sourcecode.swift; path = NoAutoFillTextView.swift; sourceTree = "<group>"; };
		2E685D7274A454752169C302 /* ProfileUserInfoSection.swift */ = {isa = PBXFileReference; lastKnownFileType = sourcecode.swift; path = ProfileUserInfoSection.swift; sourceTree = "<group>"; };
		2E7A9645F230A1DF8AD452F2 /* LocationView.swift */ = {isa = PBXFileReference; lastKnownFileType = sourcecode.swift; path = LocationView.swift; sourceTree = "<group>"; };
		2EFD75F506CB7C58802F4453 /* MockURLProtocol.swift */ = {isa = PBXFileReference; lastKnownFileType = sourcecode.swift; path = MockURLProtocol.swift; sourceTree = "<group>"; };
		31C506816FBC6DA8C0428370 /* LoginView.swift */ = {isa = PBXFileReference; lastKnownFileType = sourcecode.swift; path = LoginView.swift; sourceTree = "<group>"; };
		32492EF22EFCC3ED00B6CC5C /* PostCard.swift */ = {isa = PBXFileReference; lastKnownFileType = sourcecode.swift; path = PostCard.swift; sourceTree = "<group>"; };
		332251B7AC761742A3FD05B9 /* TrendingService.swift */ = {isa = PBXFileReference; lastKnownFileType = sourcecode.swift; path = TrendingService.swift; sourceTree = "<group>"; };
		333022523C822B72F1B62A65 /* raw_document_symbols.pkl */ = {isa = PBXFileReference; path = raw_document_symbols.pkl; sourceTree = "<group>"; };
		33C571AB47F91627A45BC417 /* BottomTabBar.swift */ = {isa = PBXFileReference; lastKnownFileType = sourcecode.swift; path = BottomTabBar.swift; sourceTree = "<group>"; };
		35CDD0F078823EDEB9C2867F /* ImageCompressor.swift */ = {isa = PBXFileReference; lastKnownFileType = sourcecode.swift; path = ImageCompressor.swift; sourceTree = "<group>"; };
		36A22EF01EE6C23DBFD7BBE2 /* CreateAccountView.swift */ = {isa = PBXFileReference; lastKnownFileType = sourcecode.swift; path = CreateAccountView.swift; sourceTree = "<group>"; };
		372FEC0914436AD687FF78A5 /* PasskeySettingsView.swift */ = {isa = PBXFileReference; lastKnownFileType = sourcecode.swift; path = PasskeySettingsView.swift; sourceTree = "<group>"; };
		391055A01BC7ADD0944EE229 /* README.md */ = {isa = PBXFileReference; lastKnownFileType = net.daringfireball.markdown; path = README.md; sourceTree = "<group>"; };
		3ACC5B924429B273F34A32C0 /* PromoBannerView.swift */ = {isa = PBXFileReference; lastKnownFileType = sourcecode.swift; path = PromoBannerView.swift; sourceTree = "<group>"; };
		3ADE31A2BE4914B0F21C29A9 /* APIError.swift */ = {isa = PBXFileReference; lastKnownFileType = sourcecode.swift; path = APIError.swift; sourceTree = "<group>"; };
		3B450DD625F8A6F43E5E1376 /* AccountsService.swift */ = {isa = PBXFileReference; lastKnownFileType = sourcecode.swift; path = AccountsService.swift; sourceTree = "<group>"; };
		3BF00417178D0B6283A9E6F3 /* KeychainService.swift */ = {isa = PBXFileReference; lastKnownFileType = sourcecode.swift; path = KeychainService.swift; sourceTree = "<group>"; };
		3C3AD3B56FD470BDD566CA47 /* DeviceService.swift */ = {isa = PBXFileReference; lastKnownFileType = sourcecode.swift; path = DeviceService.swift; sourceTree = "<group>"; };
		3C4BE13F136F4EEE21D1B806 /* APIConfig.swift */ = {isa = PBXFileReference; lastKnownFileType = sourcecode.swift; path = APIConfig.swift; sourceTree = "<group>"; };
		3D17047071DD0A4EAD3243A9 /* ICEREDUITests.swift */ = {isa = PBXFileReference; lastKnownFileType = sourcecode.swift; path = ICEREDUITests.swift; sourceTree = "<group>"; };
		3E9DD5765C21971A9B94FBA5 /* AnalyticsService.swift */ = {isa = PBXFileReference; lastKnownFileType = sourcecode.swift; path = AnalyticsService.swift; sourceTree = "<group>"; };
		3ECA96F2A81832C91C5D63A7 /* UnreadMessagesProvider.swift */ = {isa = PBXFileReference; lastKnownFileType = sourcecode.swift; path = UnreadMessagesProvider.swift; sourceTree = "<group>"; };
		3EF00220FCD5C48C4DCF6474 /* ContentViewTracker.swift */ = {isa = PBXFileReference; lastKnownFileType = sourcecode.swift; path = ContentViewTracker.swift; sourceTree = "<group>"; };
		3F1DC3CB50728D0BCC6036BE /* AIRouter.swift */ = {isa = PBXFileReference; lastKnownFileType = sourcecode.swift; path = AIRouter.swift; sourceTree = "<group>"; };
		400B32013EC2FA3DDF1BD59E /* NewChatView.swift */ = {isa = PBXFileReference; lastKnownFileType = sourcecode.swift; path = NewChatView.swift; sourceTree = "<group>"; };
		4064B6162320BA2946731EC5 /* DraftManager.swift */ = {isa = PBXFileReference; lastKnownFileType = sourcecode.swift; path = DraftManager.swift; sourceTree = "<group>"; };
		40CD158DE9D82CCFD176AB84 /* TestFixtures.swift */ = {isa = PBXFileReference; lastKnownFileType = sourcecode.swift; path = TestFixtures.swift; sourceTree = "<group>"; };
		40F7254500887336D411AF0D /* SkeletonLoader.swift */ = {isa = PBXFileReference; lastKnownFileType = sourcecode.swift; path = SkeletonLoader.swift; sourceTree = "<group>"; };
		4111AEC0D8BCD3BC2918165D /* MatrixStubs.swift */ = {isa = PBXFileReference; lastKnownFileType = sourcecode.swift; path = MatrixStubs.swift; sourceTree = "<group>"; };
		433BCB5B24D6C3D1565C289F /* SearchService.swift */ = {isa = PBXFileReference; lastKnownFileType = sourcecode.swift; path = SearchService.swift; sourceTree = "<group>"; };
		4455A499F6658FA80280C4C7 /* ChannelsService.swift */ = {isa = PBXFileReference; lastKnownFileType = sourcecode.swift; path = ChannelsService.swift; sourceTree = "<group>"; };
		469C59BDF0390BCAF3E4BA32 /* GenderPickerView.swift */ = {isa = PBXFileReference; lastKnownFileType = sourcecode.swift; path = GenderPickerView.swift; sourceTree = "<group>"; };
		49FAE63859459C79E671AED6 /* EnhanceSuggestionView.swift */ = {isa = PBXFileReference; lastKnownFileType = sourcecode.swift; path = EnhanceSuggestionView.swift; sourceTree = "<group>"; };
		4B2CB1217EA3D3BCDB64E1C0 /* WatchTimeService.swift */ = {isa = PBXFileReference; lastKnownFileType = sourcecode.swift; path = WatchTimeService.swift; sourceTree = "<group>"; };
		4D0B03562814E181645E773D /* StartGroupChatView.swift */ = {isa = PBXFileReference; lastKnownFileType = sourcecode.swift; path = StartGroupChatView.swift; sourceTree = "<group>"; };
		4D39F35A0F59326A1235BEF7 /* ICEREDWidgets.appex */ = {isa = PBXFileReference; explicitFileType = "wrapper.app-extension"; includeInIndex = 0; path = ICEREDWidgets.appex; sourceTree = BUILT_PRODUCTS_DIR; };
		4FF0A921465A0341D2137D47 /* MediaService.swift */ = {isa = PBXFileReference; lastKnownFileType = sourcecode.swift; path = MediaService.swift; sourceTree = "<group>"; };
		511A3A7C4772B05DB4B9E441 /* WidgetEntries.swift */ = {isa = PBXFileReference; lastKnownFileType = sourcecode.swift; path = WidgetEntries.swift; sourceTree = "<group>"; };
		516947E0D43092D83564A6CF /* SplashScreenView.swift */ = {isa = PBXFileReference; lastKnownFileType = sourcecode.swift; path = SplashScreenView.swift; sourceTree = "<group>"; };
		52426426C95CA38E013274CD /* ContentService.swift */ = {isa = PBXFileReference; lastKnownFileType = sourcecode.swift; path = ContentService.swift; sourceTree = "<group>"; };
		533AC34D6A1F5DCC764F7C73 /* ReelsService.swift */ = {isa = PBXFileReference; lastKnownFileType = sourcecode.swift; path = ReelsService.swift; sourceTree = "<group>"; };
		5503545C3989A9F1C64F7C8B /* ActivitySummaryView.swift */ = {isa = PBXFileReference; lastKnownFileType = sourcecode.swift; path = ActivitySummaryView.swift; sourceTree = "<group>"; };
		555E519181217ADA8952AB51 /* ChatLocationManager.swift */ = {isa = PBXFileReference; lastKnownFileType = sourcecode.swift; path = ChatLocationManager.swift; sourceTree = "<group>"; };
		5A60BC5B4602B06F08DD53A8 /* BlockReportSheet.swift */ = {isa = PBXFileReference; lastKnownFileType = sourcecode.swift; path = BlockReportSheet.swift; sourceTree = "<group>"; };
		5AFB663D3BC00E0EF01AAFDF /* ChatMessageSender.swift */ = {isa = PBXFileReference; lastKnownFileType = sourcecode.swift; path = ChatMessageSender.swift; sourceTree = "<group>"; };
		5CE6D2432D55B7E9FEE4622C /* GraphService.swift */ = {isa = PBXFileReference; lastKnownFileType = sourcecode.swift; path = GraphService.swift; sourceTree = "<group>"; };
		5D40F7AD31119B8A139662C4 /* AliceQuickProvider.swift */ = {isa = PBXFileReference; lastKnownFileType = sourcecode.swift; path = AliceQuickProvider.swift; sourceTree = "<group>"; };
		5DE6005F56461CCE6C34EE43 /* FoundationModelsService.swift */ = {isa = PBXFileReference; lastKnownFileType = sourcecode.swift; path = FoundationModelsService.swift; sourceTree = "<group>"; };
		5E266E62BE514483DD4053B9 /* AliasNameView.swift */ = {isa = PBXFileReference; lastKnownFileType = sourcecode.swift; path = AliasNameView.swift; sourceTree = "<group>"; };
		5EAF8D4FA62543271728A8C4 /* ICEREDWidgets.entitlements */ = {isa = PBXFileReference; lastKnownFileType = text.plist.entitlements; path = ICEREDWidgets.entitlements; sourceTree = "<group>"; };
		60F5C35AAB0D88AE0B2AB108 /* DeviceModels.swift */ = {isa = PBXFileReference; lastKnownFileType = sourcecode.swift; path = DeviceModels.swift; sourceTree = "<group>"; };
		612ACD95D18565FB20AF7B5E /* AliceView.swift */ = {isa = PBXFileReference; lastKnownFileType = sourcecode.swift; path = AliceView.swift; sourceTree = "<group>"; };
		61659F2EF9479DDEDE7D4A9C /* ChatReactionsService.swift */ = {isa = PBXFileReference; lastKnownFileType = sourcecode.swift; path = ChatReactionsService.swift; sourceTree = "<group>"; };
		62323644395C3A7DAD2F1A9E /* PostCard.swift */ = {isa = PBXFileReference; lastKnownFileType = sourcecode.swift; path = PostCard.swift; sourceTree = "<group>"; };
		6425CFA20477B3C4908E3A44 /* AccountSwitcherSheet.swift */ = {isa = PBXFileReference; lastKnownFileType = sourcecode.swift; path = AccountSwitcherSheet.swift; sourceTree = "<group>"; };
		66066E784C2D3BB33ABE8F2D /* EmptyFeedView.swift */ = {isa = PBXFileReference; lastKnownFileType = sourcecode.swift; path = EmptyFeedView.swift; sourceTree = "<group>"; };
		666C1CC1B615DC9DCDD053FA /* SearchModels.swift */ = {isa = PBXFileReference; lastKnownFileType = sourcecode.swift; path = SearchModels.swift; sourceTree = "<group>"; };
		66B36D2C99940153852FD4AA /* SettingsRow.swift */ = {isa = PBXFileReference; lastKnownFileType = sourcecode.swift; path = SettingsRow.swift; sourceTree = "<group>"; };
		681F9A1696FC9FE9E2B7D50A /* QUICK_START.md */ = {isa = PBXFileReference; lastKnownFileType = net.daringfireball.markdown; path = QUICK_START.md; sourceTree = "<group>"; };
		6830F8FF690B4D0E6F9796F6 /* MediaServiceModels.swift */ = {isa = PBXFileReference; lastKnownFileType = sourcecode.swift; path = MediaServiceModels.swift; sourceTree = "<group>"; };
		6866DDE45F1BD3D0EF453D1B /* IncomingCallView.swift */ = {isa = PBXFileReference; lastKnownFileType = sourcecode.swift; path = IncomingCallView.swift; sourceTree = "<group>"; };
		6880BCFC7A2CF872F2D6E4C0 /* MatrixBridgeService+Messages.swift */ = {isa = PBXFileReference; lastKnownFileType = sourcecode.swift; path = "MatrixBridgeService+Messages.swift"; sourceTree = "<group>"; };
		69B449484719B1691927E1D6 /* AuthenticationManager.swift */ = {isa = PBXFileReference; lastKnownFileType = sourcecode.swift; path = AuthenticationManager.swift; sourceTree = "<group>"; };
		6AF95A00AD8B9277B3AF3EBE /* PostImagePicker.swift */ = {isa = PBXFileReference; lastKnownFileType = sourcecode.swift; path = PostImagePicker.swift; sourceTree = "<group>"; };
		6C8DE5693B6E939EE1A86A67 /* RankingListView.swift */ = {isa = PBXFileReference; lastKnownFileType = sourcecode.swift; path = RankingListView.swift; sourceTree = "<group>"; };
		6CFAEF2BEA59A56A0916439F /* UnreadMessagesView.swift */ = {isa = PBXFileReference; lastKnownFileType = sourcecode.swift; path = UnreadMessagesView.swift; sourceTree = "<group>"; };
		6D34F87E7DE783C7F956B76F /* ChatView.swift */ = {isa = PBXFileReference; lastKnownFileType = sourcecode.swift; path = ChatView.swift; sourceTree = "<group>"; };
		6EC248FD24BCF6177F84307C /* CameraView.swift */ = {isa = PBXFileReference; lastKnownFileType = sourcecode.swift; path = CameraView.swift; sourceTree = "<group>"; };
		6FE503B433803D526D38998A /* document_symbols.pkl */ = {isa = PBXFileReference; path = document_symbols.pkl; sourceTree = "<group>"; };
		706CF6489A01C5EA02A4547E /* FeedPostProcessor.swift */ = {isa = PBXFileReference; lastKnownFileType = sourcecode.swift; path = FeedPostProcessor.swift; sourceTree = "<group>"; };
		70B4789BECA285CAAE483BDA /* MatrixSSOManager.swift */ = {isa = PBXFileReference; lastKnownFileType = sourcecode.swift; path = MatrixSSOManager.swift; sourceTree = "<group>"; };
		712BA1842DBC03D66DB2611F /* SettingsViewModel.swift */ = {isa = PBXFileReference; lastKnownFileType = sourcecode.swift; path = SettingsViewModel.swift; sourceTree = "<group>"; };
		73777E10DC01BFFD9AA4796F /* LiveKitVoiceChatView.swift */ = {isa = PBXFileReference; lastKnownFileType = sourcecode.swift; path = LiveKitVoiceChatView.swift; sourceTree = "<group>"; };
		7382F96F698E0CDC89B99912 /* GetVerifiedView.swift */ = {isa = PBXFileReference; lastKnownFileType = sourcecode.swift; path = GetVerifiedView.swift; sourceTree = "<group>"; };
		75ADA8314EFFF10E30AEE448 /* InviteFriendsView.swift */ = {isa = PBXFileReference; lastKnownFileType = sourcecode.swift; path = InviteFriendsView.swift; sourceTree = "<group>"; };
		75EC152D81EC4B655AFC53A1 /* NavigationManager.swift */ = {isa = PBXFileReference; lastKnownFileType = sourcecode.swift; path = NavigationManager.swift; sourceTree = "<group>"; };
		75EEC73E7AE31F6DE8F0A006 /* FeedImagePrefetcher.swift */ = {isa = PBXFileReference; lastKnownFileType = sourcecode.swift; path = FeedImagePrefetcher.swift; sourceTree = "<group>"; };
		7634AC3CDDF314F5F89CF059 /* ContentModels.swift */ = {isa = PBXFileReference; lastKnownFileType = sourcecode.swift; path = ContentModels.swift; sourceTree = "<group>"; };
		76856E465B25C89F2D6954C1 /* ProfileSettingViewModel.swift */ = {isa = PBXFileReference; lastKnownFileType = sourcecode.swift; path = ProfileSettingViewModel.swift; sourceTree = "<group>"; };
		794A593F2F3DCDAA921653F5 /* AvatarManager.swift */ = {isa = PBXFileReference; lastKnownFileType = sourcecode.swift; path = AvatarManager.swift; sourceTree = "<group>"; };
		7978EE99D9C4B0E5277D4E0D /* LivePhotoView.swift */ = {isa = PBXFileReference; lastKnownFileType = sourcecode.swift; path = LivePhotoView.swift; sourceTree = "<group>"; };
		79CD728AAD8F73549C311B73 /* INTEGRATION_GUIDE.md */ = {isa = PBXFileReference; lastKnownFileType = net.daringfireball.markdown; path = INTEGRATION_GUIDE.md; sourceTree = "<group>"; };
		7AA6BA50668EAAE099A93AE8 /* VideoService.swift */ = {isa = PBXFileReference; lastKnownFileType = sourcecode.swift; path = VideoService.swift; sourceTree = "<group>"; };
		7B06660E0C49D80305A0FC4A /* PreviewHelpers.swift */ = {isa = PBXFileReference; lastKnownFileType = sourcecode.swift; path = PreviewHelpers.swift; sourceTree = "<group>"; };
		7B1D3C3E030CF9AFD8629F4E /* DocumentPickerView.swift */ = {isa = PBXFileReference; lastKnownFileType = sourcecode.swift; path = DocumentPickerView.swift; sourceTree = "<group>"; };
		7B28922F1D6A77C8AB489921 /* MessageBubbleView.swift */ = {isa = PBXFileReference; lastKnownFileType = sourcecode.swift; path = MessageBubbleView.swift; sourceTree = "<group>"; };
		7C0AA6CD6C7764010FCDE2D4 /* FeedMemoryManager.swift */ = {isa = PBXFileReference; lastKnownFileType = sourcecode.swift; path = FeedMemoryManager.swift; sourceTree = "<group>"; };
		8004BC62C5CC7FD11C83896A /* UserProfileContentSection.swift */ = {isa = PBXFileReference; lastKnownFileType = sourcecode.swift; path = UserProfileContentSection.swift; sourceTree = "<group>"; };
		803F96C26D9E8C040F88BC22 /* DefaultAvatarView.swift */ = {isa = PBXFileReference; lastKnownFileType = sourcecode.swift; path = DefaultAvatarView.swift; sourceTree = "<group>"; };
		80ABF01F830247D554367509 /* AppRoute.swift */ = {isa = PBXFileReference; lastKnownFileType = sourcecode.swift; path = AppRoute.swift; sourceTree = "<group>"; };
		8170935CEEE4E15895B8D129 /* project_overview.md */ = {isa = PBXFileReference; lastKnownFileType = net.daringfireball.markdown; path = project_overview.md; sourceTree = "<group>"; };
		831D63D1CD5C4EB262F13916 /* PostCardView.swift */ = {isa = PBXFileReference; lastKnownFileType = sourcecode.swift; path = PostCardView.swift; sourceTree = "<group>"; };
		83E1B5C604B9D207FEE0FA63 /* MATRIX_INTEGRATION_COMPLETE.md */ = {isa = PBXFileReference; lastKnownFileType = net.daringfireball.markdown; path = MATRIX_INTEGRATION_COMPLETE.md; sourceTree = "<group>"; };
		8616C33FABB89A43B817C919 /* MatrixBridgeService+API.swift */ = {isa = PBXFileReference; lastKnownFileType = sourcecode.swift; path = "MatrixBridgeService+API.swift"; sourceTree = "<group>"; };
		8742228C1E84193BD2624ACE /* MessageView.swift */ = {isa = PBXFileReference; lastKnownFileType = sourcecode.swift; path = MessageView.swift; sourceTree = "<group>"; };
		892AD2BE29C380E52980F7E2 /* AliceService.swift */ = {isa = PBXFileReference; lastKnownFileType = sourcecode.swift; path = AliceService.swift; sourceTree = "<group>"; };
		893193464D16DA57F8243351 /* UserProfileView.swift */ = {isa = PBXFileReference; lastKnownFileType = sourcecode.swift; path = UserProfileView.swift; sourceTree = "<group>"; };
		8986D3064056CEDB3FE2B380 /* IdentityServiceTests.swift */ = {isa = PBXFileReference; lastKnownFileType = sourcecode.swift; path = IdentityServiceTests.swift; sourceTree = "<group>"; };
		8992B15659064DD42259E5BE /* NotificationView.swift */ = {isa = PBXFileReference; lastKnownFileType = sourcecode.swift; path = NotificationView.swift; sourceTree = "<group>"; };
		8D2FF599D8F2CEFBB0C88D1B /* FeatureFlags.swift */ = {isa = PBXFileReference; lastKnownFileType = sourcecode.swift; path = FeatureFlags.swift; sourceTree = "<group>"; };
		8FEF18B81C037CA7B3D34FC5 /* FeedHighlightsProvider.swift */ = {isa = PBXFileReference; lastKnownFileType = sourcecode.swift; path = FeedHighlightsProvider.swift; sourceTree = "<group>"; };
		9183603F29D8D5FF802BBF04 /* AliceQuickView.swift */ = {isa = PBXFileReference; lastKnownFileType = sourcecode.swift; path = AliceQuickView.swift; sourceTree = "<group>"; };
		91E4CEFB0A5E2DBD3F4A3BFC /* AttachmentOptionButton.swift */ = {isa = PBXFileReference; lastKnownFileType = sourcecode.swift; path = AttachmentOptionButton.swift; sourceTree = "<group>"; };
		92B4358221460091EE5EECF1 /* ChatViewModel.swift */ = {isa = PBXFileReference; lastKnownFileType = sourcecode.swift; path = ChatViewModel.swift; sourceTree = "<group>"; };
		97F7FCDB6FA0CE2782E24A74 /* NotificationViewModel.swift */ = {isa = PBXFileReference; lastKnownFileType = sourcecode.swift; path = NotificationViewModel.swift; sourceTree = "<group>"; };
		9807B62C70CB46565FFBC30D /* VoiceChatView.swift */ = {isa = PBXFileReference; lastKnownFileType = sourcecode.swift; path = VoiceChatView.swift; sourceTree = "<group>"; };
		989DB2ACCF3800CD308E6C5B /* StagingE2ETests.swift */ = {isa = PBXFileReference; lastKnownFileType = sourcecode.swift; path = StagingE2ETests.swift; sourceTree = "<group>"; };
		9B24BB2EE3F0021E5343878D /* MyQRCodeView.swift */ = {isa = PBXFileReference; lastKnownFileType = sourcecode.swift; path = MyQRCodeView.swift; sourceTree = "<group>"; };
		9BDEEE63485BE337EE5B3559 /* Info.plist */ = {isa = PBXFileReference; lastKnownFileType = text.plist; path = Info.plist; sourceTree = "<group>"; };
		9C7716AC8A2A67A629B5AA6D /* MyChannelsView.swift */ = {isa = PBXFileReference; lastKnownFileType = sourcecode.swift; path = MyChannelsView.swift; sourceTree = "<group>"; };
		9DB971D0D914AD2BF041C7C0 /* ThankYouModal.swift */ = {isa = PBXFileReference; lastKnownFileType = sourcecode.swift; path = ThankYouModal.swift; sourceTree = "<group>"; };
		9E5949AEADFEDBEC77068FC7 /* WebSocketStateManager.swift */ = {isa = PBXFileReference; lastKnownFileType = sourcecode.swift; path = WebSocketStateManager.swift; sourceTree = "<group>"; };
		9E64D8CE635DABDB1071AC90 /* GrokVoiceConfig.swift */ = {isa = PBXFileReference; lastKnownFileType = sourcecode.swift; path = GrokVoiceConfig.swift; sourceTree = "<group>"; };
		9EB3A1844A28ADE400B2CB8B /* SocialService.swift */ = {isa = PBXFileReference; lastKnownFileType = sourcecode.swift; path = SocialService.swift; sourceTree = "<group>"; };
		9F361F5818CDB8EEB87330CB /* GenerateImage01View.swift */ = {isa = PBXFileReference; lastKnownFileType = sourcecode.swift; path = GenerateImage01View.swift; sourceTree = "<group>"; };
		A13C2F556B5E9015D7B85A24 /* FeedVideoPlayer.swift */ = {isa = PBXFileReference; lastKnownFileType = sourcecode.swift; path = FeedVideoPlayer.swift; sourceTree = "<group>"; };
		A209B73FE811D1E423F69133 /* NewPostViewModel.swift */ = {isa = PBXFileReference; lastKnownFileType = sourcecode.swift; path = NewPostViewModel.swift; sourceTree = "<group>"; };
		A210FAEED8AB436394766519 /* FeedCacheService.swift */ = {isa = PBXFileReference; lastKnownFileType = sourcecode.swift; path = FeedCacheService.swift; sourceTree = "<group>"; };
		A373078F13E1684A5699D2E5 /* MatrixService.swift */ = {isa = PBXFileReference; lastKnownFileType = sourcecode.swift; path = MatrixService.swift; sourceTree = "<group>"; };
		A39FC0B139B75724FFD967E7 /* DeepLinkHandler.swift */ = {isa = PBXFileReference; lastKnownFileType = sourcecode.swift; path = DeepLinkHandler.swift; sourceTree = "<group>"; };
		A4B4FB253EA63E86B9FD37C7 /* FeedLayoutConfig.swift */ = {isa = PBXFileReference; lastKnownFileType = sourcecode.swift; path = FeedLayoutConfig.swift; sourceTree = "<group>"; };
		A7B5562B92D2E08A01B36A58 /* ProfileTopNavigationBar.swift */ = {isa = PBXFileReference; lastKnownFileType = sourcecode.swift; path = ProfileTopNavigationBar.swift; sourceTree = "<group>"; };
		A7C673284E0443E48AF1AFBC /* ChatCallService.swift */ = {isa = PBXFileReference; lastKnownFileType = sourcecode.swift; path = ChatCallService.swift; sourceTree = "<group>"; };
		A7FD051EDABC662F2BFE55D0 /* SettingsService.swift */ = {isa = PBXFileReference; lastKnownFileType = sourcecode.swift; path = SettingsService.swift; sourceTree = "<group>"; };
		A94850235E23697D1EF6503B /* CarouselView.swift */ = {isa = PBXFileReference; lastKnownFileType = sourcecode.swift; path = CarouselView.swift; sourceTree = "<group>"; };
		A96A6C60524215585A54A50F /* PreviewData.swift */ = {isa = PBXFileReference; lastKnownFileType = sourcecode.swift; path = PreviewData.swift; sourceTree = "<group>"; };
		A9BE34160132D7F271CEB9E4 /* GroupSettingsView.swift */ = {isa = PBXFileReference; lastKnownFileType = sourcecode.swift; path = GroupSettingsView.swift; sourceTree = "<group>"; };
		AC52C38F9D64F6B7CCB1E5EA /* TappableButton.swift */ = {isa = PBXFileReference; lastKnownFileType = sourcecode.swift; path = TappableButton.swift; sourceTree = "<group>"; };
		ACF46F487D39DE11DF306EF2 /* CommentCardItem.swift */ = {isa = PBXFileReference; lastKnownFileType = sourcecode.swift; path = CommentCardItem.swift; sourceTree = "<group>"; };
		AE89604C02BCA2069066DC13 /* MatrixBridgeService+Rooms.swift */ = {isa = PBXFileReference; lastKnownFileType = sourcecode.swift; path = "MatrixBridgeService+Rooms.swift"; sourceTree = "<group>"; };
		AEE69E5CD9B931C1CE6C4C48 /* ReportModal.swift */ = {isa = PBXFileReference; lastKnownFileType = sourcecode.swift; path = ReportModal.swift; sourceTree = "<group>"; };
		AF7C3F1FF4F4ED65A51E66E2 /* WriteView.swift */ = {isa = PBXFileReference; lastKnownFileType = sourcecode.swift; path = WriteView.swift; sourceTree = "<group>"; };
		B02D02D051F906A8BE022EE5 /* ProfileStatsProvider.swift */ = {isa = PBXFileReference; lastKnownFileType = sourcecode.swift; path = ProfileStatsProvider.swift; sourceTree = "<group>"; };
		B140AB4127BB17B46A837D83 /* CarouselCardItem.swift */ = {isa = PBXFileReference; lastKnownFileType = sourcecode.swift; path = CarouselCardItem.swift; sourceTree = "<group>"; };
		B19989936B1CFD98F9E77720 /* CallCoordinator.swift */ = {isa = PBXFileReference; lastKnownFileType = sourcecode.swift; path = CallCoordinator.swift; sourceTree = "<group>"; };
		B2EDB4B9ED51EEE1A98DACE8 /* Fonts */ = {isa = PBXFileReference; lastKnownFileType = folder; name = Fonts; path = Shared/Fonts; sourceTree = SOURCE_ROOT; };
		B4FE222AADC0282302AC0298 /* GrokVoiceService.swift */ = {isa = PBXFileReference; lastKnownFileType = sourcecode.swift; path = GrokVoiceService.swift; sourceTree = "<group>"; };
		B5F979ECFA4B86BB5CF751BB /* E2EEService.swift */ = {isa = PBXFileReference; lastKnownFileType = sourcecode.swift; path = E2EEService.swift; sourceTree = "<group>"; };
		B636E8F19835AB90842B8EFB /* FeedServiceTests.swift */ = {isa = PBXFileReference; lastKnownFileType = sourcecode.swift; path = FeedServiceTests.swift; sourceTree = "<group>"; };
		B7A8319641A0A3FB8B05B59A /* ICEREDWidgets.swift */ = {isa = PBXFileReference; lastKnownFileType = sourcecode.swift; path = ICEREDWidgets.swift; sourceTree = "<group>"; };
		BB25950EC2AA7F54430283FD /* UserProfileActionButtons.swift */ = {isa = PBXFileReference; lastKnownFileType = sourcecode.swift; path = UserProfileActionButtons.swift; sourceTree = "<group>"; };
		BBC84545BBB79C645B395D4A /* GrokVoiceModels.swift */ = {isa = PBXFileReference; lastKnownFileType = sourcecode.swift; path = GrokVoiceModels.swift; sourceTree = "<group>"; };
		BD70ACA67B0E1699EDB5099B /* FormRow.swift */ = {isa = PBXFileReference; lastKnownFileType = sourcecode.swift; path = FormRow.swift; sourceTree = "<group>"; };
		BDBB2E6BFA766DDF36F0C2B2 /* WidgetDataStore.swift */ = {isa = PBXFileReference; lastKnownFileType = sourcecode.swift; path = WidgetDataStore.swift; sourceTree = "<group>"; };
		BEC81AD21C3D779062FDEEFD /* RelationshipsService.swift */ = {isa = PBXFileReference; lastKnownFileType = sourcecode.swift; path = RelationshipsService.swift; sourceTree = "<group>"; };
		BECD969923481443F95E72C1 /* ChatGroupService.swift */ = {isa = PBXFileReference; lastKnownFileType = sourcecode.swift; path = ChatGroupService.swift; sourceTree = "<group>"; };
		C0EA50630D77D92A96116E71 /* ICEREDTests.xctest */ = {isa = PBXFileReference; includeInIndex = 0; lastKnownFileType = wrapper.cfbundle; path = ICEREDTests.xctest; sourceTree = BUILT_PRODUCTS_DIR; };
		C1463E562B82228694A7E760 /* UserProfilePostCard.swift */ = {isa = PBXFileReference; lastKnownFileType = sourcecode.swift; path = UserProfilePostCard.swift; sourceTree = "<group>"; };
		C2CAD3284489FA543E721ABA /* PhoneAuthService.swift */ = {isa = PBXFileReference; lastKnownFileType = sourcecode.swift; path = PhoneAuthService.swift; sourceTree = "<group>"; };
		C3DFA0C3FE5CB60D1C84CE2A /* FeedUITests.swift */ = {isa = PBXFileReference; lastKnownFileType = sourcecode.swift; path = FeedUITests.swift; sourceTree = "<group>"; };
		C4D1D77C525B03021C70AE0D /* PasskeyService.swift */ = {isa = PBXFileReference; lastKnownFileType = sourcecode.swift; path = PasskeyService.swift; sourceTree = "<group>"; };
		C65C59A952DAAFCAFE219CAD /* ErrorStateView.swift */ = {isa = PBXFileReference; lastKnownFileType = sourcecode.swift; path = ErrorStateView.swift; sourceTree = "<group>"; };
		C6B7EF0FCF06C5477C18E6F9 /* ICERED.app */ = {isa = PBXFileReference; includeInIndex = 0; lastKnownFileType = wrapper.application; path = ICERED.app; sourceTree = BUILT_PRODUCTS_DIR; };
		C73FD45286EFDA3DC3C27C34 /* VideoCompressor.swift */ = {isa = PBXFileReference; lastKnownFileType = sourcecode.swift; path = VideoCompressor.swift; sourceTree = "<group>"; };
		C769A84F96229832BDBCB964 /* .gitignore */ = {isa = PBXFileReference; path = .gitignore; sourceTree = "<group>"; };
		C793C66FA2BEB9095768AB8E /* APIClient.swift */ = {isa = PBXFileReference; lastKnownFileType = sourcecode.swift; path = APIClient.swift; sourceTree = "<group>"; };
		C8E479E517FAEE1DD67A4149 /* FeedErrorView.swift */ = {isa = PBXFileReference; lastKnownFileType = sourcecode.swift; path = FeedErrorView.swift; sourceTree = "<group>"; };
		CA6E010BF6D46CFA1A1EFE44 /* ProfileFollowersView.swift */ = {isa = PBXFileReference; lastKnownFileType = sourcecode.swift; path = ProfileFollowersView.swift; sourceTree = "<group>"; };
		CD847153CD7FA68CE04B284E /* FriendsService.swift */ = {isa = PBXFileReference; lastKnownFileType = sourcecode.swift; path = FriendsService.swift; sourceTree = "<group>"; };
		CE44BE89D96953ABCAA2E34E /* ProfileView.swift */ = {isa = PBXFileReference; lastKnownFileType = sourcecode.swift; path = ProfileView.swift; sourceTree = "<group>"; };
		CE645708E87093F3BFFD2B7A /* ICEREDUITests.xctest */ = {isa = PBXFileReference; includeInIndex = 0; lastKnownFileType = wrapper.cfbundle; path = ICEREDUITests.xctest; sourceTree = BUILT_PRODUCTS_DIR; };
		CEF8FF5474ACC090E1F95421 /* AudioRecorderService.swift */ = {isa = PBXFileReference; lastKnownFileType = sourcecode.swift; path = AudioRecorderService.swift; sourceTree = "<group>"; };
		D040E1C8EF2FF6D6CBAAA5E3 /* DesignTokens.swift */ = {isa = PBXFileReference; lastKnownFileType = sourcecode.swift; path = DesignTokens.swift; sourceTree = "<group>"; };
		D121644B7F1277C322CA6A51 /* LocationPickerView.swift */ = {isa = PBXFileReference; lastKnownFileType = sourcecode.swift; path = LocationPickerView.swift; sourceTree = "<group>"; };
		D24DB2F8DFC6CEDA35F99370 /* FeedViewModel.swift */ = {isa = PBXFileReference; lastKnownFileType = sourcecode.swift; path = FeedViewModel.swift; sourceTree = "<group>"; };
		D2BAA081BD695A0ADA562F9F /* ImageCacheService.swift */ = {isa = PBXFileReference; lastKnownFileType = sourcecode.swift; path = ImageCacheService.swift; sourceTree = "<group>"; };
		D3B11E5D311DBF532A69769A /* ChatViewModelTests.swift */ = {isa = PBXFileReference; lastKnownFileType = sourcecode.swift; path = ChatViewModelTests.swift; sourceTree = "<group>"; };
		D513935D933B49861CE3742D /* ConversationModels.swift */ = {isa = PBXFileReference; lastKnownFileType = sourcecode.swift; path = ConversationModels.swift; sourceTree = "<group>"; };
		D56505A31DF6E37481758188 /* InvitationsService.swift */ = {isa = PBXFileReference; lastKnownFileType = sourcecode.swift; path = InvitationsService.swift; sourceTree = "<group>"; };
		D661B4DD0C4067F3F4F871A5 /* WelcomeView.swift */ = {isa = PBXFileReference; lastKnownFileType = sourcecode.swift; path = WelcomeView.swift; sourceTree = "<group>"; };
		D67BEF6CA96F7C0C8C41137A /* ActivitySummaryProvider.swift */ = {isa = PBXFileReference; lastKnownFileType = sourcecode.swift; path = ActivitySummaryProvider.swift; sourceTree = "<group>"; };
		D698C2C572807945955A6AF6 /* IdentityService.swift */ = {isa = PBXFileReference; lastKnownFileType = sourcecode.swift; path = IdentityService.swift; sourceTree = "<group>"; };
		D6FE19396563C133B8B33094 /* AuthenticationManagerTests.swift */ = {isa = PBXFileReference; lastKnownFileType = sourcecode.swift; path = AuthenticationManagerTests.swift; sourceTree = "<group>"; };
		D768AA6E0FC3664769BDC8D0 /* ProfilePostCard.swift */ = {isa = PBXFileReference; lastKnownFileType = sourcecode.swift; path = ProfilePostCard.swift; sourceTree = "<group>"; };
		D8859BB1AE9FA6D7D5824E50 /* NewPostView.swift */ = {isa = PBXFileReference; lastKnownFileType = sourcecode.swift; path = NewPostView.swift; sourceTree = "<group>"; };
		D9768C9B58F06A9A6112EAE3 /* GroupChatView.swift */ = {isa = PBXFileReference; lastKnownFileType = sourcecode.swift; path = GroupChatView.swift; sourceTree = "<group>"; };
		D9EAA7C8702FF553159692B4 /* VLMTagChip.swift */ = {isa = PBXFileReference; lastKnownFileType = sourcecode.swift; path = VLMTagChip.swift; sourceTree = "<group>"; };
		DA28EE2106A9A257E91DEBFF /* ChatServiceModels.swift */ = {isa = PBXFileReference; lastKnownFileType = sourcecode.swift; path = ChatServiceModels.swift; sourceTree = "<group>"; };
		DB01B9922C10E2E33C2A6A99 /* ProfileFollowingView.swift */ = {isa = PBXFileReference; lastKnownFileType = sourcecode.swift; path = ProfileFollowingView.swift; sourceTree = "<group>"; };
		DBA95E0381D84B38FE141817 /* CachedAsyncImage.swift */ = {isa = PBXFileReference; lastKnownFileType = sourcecode.swift; path = CachedAsyncImage.swift; sourceTree = "<group>"; };
		DC10E2956B60DCEAD154ABCA /* XAIService.swift */ = {isa = PBXFileReference; lastKnownFileType = sourcecode.swift; path = XAIService.swift; sourceTree = "<group>"; };
		DCD4CC5045F5A5B1C3BD50BC /* DateOfBirthPickerView.swift */ = {isa = PBXFileReference; lastKnownFileType = sourcecode.swift; path = DateOfBirthPickerView.swift; sourceTree = "<group>"; };
		DCF8D0E0F5897355E0D9FB87 /* UploadProgressOverlay.swift */ = {isa = PBXFileReference; lastKnownFileType = sourcecode.swift; path = UploadProgressOverlay.swift; sourceTree = "<group>"; };
		DD8FB047FFB30F2D43138A99 /* QRCodeGenerator.swift */ = {isa = PBXFileReference; lastKnownFileType = sourcecode.swift; path = QRCodeGenerator.swift; sourceTree = "<group>"; };
		DDF1061D7169CAAF79C5A591 /* GroupChatViewModel.swift */ = {isa = PBXFileReference; lastKnownFileType = sourcecode.swift; path = GroupChatViewModel.swift; sourceTree = "<group>"; };
		DF8996770D45106B3D2C34DF /* FeedService.swift */ = {isa = PBXFileReference; lastKnownFileType = sourcecode.swift; path = FeedService.swift; sourceTree = "<group>"; };
		DFA8A23427CDC24E3C754293 /* UserModels.swift */ = {isa = PBXFileReference; lastKnownFileType = sourcecode.swift; path = UserModels.swift; sourceTree = "<group>"; };
		E237E13977F9474CC0B1CEFF /* APIClientTests.swift */ = {isa = PBXFileReference; lastKnownFileType = sourcecode.swift; path = APIClientTests.swift; sourceTree = "<group>"; };
		E26FCF7308D047749F56999C /* NameSelectorModal.swift */ = {isa = PBXFileReference; lastKnownFileType = sourcecode.swift; path = NameSelectorModal.swift; sourceTree = "<group>"; };
		E35DC62777A5472A407CC9A8 /* DateExtension.swift */ = {isa = PBXFileReference; lastKnownFileType = sourcecode.swift; path = DateExtension.swift; sourceTree = "<group>"; };
		E3737976AD8AA33408751C99 /* PhotoAnalysisService.swift */ = {isa = PBXFileReference; lastKnownFileType = sourcecode.swift; path = PhotoAnalysisService.swift; sourceTree = "<group>"; };
		E41413B297CCF9C221A61D53 /* VoiceRecordButton.swift */ = {isa = PBXFileReference; lastKnownFileType = sourcecode.swift; path = VoiceRecordButton.swift; sourceTree = "<group>"; };
		E4E1512D8F281EA42CED7AB6 /* AppCoordinator.swift */ = {isa = PBXFileReference; lastKnownFileType = sourcecode.swift; path = AppCoordinator.swift; sourceTree = "<group>"; };
		E5F063A093BCAB41B793415F /* ProfileData.swift */ = {isa = PBXFileReference; lastKnownFileType = sourcecode.swift; path = ProfileData.swift; sourceTree = "<group>"; };
		E6D7E3C38730CAA90EB8DF00 /* KeyboardExtension.swift */ = {isa = PBXFileReference; lastKnownFileType = sourcecode.swift; path = KeyboardExtension.swift; sourceTree = "<group>"; };
		E8AA260CA9BDB4316FCF7B20 /* BackgroundUploadManager.swift */ = {isa = PBXFileReference; lastKnownFileType = sourcecode.swift; path = BackgroundUploadManager.swift; sourceTree = "<group>"; };
		E8B1760D88CE8A2673D74AFB /* ChatService.swift */ = {isa = PBXFileReference; lastKnownFileType = sourcecode.swift; path = ChatService.swift; sourceTree = "<group>"; };
		EA6D2E536652EEB5F08CB53D /* SettingsView.swift */ = {isa = PBXFileReference; lastKnownFileType = sourcecode.swift; path = SettingsView.swift; sourceTree = "<group>"; };
		EC1FD974F17D1D5928A18A02 /* CallView.swift */ = {isa = PBXFileReference; lastKnownFileType = sourcecode.swift; path = CallView.swift; sourceTree = "<group>"; };
		EF99A1CB5EB4A2535EA8A6B8 /* ChatTypingHandler.swift */ = {isa = PBXFileReference; lastKnownFileType = sourcecode.swift; path = ChatTypingHandler.swift; sourceTree = "<group>"; };
		F0170221498A2E6B8DF35A25 /* UserProfileFollowingView.swift */ = {isa = PBXFileReference; lastKnownFileType = sourcecode.swift; path = UserProfileFollowingView.swift; sourceTree = "<group>"; };
		F02A7B24316B9AFA8E6B7FD6 /* FeedChannelManager.swift */ = {isa = PBXFileReference; lastKnownFileType = sourcecode.swift; path = FeedChannelManager.swift; sourceTree = "<group>"; };
		F0CEAA8A405BB702DA178841 /* LivePhotoManager.swift */ = {isa = PBXFileReference; lastKnownFileType = sourcecode.swift; path = LivePhotoManager.swift; sourceTree = "<group>"; };
		F17E22FD89284D78C7FE808A /* project.yml */ = {isa = PBXFileReference; lastKnownFileType = text.yaml; path = project.yml; sourceTree = "<group>"; };
		F20C285F38EB2939BF1DBFE5 /* NotificationService.swift */ = {isa = PBXFileReference; lastKnownFileType = sourcecode.swift; path = NotificationService.swift; sourceTree = "<group>"; };
		F2E22DEBFE0108B868D6EE87 /* VideoCacheService.swift */ = {isa = PBXFileReference; lastKnownFileType = sourcecode.swift; path = VideoCacheService.swift; sourceTree = "<group>"; };
		F49BDC924F2780626F9D2CBA /* ProfileSettingView.swift */ = {isa = PBXFileReference; lastKnownFileType = sourcecode.swift; path = ProfileSettingView.swift; sourceTree = "<group>"; };
		F5E70390640C08938059D9CF /* UserService.swift */ = {isa = PBXFileReference; lastKnownFileType = sourcecode.swift; path = UserService.swift; sourceTree = "<group>"; };
		F70BC6A3050D5012743A06F7 /* ChatWebSocketHandler.swift */ = {isa = PBXFileReference; lastKnownFileType = sourcecode.swift; path = ChatWebSocketHandler.swift; sourceTree = "<group>"; };
		F7A4B72A5D1FB0A7A4DF5196 /* ChatLocationService.swift */ = {isa = PBXFileReference; lastKnownFileType = sourcecode.swift; path = ChatLocationService.swift; sourceTree = "<group>"; };
		F9F33F7937D2502F9B2AB076 /* suggested_commands.md */ = {isa = PBXFileReference; lastKnownFileType = net.daringfireball.markdown; path = suggested_commands.md; sourceTree = "<group>"; };
		FA23E220EDDA2B69DC298BC0 /* PostDetailView.swift */ = {isa = PBXFileReference; lastKnownFileType = sourcecode.swift; path = PostDetailView.swift; sourceTree = "<group>"; };
		FA73CC5E85BCBF50C09E9E70 /* HomeView.swift */ = {isa = PBXFileReference; lastKnownFileType = sourcecode.swift; path = HomeView.swift; sourceTree = "<group>"; };
		FB2AAE37D1FD1B67346E7E8E /* MatrixServiceTests.swift */ = {isa = PBXFileReference; lastKnownFileType = sourcecode.swift; path = MatrixServiceTests.swift; sourceTree = "<group>"; };
		FB2C61556A6B4DAA297DFC3F /* AIModels.swift */ = {isa = PBXFileReference; lastKnownFileType = sourcecode.swift; path = AIModels.swift; sourceTree = "<group>"; };
		FB630AEE7228BE7CEAE9E794 /* QRCodeScannerView.swift */ = {isa = PBXFileReference; lastKnownFileType = sourcecode.swift; path = QRCodeScannerView.swift; sourceTree = "<group>"; };
		FBBFF77645A4CF02AAB9B2E4 /* CryptoCore.swift */ = {isa = PBXFileReference; lastKnownFileType = sourcecode.swift; path = CryptoCore.swift; sourceTree = "<group>"; };
<<<<<<< HEAD
		LK0007B62C70CB46565FFBC30D /* LiveKitVoiceChatView.swift */ = {isa = PBXFileReference; lastKnownFileType = sourcecode.swift; path = LiveKitVoiceChatView.swift; sourceTree = "<group>"; };
		LK0E222AADC0282302AC0298 /* LiveKitVoiceService.swift */ = {isa = PBXFileReference; lastKnownFileType = sourcecode.swift; path = LiveKitVoiceService.swift; sourceTree = "<group>"; };
		"TEMP_17C84B2D-A3C3-4C66-A747-F968F1CC6577" /* AppDelegate.swift */ = {isa = PBXFileReference; lastKnownFileType = sourcecode.swift; path = AppDelegate.swift; sourceTree = "<group>"; };
		"TEMP_3E4BAB76-6567-4018-A000-60156A7B045D" /* Assets.xcassets */ = {isa = PBXFileReference; lastKnownFileType = folder.assetcatalog; path = Assets.xcassets; sourceTree = "<group>"; };
		"TEMP_4A8E9788-8C7E-43E2-B652-AF294BB586AC" /* en */ = {isa = PBXFileReference; lastKnownFileType = text.plist.strings; name = en; path = en.lproj/Localizable.strings; sourceTree = "<group>"; };
		"TEMP_6607FC13-935E-4380-84AC-82DF58362F81" /* fastlane.sh */ = {isa = PBXFileReference; lastKnownFileType = text.script.sh; path = fastlane.sh; sourceTree = "<group>"; };
		"TEMP_6E14358D-A668-411D-AB68-52227A14A80C" /* PrivacyInfo.xcprivacy */ = {isa = PBXFileReference; lastKnownFileType = text.xml; path = PrivacyInfo.xcprivacy; sourceTree = "<group>"; };
		"TEMP_70357777-DFE0-4AF0-ACDE-FC8F0D739E32" /* AppPage.swift */ = {isa = PBXFileReference; lastKnownFileType = sourcecode.swift; path = AppPage.swift; sourceTree = "<group>"; };
		"TEMP_8EB156CE-7966-49ED-8A42-1F5FF6FD0DFB" /* App.swift */ = {isa = PBXFileReference; lastKnownFileType = sourcecode.swift; path = App.swift; sourceTree = "<group>"; };
		"TEMP_AFED8FEC-952E-46D1-94B6-2248E8112330" /* .swiftlint.yml */ = {isa = PBXFileReference; lastKnownFileType = text.yaml; path = .swiftlint.yml; sourceTree = "<group>"; };
=======
		"TEMP_25B0D7C6-3769-471B-84B3-CE50ACAF2569" /* .gitattributes */ = {isa = PBXFileReference; path = .gitattributes; sourceTree = "<group>"; };
		"TEMP_2CBB1054-3AB5-4D7B-B657-88323D6D1917" /* AppPage.swift */ = {isa = PBXFileReference; lastKnownFileType = sourcecode.swift; path = AppPage.swift; sourceTree = "<group>"; };
		"TEMP_31EB803B-7427-4179-B77A-243B54F6D8DF" /* ICERED.ipa */ = {isa = PBXFileReference; path = ICERED.ipa; sourceTree = "<group>"; };
		"TEMP_3F20CE71-21CF-457C-9EEC-BCAECEBD4533" /* ICERED.app.dSYM.zip */ = {isa = PBXFileReference; lastKnownFileType = archive.zip; path = ICERED.app.dSYM.zip; sourceTree = "<group>"; };
		"TEMP_4413F4EC-2D42-4507-8CBD-3F1A3916E4BB" /* ICERED.entitlements */ = {isa = PBXFileReference; lastKnownFileType = text.plist.entitlements; path = ICERED.entitlements; sourceTree = "<group>"; };
		"TEMP_4DCB2B22-81AB-46AE-BD60-CCC52248E8B9" /* fastlane.sh */ = {isa = PBXFileReference; lastKnownFileType = text.script.sh; path = fastlane.sh; sourceTree = "<group>"; };
		"TEMP_50693462-959E-4411-8E72-4755CC5043C9" /* App.swift */ = {isa = PBXFileReference; lastKnownFileType = sourcecode.swift; path = App.swift; sourceTree = "<group>"; };
		"TEMP_5769E825-005E-4BFC-8797-4FBDC5162E72" /* ExportOptions.plist */ = {isa = PBXFileReference; lastKnownFileType = text.plist; path = ExportOptions.plist; sourceTree = "<group>"; };
		"TEMP_578DCB4E-0965-4E3B-88DD-19DF08FAED2F" /* Assets.xcassets */ = {isa = PBXFileReference; lastKnownFileType = folder.assetcatalog; path = Assets.xcassets; sourceTree = "<group>"; };
		"TEMP_799C3F3E-6486-4427-B17D-FC161CAE08F1" /* .swiftlint.yml */ = {isa = PBXFileReference; lastKnownFileType = text.yaml; path = .swiftlint.yml; sourceTree = "<group>"; };
		"TEMP_90F4D401-4DEB-4EBE-A6B7-E9B219C75029" /* en */ = {isa = PBXFileReference; lastKnownFileType = text.plist.strings; name = en; path = en.lproj/Localizable.strings; sourceTree = "<group>"; };
		"TEMP_A2564447-6861-4B92-9039-170CCB068E26" /* AppDelegate.swift */ = {isa = PBXFileReference; lastKnownFileType = sourcecode.swift; path = AppDelegate.swift; sourceTree = "<group>"; };
		"TEMP_AC11082D-BE00-42AD-97BB-8D56D912B960" /* .gitignore */ = {isa = PBXFileReference; path = .gitignore; sourceTree = "<group>"; };
		"TEMP_B5A50FAB-9A6A-40B6-B3F5-0CAB64AEBB33" /* PrivacyInfo.xcprivacy */ = {isa = PBXFileReference; path = PrivacyInfo.xcprivacy; sourceTree = "<group>"; };
>>>>>>> feed311f
/* End PBXFileReference section */

/* Begin PBXFrameworksBuildPhase section */
		9AD301B5E184293F220D88B9 /* Frameworks */ = {
			isa = PBXFrameworksBuildPhase;
			buildActionMask = 2147483647;
			files = (
				32492EF12EFCC04200B6CC5C /* LiveKit in Frameworks */,
				CEF622E0D705BAA70D0C2009 /* MatrixRustSDK in Frameworks */,
			);
			runOnlyForDeploymentPostprocessing = 0;
		};
/* End PBXFrameworksBuildPhase section */

/* Begin PBXGroup section */
		00D23E0A2E752DBA61667BFA /* Chat */ = {
			isa = PBXGroup;
			children = (
				5427D60D9857753FC9BBDC7D /* ViewModels */,
				256A10F89FC9C64DCDBF76E6 /* Views */,
			);
			path = Chat;
			sourceTree = "<group>";
		};
		0314A833FC61F60FE9FFE730 /* Components（UserProfile） */ = {
			isa = PBXGroup;
			children = (
				5A60BC5B4602B06F08DD53A8 /* BlockReportSheet.swift */,
				BB25950EC2AA7F54430283FD /* UserProfileActionButtons.swift */,
				8004BC62C5CC7FD11C83896A /* UserProfileContentSection.swift */,
				22D1A9F18BA528BC3C6BF6EB /* UserProfileFollowersView.swift */,
				F0170221498A2E6B8DF35A25 /* UserProfileFollowingView.swift */,
				C1463E562B82228694A7E760 /* UserProfilePostCard.swift */,
				18CD2B250FC8236095F2B43B /* UserProfileTopNavigationBar.swift */,
				008ABB2CAA1B95899AF1E4B9 /* UserProfileUserInfoSection.swift */,
			);
			path = "Components（UserProfile）";
			sourceTree = "<group>";
		};
		03227C42DE12A3503BF69DE4 /* UI */ = {
			isa = PBXGroup;
			children = (
				A5F3D59DC0C4FA06662B5412 /* Components */,
				C75C6869B683B66215B158DA /* Modals */,
				2C0B7ADD2756879A860CFF88 /* Navigation */,
			);
			path = UI;
			sourceTree = "<group>";
		};
		0D8BCC8A17F027228428E8FD /* Models */ = {
			isa = PBXGroup;
			children = (
				511A3A7C4772B05DB4B9E441 /* WidgetEntries.swift */,
			);
			path = Models;
			sourceTree = "<group>";
		};
		10A84A2D0FE785E753E7D1BC /* Notification */ = {
			isa = PBXGroup;
			children = (
				F20C285F38EB2939BF1DBFE5 /* NotificationService.swift */,
				21DD82679F813BE27BFE6092 /* PushNotificationManager.swift */,
			);
			path = Notification;
			sourceTree = "<group>";
		};
		1213BE807D3E0278A63C3064 /* User */ = {
			isa = PBXGroup;
			children = (
				794A593F2F3DCDAA921653F5 /* AvatarManager.swift */,
				3C3AD3B56FD470BDD566CA47 /* DeviceService.swift */,
				D698C2C572807945955A6AF6 /* IdentityService.swift */,
				F5E70390640C08938059D9CF /* UserService.swift */,
			);
			path = User;
			sourceTree = "<group>";
		};
		12CC87DA914897174A784703 /* Search */ = {
			isa = PBXGroup;
			children = (
				433BCB5B24D6C3D1565C289F /* SearchService.swift */,
			);
			path = Search;
			sourceTree = "<group>";
		};
		182F4B1B2900965209D9807C /* Handlers */ = {
			isa = PBXGroup;
			children = (
				5AFB663D3BC00E0EF01AAFDF /* ChatMessageSender.swift */,
				EF99A1CB5EB4A2535EA8A6B8 /* ChatTypingHandler.swift */,
				F70BC6A3050D5012743A06F7 /* ChatWebSocketHandler.swift */,
			);
			path = Handlers;
			sourceTree = "<group>";
		};
		1843860BBA7692069CA86A98 /* Call */ = {
			isa = PBXGroup;
			children = (
				5A765E0100F7933573E40F83 /* Views */,
			);
			path = Call;
			sourceTree = "<group>";
		};
		18D81B60831EF4FE156F07C2 /* ViewModels */ = {
			isa = PBXGroup;
			children = (
				97F7FCDB6FA0CE2782E24A74 /* NotificationViewModel.swift */,
			);
			path = ViewModels;
			sourceTree = "<group>";
		};
		19FD8FC9C10AAC0CB2D45E6B /* Upload */ = {
			isa = PBXGroup;
			children = (
				E8AA260CA9BDB4316FCF7B20 /* BackgroundUploadManager.swift */,
			);
			path = Upload;
			sourceTree = "<group>";
		};
		1BDDC5A5E48659742DC98715 /* QRScanner */ = {
			isa = PBXGroup;
			children = (
				1C621AC4764B98A08E6939BD /* Views */,
			);
			path = QRScanner;
			sourceTree = "<group>";
		};
		1C621AC4764B98A08E6939BD /* Views */ = {
			isa = PBXGroup;
			children = (
				9B24BB2EE3F0021E5343878D /* MyQRCodeView.swift */,
				FB630AEE7228BE7CEAE9E794 /* QRCodeScannerView.swift */,
			);
			path = Views;
			sourceTree = "<group>";
		};
		1C740A88949E06B141843AE8 /* Forms */ = {
			isa = PBXGroup;
			children = (
				BD70ACA67B0E1699EDB5099B /* FormRow.swift */,
			);
			path = Forms;
			sourceTree = "<group>";
		};
		1C98B6DE52921DBACDDC06DE /* AI */ = {
			isa = PBXGroup;
			children = (
				FB2C61556A6B4DAA297DFC3F /* AIModels.swift */,
				BBC84545BBB79C645B395D4A /* GrokVoiceModels.swift */,
			);
			path = AI;
			sourceTree = "<group>";
		};
		206D221FCE3682102D818A0C /* Preview */ = {
			isa = PBXGroup;
			children = (
				A96A6C60524215585A54A50F /* PreviewData.swift */,
				7B06660E0C49D80305A0FC4A /* PreviewHelpers.swift */,
			);
			path = Preview;
			sourceTree = "<group>";
		};
		23C7AB0877861B3F5DCDAEAA /* Invitations */ = {
			isa = PBXGroup;
			children = (
				D56505A31DF6E37481758188 /* InvitationsService.swift */,
			);
			path = Invitations;
			sourceTree = "<group>";
		};
		256A10F89FC9C64DCDBF76E6 /* Views */ = {
			isa = PBXGroup;
			children = (
				6485B3A4E6DD436891912575 /* Components */,
				6D34F87E7DE783C7F956B76F /* ChatView.swift */,
				131D721D676A2395D90D3D3F /* GroupSelectionView.swift */,
				8742228C1E84193BD2624ACE /* MessageView.swift */,
				400B32013EC2FA3DDF1BD59E /* NewChatView.swift */,
			);
			path = Views;
			sourceTree = "<group>";
		};
		27ADB5BD610667DD896B5471 /* Content */ = {
			isa = PBXGroup;
			children = (
				7634AC3CDDF314F5F89CF059 /* ContentModels.swift */,
			);
			path = Content;
			sourceTree = "<group>";
		};
		2B344FE31446BAA9B4B85DE8 /* Views */ = {
			isa = PBXGroup;
			children = (
				D9768C9B58F06A9A6112EAE3 /* GroupChatView.swift */,
				A9BE34160132D7F271CEB9E4 /* GroupSettingsView.swift */,
				4D0B03562814E181645E773D /* StartGroupChatView.swift */,
			);
			path = Views;
			sourceTree = "<group>";
		};
		2B8332984B31687875C6AC6E = {
			isa = PBXGroup;
			children = (
				B4E7F1AC29BBBC2246E01491 /* .serena */,
				3A2A516A81467921E0E7441B /* Features */,
				86B55C3DDC0353DB23320B6B /* ICEREDUITests */,
				2BE88AADB14AB12A1F70EA9D /* ICEREDWidgets */,
				6E7717AD84CE7D95370C8D86 /* Infrastructure */,
				B5C695DC3E63B0D8F4D8BEDA /* Shared */,
				F7468F493F2DDF5BF6349EBA /* Tests */,
				A8928B707E71735FE0470B84 /* Products */,
			);
			sourceTree = "<group>";
		};
		2BE88AADB14AB12A1F70EA9D /* ICEREDWidgets */ = {
			isa = PBXGroup;
			children = (
				0D8BCC8A17F027228428E8FD /* Models */,
				9730B94596C050552A904D27 /* Providers */,
				4BAE3D03740687C883B1EB3C /* Views */,
				5EAF8D4FA62543271728A8C4 /* ICEREDWidgets.entitlements */,
				B7A8319641A0A3FB8B05B59A /* ICEREDWidgets.swift */,
				9BDEEE63485BE337EE5B3559 /* Info.plist */,
			);
			path = ICEREDWidgets;
			sourceTree = "<group>";
		};
		2C0B7ADD2756879A860CFF88 /* Navigation */ = {
			isa = PBXGroup;
			children = (
				33C571AB47F91627A45BC417 /* BottomTabBar.swift */,
				75EC152D81EC4B655AFC53A1 /* NavigationManager.swift */,
			);
			path = Navigation;
			sourceTree = "<group>";
		};
		2CE845C26B9AB13D78461810 /* ViewModels */ = {
			isa = PBXGroup;
			children = (
				1A00351ECE6777F8EBDD4951 /* SearchViewModel.swift */,
			);
			path = ViewModels;
			sourceTree = "<group>";
		};
		2EAEF8629FDE3604E134B9DB /* Chat */ = {
			isa = PBXGroup;
			children = (
				A7C673284E0443E48AF1AFBC /* ChatCallService.swift */,
				BECD969923481443F95E72C1 /* ChatGroupService.swift */,
				F7A4B72A5D1FB0A7A4DF5196 /* ChatLocationService.swift */,
				61659F2EF9479DDEDE7D4A9C /* ChatReactionsService.swift */,
				E8B1760D88CE8A2673D74AFB /* ChatService.swift */,
				DA28EE2106A9A257E91DEBFF /* ChatServiceModels.swift */,
				9E5949AEADFEDBEC77068FC7 /* WebSocketStateManager.swift */,
			);
			path = Chat;
			sourceTree = "<group>";
		};
		2FC9E269F46E1FEE469781E5 /* Config */ = {
			isa = PBXGroup;
			children = (
				8D2FF599D8F2CEFBB0C88D1B /* FeatureFlags.swift */,
			);
			path = Config;
			sourceTree = "<group>";
		};
		3639645BC60AEEF8F6A61480 /* Services */ = {
			isa = PBXGroup;
			children = (
				D8969D3CB5490BBAA5898F8A /* Accounts */,
				3D41B4E2838E07B6FD382157 /* AI */,
				DCF1CF591F8E297615AEBFD0 /* Analytics */,
				D3B9518C5063D61AA216A2E8 /* Auth */,
				D6C9B4C847AC7A48E230C121 /* Call */,
				9AA205BB5A39955A1A46E95F /* Channels */,
				2EAEF8629FDE3604E134B9DB /* Chat */,
				94EB3EEA6DD1721877B8FE50 /* Content */,
				DF764C9AB299E40FB3D5D541 /* Draft */,
				84FB334E10C810BD3E99ADA4 /* Feed */,
				DAD6B8398A62551B70008FBC /* Friends */,
				B9E4D1CC7153C3F803A0D220 /* Graph */,
				23C7AB0877861B3F5DCDAEAA /* Invitations */,
				C9837B6211C93EBBDA35F0F0 /* Matrix */,
				EFCC6B7ECE056A3BEBA0C25D /* Media */,
				FFBD16B5C50B19B49FC31E67 /* Networking */,
				10A84A2D0FE785E753E7D1BC /* Notification */,
				C9F59F0F73F9E759D7027FDA /* Relationships */,
				12CC87DA914897174A784703 /* Search */,
				A0D2DA1DBC68D3FF71305393 /* Security */,
				8EA326BCDBB2DCACD69A63EA /* Settings */,
				F6C2CD1B26A3EF62FC3F1BD0 /* Social */,
				48FD19A72CFFC0097EB369A3 /* Trending */,
				19FD8FC9C10AAC0CB2D45E6B /* Upload */,
				1213BE807D3E0278A63C3064 /* User */,
				BDBB2E6BFA766DDF36F0C2B2 /* WidgetDataStore.swift */,
			);
			path = Services;
			sourceTree = "<group>";
		};
		38EA8233FBA1E047E07B889A /* Splash */ = {
			isa = PBXGroup;
			children = (
				A7A3F279ACD22C74AFD358A7 /* Views */,
			);
			path = Splash;
			sourceTree = "<group>";
		};
		3A2A516A81467921E0E7441B /* Features */ = {
			isa = PBXGroup;
			children = (
				584950B40685DB6AD91183D1 /* AddFriends */,
				98C7C3954EEE427166E07F02 /* Alice */,
				E569866CEDF9252E8DB56DCB /* Auth */,
				1843860BBA7692069CA86A98 /* Call */,
				00D23E0A2E752DBA61667BFA /* Chat */,
				64BB021FB019742C8EFC213B /* CreatePost */,
				E2BB85C6A4838537AC0A6DA7 /* GroupChat */,
				BAC90BFFFB9FCF3265327C6C /* Home */,
				D101599A1BA717B57A370B3B /* Notifications */,
				732652E34C03C2F08EF41646 /* Profile */,
				1BDDC5A5E48659742DC98715 /* QRScanner */,
				77317EC0B94A3B71353A56FE /* Search */,
				8C47AD9D0E6307B10B7C94D6 /* Settings */,
				38EA8233FBA1E047E07B889A /* Splash */,
			);
			path = Features;
			sourceTree = "<group>";
		};
		3C7EFF827A1CA7E686310D7A /* cache */ = {
			isa = PBXGroup;
			children = (
				57B609339C3EC102EFD39116 /* swift */,
			);
			path = cache;
			sourceTree = "<group>";
		};
		3D41B4E2838E07B6FD382157 /* AI */ = {
			isa = PBXGroup;
			children = (
				3F1DC3CB50728D0BCC6036BE /* AIRouter.swift */,
				892AD2BE29C380E52980F7E2 /* AliceService.swift */,
				5DE6005F56461CCE6C34EE43 /* FoundationModelsService.swift */,
				9E64D8CE635DABDB1071AC90 /* GrokVoiceConfig.swift */,
				B4FE222AADC0282302AC0298 /* GrokVoiceService.swift */,
				2D0D3B3370FF4745E247F086 /* LiveKitVoiceService.swift */,
				E3737976AD8AA33408751C99 /* PhotoAnalysisService.swift */,
				11B00F77C6F3BF1BBEF052E1 /* VLMService.swift */,
				DC10E2956B60DCEAD154ABCA /* XAIService.swift */,
			);
			path = AI;
			sourceTree = "<group>";
		};
		43BC84AF0A4B6A432ED69C50 /* User */ = {
			isa = PBXGroup;
			children = (
				60F5C35AAB0D88AE0B2AB108 /* DeviceModels.swift */,
				DFA8A23427CDC24E3C754293 /* UserModels.swift */,
			);
			path = User;
			sourceTree = "<group>";
		};
		480BAE7586951654DBB0FC88 /* ViewModels */ = {
			isa = PBXGroup;
			children = (
				FBFF3F4758076EB61CBA9EBD /* Handlers */,
				DDF1061D7169CAAF79C5A591 /* GroupChatViewModel.swift */,
			);
			path = ViewModels;
			sourceTree = "<group>";
		};
		48FD19A72CFFC0097EB369A3 /* Trending */ = {
			isa = PBXGroup;
			children = (
				332251B7AC761742A3FD05B9 /* TrendingService.swift */,
			);
			path = Trending;
			sourceTree = "<group>";
		};
		4A9A692D10654F7EBD583D00 /* Components */ = {
			isa = PBXGroup;
			children = (
				B140AB4127BB17B46A837D83 /* CarouselCardItem.swift */,
				ACF46F487D39DE11DF306EF2 /* CommentCardItem.swift */,
				00D95AE492E1F1BD615BB08A /* CommentSheetView.swift */,
				66066E784C2D3BB33ABE8F2D /* EmptyFeedView.swift */,
				C8E479E517FAEE1DD67A4149 /* FeedErrorView.swift */,
				A4B4FB253EA63E86B9FD37C7 /* FeedLayoutConfig.swift */,
				0CF9EE837EC3996A27E70749 /* FeedPostCard.swift */,
				A13C2F556B5E9015D7B85A24 /* FeedVideoPlayer.swift */,
				027EF331C014E61B120CCBD6 /* HottestBankerSection.swift */,
				21C58A10ECD63A9AD9BEB6D5 /* PhotoOptionsModal.swift */,
				3ACC5B924429B273F34A32C0 /* PromoBannerView.swift */,
			);
			path = Components;
			sourceTree = "<group>";
		};
		4BAE3D03740687C883B1EB3C /* Views */ = {
			isa = PBXGroup;
			children = (
				5503545C3989A9F1C64F7C8B /* ActivitySummaryView.swift */,
				9183603F29D8D5FF802BBF04 /* AliceQuickView.swift */,
				1D42EC6A56940B63DCFB5EE2 /* FeedHighlightsView.swift */,
				199D244D3597420056B33BB5 /* ProfileStatsView.swift */,
				6CFAEF2BEA59A56A0916439F /* UnreadMessagesView.swift */,
			);
			path = Views;
			sourceTree = "<group>";
		};
		4D33EDD53B8C23E694456D75 /* Notification */ = {
			isa = PBXGroup;
			children = (
				2060E0E34442FBBBF25894E8 /* NotificationModels.swift */,
			);
			path = Notification;
			sourceTree = "<group>";
		};
		4F70094435EAF464A17F9E8C /* Models */ = {
			isa = PBXGroup;
			children = (
				1C98B6DE52921DBACDDC06DE /* AI */,
				FF2FF5942A0EA899432AB340 /* Chat */,
				27ADB5BD610667DD896B5471 /* Content */,
				4D33EDD53B8C23E694456D75 /* Notification */,
				C0F0D06F67C74BEC7D632551 /* Search */,
				43BC84AF0A4B6A432ED69C50 /* User */,
			);
			path = Models;
			sourceTree = "<group>";
		};
		53E4E6B70DCDF2F2C24D38B7 /* ViewModels */ = {
			isa = PBXGroup;
			children = (
				CBE9AFE04EE4D46B6E1EC7B2 /* Handlers */,
				D24DB2F8DFC6CEDA35F99370 /* FeedViewModel.swift */,
			);
			path = ViewModels;
			sourceTree = "<group>";
		};
		5427D60D9857753FC9BBDC7D /* ViewModels */ = {
			isa = PBXGroup;
			children = (
				182F4B1B2900965209D9807C /* Handlers */,
				92B4358221460091EE5EECF1 /* ChatViewModel.swift */,
			);
			path = ViewModels;
			sourceTree = "<group>";
		};
		56E990ACCFF7EEA7D3303585 /* Views */ = {
			isa = PBXGroup;
			children = (
				612ACD95D18565FB20AF7B5E /* AliceView.swift */,
				9F361F5818CDB8EEB87330CB /* GenerateImage01View.swift */,
				73777E10DC01BFFD9AA4796F /* LiveKitVoiceChatView.swift */,
				9807B62C70CB46565FFBC30D /* VoiceChatView.swift */,
			);
			path = Views;
			sourceTree = "<group>";
		};
		57B609339C3EC102EFD39116 /* swift */ = {
			isa = PBXGroup;
			children = (
				6FE503B433803D526D38998A /* document_symbols.pkl */,
				333022523C822B72F1B62A65 /* raw_document_symbols.pkl */,
			);
			path = swift;
			sourceTree = "<group>";
		};
		584950B40685DB6AD91183D1 /* AddFriends */ = {
			isa = PBXGroup;
			children = (
				BD2FF1AC14A2F3B87893B687 /* Views */,
			);
			path = AddFriends;
			sourceTree = "<group>";
		};
		5A765E0100F7933573E40F83 /* Views */ = {
			isa = PBXGroup;
			children = (
				2A6CB6016575653E2EF6BB87 /* ActiveCallBanner.swift */,
				EC1FD974F17D1D5928A18A02 /* CallView.swift */,
				6866DDE45F1BD3D0EF453D1B /* IncomingCallView.swift */,
			);
			path = Views;
			sourceTree = "<group>";
		};
		6485B3A4E6DD436891912575 /* Components */ = {
			isa = PBXGroup;
			children = (
				91E4CEFB0A5E2DBD3F4A3BFC /* AttachmentOptionButton.swift */,
				6EC248FD24BCF6177F84307C /* CameraView.swift */,
				555E519181217ADA8952AB51 /* ChatLocationManager.swift */,
				7B1D3C3E030CF9AFD8629F4E /* DocumentPickerView.swift */,
				171929D1E38BACAC34CDAC4A /* LocationMessageView.swift */,
				7B28922F1D6A77C8AB489921 /* MessageBubbleView.swift */,
				2C4102217CF0F3A8D85CEE13 /* TypingDotsView.swift */,
				299D0BEAA0C7E55276F44D77 /* VoiceMessageView.swift */,
			);
			path = Components;
			sourceTree = "<group>";
		};
		64BB021FB019742C8EFC213B /* CreatePost */ = {
			isa = PBXGroup;
			children = (
				AC02F33A97CEC4CCF8A8A7D1 /* ViewModels */,
				AE34EC630E630967EAB4205F /* Views */,
			);
			path = CreatePost;
			sourceTree = "<group>";
		};
		6E7717AD84CE7D95370C8D86 /* Infrastructure */ = {
			isa = PBXGroup;
			children = (
				92C5B71AED9DB3C7A742B634 /* Navigation */,
			);
			path = Infrastructure;
			sourceTree = "<group>";
		};
		732652E34C03C2F08EF41646 /* Profile */ = {
			isa = PBXGroup;
			children = (
				90D708DD873995E992D640CE /* Components（Profile） */,
				0314A833FC61F60FE9FFE730 /* Components（UserProfile） */,
				AC22F42911AB53124FB16480 /* Views */,
			);
			path = Profile;
			sourceTree = "<group>";
		};
		77317EC0B94A3B71353A56FE /* Search */ = {
			isa = PBXGroup;
			children = (
				2CE845C26B9AB13D78461810 /* ViewModels */,
			);
			path = Search;
			sourceTree = "<group>";
		};
		829769D43D2B0A9D0B1B3479 /* Carousels */ = {
			isa = PBXGroup;
			children = (
				A94850235E23697D1EF6503B /* CarouselView.swift */,
				1DBE05105D66034FFAE21C35 /* SimpleCarouselView.swift */,
			);
			path = Carousels;
			sourceTree = "<group>";
		};
		84FB334E10C810BD3E99ADA4 /* Feed */ = {
			isa = PBXGroup;
			children = (
				A210FAEED8AB436394766519 /* FeedCacheService.swift */,
				DF8996770D45106B3D2C34DF /* FeedService.swift */,
			);
			path = Feed;
			sourceTree = "<group>";
		};
		86B55C3DDC0353DB23320B6B /* ICEREDUITests */ = {
			isa = PBXGroup;
			children = (
				C3DFA0C3FE5CB60D1C84CE2A /* FeedUITests.swift */,
				3D17047071DD0A4EAD3243A9 /* ICEREDUITests.swift */,
			);
			path = ICEREDUITests;
			sourceTree = "<group>";
		};
		8AB614C33130EFCCF1F39319 /* ViewModels */ = {
			isa = PBXGroup;
			children = (
				D3B11E5D311DBF532A69769A /* ChatViewModelTests.swift */,
			);
			path = ViewModels;
			sourceTree = "<group>";
		};
		8C47AD9D0E6307B10B7C94D6 /* Settings */ = {
			isa = PBXGroup;
			children = (
				BD097F1C3825E3185AF9B529 /* ViewModels */,
				AFD0A3F108AAF080FC600DEA /* Views */,
			);
			path = Settings;
			sourceTree = "<group>";
		};
		8EA326BCDBB2DCACD69A63EA /* Settings */ = {
			isa = PBXGroup;
			children = (
				A7FD051EDABC662F2BFE55D0 /* SettingsService.swift */,
			);
			path = Settings;
			sourceTree = "<group>";
		};
		90D708DD873995E992D640CE /* Components（Profile） */ = {
			isa = PBXGroup;
			children = (
				32492EF22EFCC3ED00B6CC5C /* PostCard.swift */,
				6425CFA20477B3C4908E3A44 /* AccountSwitcherSheet.swift */,
				62323644395C3A7DAD2F1A9E /* PostCard.swift */,
				CA6E010BF6D46CFA1A1EFE44 /* ProfileFollowersView.swift */,
				DB01B9922C10E2E33C2A6A99 /* ProfileFollowingView.swift */,
				D768AA6E0FC3664769BDC8D0 /* ProfilePostCard.swift */,
				A7B5562B92D2E08A01B36A58 /* ProfileTopNavigationBar.swift */,
				2E685D7274A454752169C302 /* ProfileUserInfoSection.swift */,
			);
			path = "Components（Profile）";
			sourceTree = "<group>";
		};
		92B133E8A586B8C1F937EF36 /* Components */ = {
			isa = PBXGroup;
			children = (
				DBA95E0381D84B38FE141817 /* CachedAsyncImage.swift */,
				C65C59A952DAAFCAFE219CAD /* ErrorStateView.swift */,
				7978EE99D9C4B0E5277D4E0D /* LivePhotoView.swift */,
				831D63D1CD5C4EB262F13916 /* PostCardView.swift */,
				40F7254500887336D411AF0D /* SkeletonLoader.swift */,
				E41413B297CCF9C221A61D53 /* VoiceRecordButton.swift */,
			);
			path = Components;
			sourceTree = "<group>";
		};
		92C5B71AED9DB3C7A742B634 /* Navigation */ = {
			isa = PBXGroup;
			children = (
				E4E1512D8F281EA42CED7AB6 /* AppCoordinator.swift */,
				80ABF01F830247D554367509 /* AppRoute.swift */,
				A39FC0B139B75724FFD967E7 /* DeepLinkHandler.swift */,
			);
			path = Navigation;
			sourceTree = "<group>";
		};
		94EB3EEA6DD1721877B8FE50 /* Content */ = {
			isa = PBXGroup;
			children = (
				52426426C95CA38E013274CD /* ContentService.swift */,
				1B5722C159C353AB0D1195AF /* UserPostsManager.swift */,
			);
			path = Content;
			sourceTree = "<group>";
		};
		9730B94596C050552A904D27 /* Providers */ = {
			isa = PBXGroup;
			children = (
				D67BEF6CA96F7C0C8C41137A /* ActivitySummaryProvider.swift */,
				5D40F7AD31119B8A139662C4 /* AliceQuickProvider.swift */,
				8FEF18B81C037CA7B3D34FC5 /* FeedHighlightsProvider.swift */,
				B02D02D051F906A8BE022EE5 /* ProfileStatsProvider.swift */,
				3ECA96F2A81832C91C5D63A7 /* UnreadMessagesProvider.swift */,
			);
			path = Providers;
			sourceTree = "<group>";
		};
		98C7C3954EEE427166E07F02 /* Alice */ = {
			isa = PBXGroup;
			children = (
				56E990ACCFF7EEA7D3303585 /* Views */,
			);
			path = Alice;
			sourceTree = "<group>";
		};
		9AA205BB5A39955A1A46E95F /* Channels */ = {
			isa = PBXGroup;
			children = (
				4455A499F6658FA80280C4C7 /* ChannelsService.swift */,
			);
			path = Channels;
			sourceTree = "<group>";
		};
		A024BC3ABB9D72AE58DE41F3 /* Location */ = {
			isa = PBXGroup;
			children = (
				2E7A9645F230A1DF8AD452F2 /* LocationView.swift */,
			);
			path = Location;
			sourceTree = "<group>";
		};
		A0D2DA1DBC68D3FF71305393 /* Security */ = {
			isa = PBXGroup;
			children = (
				FBBFF77645A4CF02AAB9B2E4 /* CryptoCore.swift */,
				B5F979ECFA4B86BB5CF751BB /* E2EEService.swift */,
				3BF00417178D0B6283A9E6F3 /* KeychainService.swift */,
				391055A01BC7ADD0944EE229 /* README.md */,
			);
			path = Security;
			sourceTree = "<group>";
		};
		A2DFC52AFBE28F07FC481322 /* Extensions */ = {
			isa = PBXGroup;
			children = (
				E35DC62777A5472A407CC9A8 /* DateExtension.swift */,
				E6D7E3C38730CAA90EB8DF00 /* KeyboardExtension.swift */,
			);
			path = Extensions;
			sourceTree = "<group>";
		};
		A5F3D59DC0C4FA06662B5412 /* Components */ = {
			isa = PBXGroup;
			children = (
				829769D43D2B0A9D0B1B3479 /* Carousels */,
				1C740A88949E06B141843AE8 /* Forms */,
				A024BC3ABB9D72AE58DE41F3 /* Location */,
				E374B5E28D2864C4B1BE2A6A /* Pickers */,
				F2795B426DA14476DBC7FE34 /* Settings */,
				EE9E823DDE4505863DCFCA26 /* Upload */,
				803F96C26D9E8C040F88BC22 /* DefaultAvatarView.swift */,
				0BA9A27686FBAD37E301363D /* ShareSheet.swift */,
				AC52C38F9D64F6B7CCB1E5EA /* TappableButton.swift */,
				275B20909898AA9B7510292B /* VisibilityTracker.swift */,
			);
			path = Components;
			sourceTree = "<group>";
		};
		A7A3F279ACD22C74AFD358A7 /* Views */ = {
			isa = PBXGroup;
			children = (
				516947E0D43092D83564A6CF /* SplashScreenView.swift */,
			);
			path = Views;
			sourceTree = "<group>";
		};
		A8928B707E71735FE0470B84 /* Products */ = {
			isa = PBXGroup;
			children = (
				C6B7EF0FCF06C5477C18E6F9 /* ICERED.app */,
				C0EA50630D77D92A96116E71 /* ICEREDTests.xctest */,
				CE645708E87093F3BFFD2B7A /* ICEREDUITests.xctest */,
				4D39F35A0F59326A1235BEF7 /* ICEREDWidgets.appex */,
			);
			name = Products;
			sourceTree = "<group>";
		};
		AAF9D64458E353E7B74D14B0 /* Views */ = {
			isa = PBXGroup;
			children = (
				4A9A692D10654F7EBD583D00 /* Components */,
				FA73CC5E85BCBF50C09E9E70 /* HomeView.swift */,
				8992B15659064DD42259E5BE /* NotificationView.swift */,
				FA23E220EDDA2B69DC298BC0 /* PostDetailView.swift */,
				6C8DE5693B6E939EE1A86A67 /* RankingListView.swift */,
				0BBEC927960F534FBD87D8F6 /* SearchView.swift */,
			);
			path = Views;
			sourceTree = "<group>";
		};
		AC02F33A97CEC4CCF8A8A7D1 /* ViewModels */ = {
			isa = PBXGroup;
			children = (
				A209B73FE811D1E423F69133 /* NewPostViewModel.swift */,
			);
			path = ViewModels;
			sourceTree = "<group>";
		};
		AC22F42911AB53124FB16480 /* Views */ = {
			isa = PBXGroup;
			children = (
				075776D30379DF03F807A0C3 /* EditProfileView.swift */,
				E5F063A093BCAB41B793415F /* ProfileData.swift */,
				CE44BE89D96953ABCAA2E34E /* ProfileView.swift */,
				893193464D16DA57F8243351 /* UserProfileView.swift */,
			);
			path = Views;
			sourceTree = "<group>";
		};
		AE34EC630E630967EAB4205F /* Views */ = {
			isa = PBXGroup;
			children = (
				E52CEDA751360B9D49E81EEB /* Components */,
				49FAE63859459C79E671AED6 /* EnhanceSuggestionView.swift */,
				D8859BB1AE9FA6D7D5824E50 /* NewPostView.swift */,
				AF7C3F1FF4F4ED65A51E66E2 /* WriteView.swift */,
			);
			path = Views;
			sourceTree = "<group>";
		};
		AFD0A3F108AAF080FC600DEA /* Views */ = {
			isa = PBXGroup;
			children = (
				5E266E62BE514483DD4053B9 /* AliasNameView.swift */,
				20DAD625E4C0EF4A01010AE7 /* DevicesView.swift */,
				7382F96F698E0CDC89B99912 /* GetVerifiedView.swift */,
				75ADA8314EFFF10E30AEE448 /* InviteFriendsView.swift */,
				9C7716AC8A2A67A629B5AA6D /* MyChannelsView.swift */,
				372FEC0914436AD687FF78A5 /* PasskeySettingsView.swift */,
				F49BDC924F2780626F9D2CBA /* ProfileSettingView.swift */,
				EA6D2E536652EEB5F08CB53D /* SettingsView.swift */,
			);
			path = Views;
			sourceTree = "<group>";
		};
		B4E7F1AC29BBBC2246E01491 /* .serena */ = {
			isa = PBXGroup;
			children = (
				3C7EFF827A1CA7E686310D7A /* cache */,
				B88F26E0703250AC0BA6A7E1 /* memories */,
				C769A84F96229832BDBCB964 /* .gitignore */,
				F17E22FD89284D78C7FE808A /* project.yml */,
			);
			path = .serena;
			sourceTree = "<group>";
		};
		B5C695DC3E63B0D8F4D8BEDA /* Shared */ = {
			isa = PBXGroup;
			children = (
				92B133E8A586B8C1F937EF36 /* Components */,
				2FC9E269F46E1FEE469781E5 /* Config */,
				D94241145FF12B05D231292B /* Design */,
				A2DFC52AFBE28F07FC481322 /* Extensions */,
				4F70094435EAF464A17F9E8C /* Models */,
				206D221FCE3682102D818A0C /* Preview */,
				3639645BC60AEEF8F6A61480 /* Services */,
				03227C42DE12A3503BF69DE4 /* UI */,
				C5DD27A0CF3C366667DE9A21 /* Utilities */,
				B2EDB4B9ED51EEE1A98DACE8 /* Fonts */,
			);
			path = Shared;
			sourceTree = "<group>";
		};
		B641F464122CEF7A78A265C7 /* Services */ = {
			isa = PBXGroup;
			children = (
				D6FE19396563C133B8B33094 /* AuthenticationManagerTests.swift */,
				2B6A9BF3CE781260994385B7 /* ChatServiceTests.swift */,
				B636E8F19835AB90842B8EFB /* FeedServiceTests.swift */,
				8986D3064056CEDB3FE2B380 /* IdentityServiceTests.swift */,
				FB2AAE37D1FD1B67346E7E8E /* MatrixServiceTests.swift */,
			);
			path = Services;
			sourceTree = "<group>";
		};
		B88F26E0703250AC0BA6A7E1 /* memories */ = {
			isa = PBXGroup;
			children = (
				26417BF2F6F8AAC78621DCD9 /* code_style.md */,
				8170935CEEE4E15895B8D129 /* project_overview.md */,
				F9F33F7937D2502F9B2AB076 /* suggested_commands.md */,
			);
			path = memories;
			sourceTree = "<group>";
		};
		B9E4D1CC7153C3F803A0D220 /* Graph */ = {
			isa = PBXGroup;
			children = (
				5CE6D2432D55B7E9FEE4622C /* GraphService.swift */,
			);
			path = Graph;
			sourceTree = "<group>";
		};
		BAC90BFFFB9FCF3265327C6C /* Home */ = {
			isa = PBXGroup;
			children = (
				53E4E6B70DCDF2F2C24D38B7 /* ViewModels */,
				AAF9D64458E353E7B74D14B0 /* Views */,
			);
			path = Home;
			sourceTree = "<group>";
		};
		BD097F1C3825E3185AF9B529 /* ViewModels */ = {
			isa = PBXGroup;
			children = (
				04EEEB957E51AC7D1CFCBAC7 /* AliasAccountViewModel.swift */,
				76856E465B25C89F2D6954C1 /* ProfileSettingViewModel.swift */,
				712BA1842DBC03D66DB2611F /* SettingsViewModel.swift */,
			);
			path = ViewModels;
			sourceTree = "<group>";
		};
		BD2FF1AC14A2F3B87893B687 /* Views */ = {
			isa = PBXGroup;
			children = (
				24173BE45B1DC7AA94F7016A /* AddFriendsView.swift */,
				18EBCDEC4F561F630331FD33 /* FriendRequestsView.swift */,
			);
			path = Views;
			sourceTree = "<group>";
		};
		C0F0D06F67C74BEC7D632551 /* Search */ = {
			isa = PBXGroup;
			children = (
				666C1CC1B615DC9DCDD053FA /* SearchModels.swift */,
			);
			path = Search;
			sourceTree = "<group>";
		};
		C5DD27A0CF3C366667DE9A21 /* Utilities */ = {
			isa = PBXGroup;
			children = (
				DD8FB047FFB30F2D43138A99 /* QRCodeGenerator.swift */,
			);
			path = Utilities;
			sourceTree = "<group>";
		};
		C75C6869B683B66215B158DA /* Modals */ = {
			isa = PBXGroup;
			children = (
				E26FCF7308D047749F56999C /* NameSelectorModal.swift */,
				AEE69E5CD9B931C1CE6C4C48 /* ReportModal.swift */,
				1596370EBA1BDEA11435D488 /* SaveDraftModal.swift */,
				9DB971D0D914AD2BF041C7C0 /* ThankYouModal.swift */,
			);
			path = Modals;
			sourceTree = "<group>";
		};
		C9837B6211C93EBBDA35F0F0 /* Matrix */ = {
			isa = PBXGroup;
			children = (
				79CD728AAD8F73549C311B73 /* INTEGRATION_GUIDE.md */,
				83E1B5C604B9D207FEE0FA63 /* MATRIX_INTEGRATION_COMPLETE.md */,
				234851800D447CF6CD504A1A /* MatrixBridgeService.swift */,
				8616C33FABB89A43B817C919 /* MatrixBridgeService+API.swift */,
				6880BCFC7A2CF872F2D6E4C0 /* MatrixBridgeService+Messages.swift */,
				AE89604C02BCA2069066DC13 /* MatrixBridgeService+Rooms.swift */,
				A373078F13E1684A5699D2E5 /* MatrixService.swift */,
				70B4789BECA285CAAE483BDA /* MatrixSSOManager.swift */,
				4111AEC0D8BCD3BC2918165D /* MatrixStubs.swift */,
				681F9A1696FC9FE9E2B7D50A /* QUICK_START.md */,
			);
			path = Matrix;
			sourceTree = "<group>";
		};
		C9F59F0F73F9E759D7027FDA /* Relationships */ = {
			isa = PBXGroup;
			children = (
				BEC81AD21C3D779062FDEEFD /* RelationshipsService.swift */,
			);
			path = Relationships;
			sourceTree = "<group>";
		};
		CBAB01C4F6D6DE615F8CAE48 /* Views */ = {
			isa = PBXGroup;
			children = (
				36A22EF01EE6C23DBFD7BBE2 /* CreateAccountView.swift */,
				31C506816FBC6DA8C0428370 /* LoginView.swift */,
				D661B4DD0C4067F3F4F871A5 /* WelcomeView.swift */,
			);
			path = Views;
			sourceTree = "<group>";
		};
		CBE9AFE04EE4D46B6E1EC7B2 /* Handlers */ = {
			isa = PBXGroup;
			children = (
				F02A7B24316B9AFA8E6B7FD6 /* FeedChannelManager.swift */,
				75EEC73E7AE31F6DE8F0A006 /* FeedImagePrefetcher.swift */,
				7C0AA6CD6C7764010FCDE2D4 /* FeedMemoryManager.swift */,
				706CF6489A01C5EA02A4547E /* FeedPostProcessor.swift */,
				11D12962BB2DE0FDB4E04425 /* FeedSocialActionsHandler.swift */,
			);
			path = Handlers;
			sourceTree = "<group>";
		};
		D101599A1BA717B57A370B3B /* Notifications */ = {
			isa = PBXGroup;
			children = (
				18D81B60831EF4FE156F07C2 /* ViewModels */,
			);
			path = Notifications;
			sourceTree = "<group>";
		};
		D3B9518C5063D61AA216A2E8 /* Auth */ = {
			isa = PBXGroup;
			children = (
				69B449484719B1691927E1D6 /* AuthenticationManager.swift */,
				18618EED114C808B5657EFBD /* OAuthService.swift */,
				C4D1D77C525B03021C70AE0D /* PasskeyService.swift */,
				C2CAD3284489FA543E721ABA /* PhoneAuthService.swift */,
			);
			path = Auth;
			sourceTree = "<group>";
		};
		D6C9B4C847AC7A48E230C121 /* Call */ = {
			isa = PBXGroup;
			children = (
				B19989936B1CFD98F9E77720 /* CallCoordinator.swift */,
				07F045B08B19F18541A30F45 /* CallKitManager.swift */,
				29A9E2DD9A8C2CF581BF23F0 /* ElementCallService.swift */,
			);
			path = Call;
			sourceTree = "<group>";
		};
		D8969D3CB5490BBAA5898F8A /* Accounts */ = {
			isa = PBXGroup;
			children = (
				3B450DD625F8A6F43E5E1376 /* AccountsService.swift */,
			);
			path = Accounts;
			sourceTree = "<group>";
		};
		D9358426ECC2F9240A3CAA0E /* Mocks */ = {
			isa = PBXGroup;
			children = (
				2EFD75F506CB7C58802F4453 /* MockURLProtocol.swift */,
				40CD158DE9D82CCFD176AB84 /* TestFixtures.swift */,
			);
			path = Mocks;
			sourceTree = "<group>";
		};
		D94241145FF12B05D231292B /* Design */ = {
			isa = PBXGroup;
			children = (
				D040E1C8EF2FF6D6CBAAA5E3 /* DesignTokens.swift */,
			);
			path = Design;
			sourceTree = "<group>";
		};
		DAD6B8398A62551B70008FBC /* Friends */ = {
			isa = PBXGroup;
			children = (
				CD847153CD7FA68CE04B284E /* FriendsService.swift */,
			);
			path = Friends;
			sourceTree = "<group>";
		};
		DCF1CF591F8E297615AEBFD0 /* Analytics */ = {
			isa = PBXGroup;
			children = (
				3E9DD5765C21971A9B94FBA5 /* AnalyticsService.swift */,
				3EF00220FCD5C48C4DCF6474 /* ContentViewTracker.swift */,
				07F538B0F2EBF5E28524BC8D /* FeedPerformanceMonitor.swift */,
				4B2CB1217EA3D3BCDB64E1C0 /* WatchTimeService.swift */,
			);
			path = Analytics;
			sourceTree = "<group>";
		};
		DF764C9AB299E40FB3D5D541 /* Draft */ = {
			isa = PBXGroup;
			children = (
				4064B6162320BA2946731EC5 /* DraftManager.swift */,
			);
			path = Draft;
			sourceTree = "<group>";
		};
		E11165DD9D774F1ECAC45B01 /* Networking */ = {
			isa = PBXGroup;
			children = (
				E237E13977F9474CC0B1CEFF /* APIClientTests.swift */,
				0974AFD6B25883D40A3F4E68 /* ErrorHandlingTests.swift */,
			);
			path = Networking;
			sourceTree = "<group>";
		};
		E20C14977B5AD37A91E9E2A9 /* UnitTests */ = {
			isa = PBXGroup;
			children = (
				D9358426ECC2F9240A3CAA0E /* Mocks */,
				E11165DD9D774F1ECAC45B01 /* Networking */,
				B641F464122CEF7A78A265C7 /* Services */,
				8AB614C33130EFCCF1F39319 /* ViewModels */,
			);
			path = UnitTests;
			sourceTree = "<group>";
		};
		E2BB85C6A4838537AC0A6DA7 /* GroupChat */ = {
			isa = PBXGroup;
			children = (
				480BAE7586951654DBB0FC88 /* ViewModels */,
				2B344FE31446BAA9B4B85DE8 /* Views */,
			);
			path = GroupChat;
			sourceTree = "<group>";
		};
		E374B5E28D2864C4B1BE2A6A /* Pickers */ = {
			isa = PBXGroup;
			children = (
				189A7894363ACD129D84BF46 /* ChannelPickerView.swift */,
				DCD4CC5045F5A5B1C3BD50BC /* DateOfBirthPickerView.swift */,
				469C59BDF0390BCAF3E4BA32 /* GenderPickerView.swift */,
				D121644B7F1277C322CA6A51 /* LocationPickerView.swift */,
			);
			path = Pickers;
			sourceTree = "<group>";
		};
		E52CEDA751360B9D49E81EEB /* Components */ = {
			isa = PBXGroup;
			children = (
				2D3E0975CAFF4B896D8B4BC7 /* NoAutoFillTextView.swift */,
				6AF95A00AD8B9277B3AF3EBE /* PostImagePicker.swift */,
				D9EAA7C8702FF553159692B4 /* VLMTagChip.swift */,
			);
			path = Components;
			sourceTree = "<group>";
		};
		E569866CEDF9252E8DB56DCB /* Auth */ = {
			isa = PBXGroup;
			children = (
				CBAB01C4F6D6DE615F8CAE48 /* Views */,
			);
			path = Auth;
			sourceTree = "<group>";
		};
		EE9E823DDE4505863DCFCA26 /* Upload */ = {
			isa = PBXGroup;
			children = (
				DCF8D0E0F5897355E0D9FB87 /* UploadProgressOverlay.swift */,
			);
			path = Upload;
			sourceTree = "<group>";
		};
		EFCC6B7ECE056A3BEBA0C25D /* Media */ = {
			isa = PBXGroup;
			children = (
				CEF8FF5474ACC090E1F95421 /* AudioRecorderService.swift */,
				D2BAA081BD695A0ADA562F9F /* ImageCacheService.swift */,
				35CDD0F078823EDEB9C2867F /* ImageCompressor.swift */,
				F0CEAA8A405BB702DA178841 /* LivePhotoManager.swift */,
				4FF0A921465A0341D2137D47 /* MediaService.swift */,
				6830F8FF690B4D0E6F9796F6 /* MediaServiceModels.swift */,
				533AC34D6A1F5DCC764F7C73 /* ReelsService.swift */,
				F2E22DEBFE0108B868D6EE87 /* VideoCacheService.swift */,
				C73FD45286EFDA3DC3C27C34 /* VideoCompressor.swift */,
				7AA6BA50668EAAE099A93AE8 /* VideoService.swift */,
			);
			path = Media;
			sourceTree = "<group>";
		};
		F2795B426DA14476DBC7FE34 /* Settings */ = {
			isa = PBXGroup;
			children = (
				24CEFEAC014290526A9CD69E /* PostAsSelectionPanel.swift */,
				66B36D2C99940153852FD4AA /* SettingsRow.swift */,
			);
			path = Settings;
			sourceTree = "<group>";
		};
		F6C2CD1B26A3EF62FC3F1BD0 /* Social */ = {
			isa = PBXGroup;
			children = (
				9EB3A1844A28ADE400B2CB8B /* SocialService.swift */,
			);
			path = Social;
			sourceTree = "<group>";
		};
		F7468F493F2DDF5BF6349EBA /* Tests */ = {
			isa = PBXGroup;
			children = (
				E20C14977B5AD37A91E9E2A9 /* UnitTests */,
				989DB2ACCF3800CD308E6C5B /* StagingE2ETests.swift */,
			);
			path = Tests;
			sourceTree = "<group>";
		};
		FBFF3F4758076EB61CBA9EBD /* Handlers */ = {
			isa = PBXGroup;
			children = (
				27C4B110C1EBA5A18F0F396D /* GroupChatMessageSender.swift */,
			);
			path = Handlers;
			sourceTree = "<group>";
		};
		FF2FF5942A0EA899432AB340 /* Chat */ = {
			isa = PBXGroup;
			children = (
				D513935D933B49861CE3742D /* ConversationModels.swift */,
				1643FCCAD5E970693182E5B1 /* E2EEModels.swift */,
			);
			path = Chat;
			sourceTree = "<group>";
		};
		FFBD16B5C50B19B49FC31E67 /* Networking */ = {
			isa = PBXGroup;
			children = (
				C793C66FA2BEB9095768AB8E /* APIClient.swift */,
				3C4BE13F136F4EEE21D1B806 /* APIConfig.swift */,
				3ADE31A2BE4914B0F21C29A9 /* APIError.swift */,
			);
			path = Networking;
			sourceTree = "<group>";
		};
		"TEMP_83769770-8BA1-45EB-874B-A64CD6E596D1" /* NovaSocial */ = {
			isa = PBXGroup;
			children = (
				"TEMP_4413F4EC-2D42-4507-8CBD-3F1A3916E4BB" /* ICERED.entitlements */,
				"TEMP_799C3F3E-6486-4427-B17D-FC161CAE08F1" /* .swiftlint.yml */,
				"TEMP_578DCB4E-0965-4E3B-88DD-19DF08FAED2F" /* Assets.xcassets */,
				"TEMP_4DCB2B22-81AB-46AE-BD60-CCC52248E8B9" /* fastlane.sh */,
				"TEMP_3F20CE71-21CF-457C-9EEC-BCAECEBD4533" /* ICERED.app.dSYM.zip */,
				"TEMP_5769E825-005E-4BFC-8797-4FBDC5162E72" /* ExportOptions.plist */,
				"TEMP_AC11082D-BE00-42AD-97BB-8D56D912B960" /* .gitignore */,
				"TEMP_31EB803B-7427-4179-B77A-243B54F6D8DF" /* ICERED.ipa */,
				"TEMP_B5A50FAB-9A6A-40B6-B3F5-0CAB64AEBB33" /* PrivacyInfo.xcprivacy */,
				"TEMP_25B0D7C6-3769-471B-84B3-CE50ACAF2569" /* .gitattributes */,
				"TEMP_2CBB1054-3AB5-4D7B-B657-88323D6D1917" /* AppPage.swift */,
				"TEMP_A2564447-6861-4B92-9039-170CCB068E26" /* AppDelegate.swift */,
				"TEMP_50693462-959E-4411-8E72-4755CC5043C9" /* App.swift */,
				B4E7F1AC29BBBC2246E01491 /* .serena */,
				3A2A516A81467921E0E7441B /* Features */,
				B5C695DC3E63B0D8F4D8BEDA /* Shared */,
				6E7717AD84CE7D95370C8D86 /* Infrastructure */,
				"TEMP_A49D2D61-D797-4BBF-BB36-63A23FFBE4A3" /* Localizable.strings */,
			);
			path = NovaSocial;
			sourceTree = "<group>";
		};
/* End PBXGroup section */

/* Begin PBXNativeTarget section */
		43316CD23B98F3807BBF7290 /* ICEREDUITests */ = {
			isa = PBXNativeTarget;
			buildConfigurationList = 2178766CC3D9C34DB285C548 /* Build configuration list for PBXNativeTarget "ICEREDUITests" */;
			buildPhases = (
				BDA64B068DB2CE4C5B2F249F /* Sources */,
			);
			buildRules = (
			);
			dependencies = (
				AAE38BBC22D8DB31082E6EE8 /* PBXTargetDependency */,
			);
			name = ICEREDUITests;
			packageProductDependencies = (
			);
			productName = ICEREDUITests;
			productReference = CE645708E87093F3BFFD2B7A /* ICEREDUITests.xctest */;
			productType = "com.apple.product-type.bundle.ui-testing";
		};
		43DFB9EDE928000873671E7C /* ICERED */ = {
			isa = PBXNativeTarget;
			buildConfigurationList = 4A7D2CDB1817529D32222B3E /* Build configuration list for PBXNativeTarget "ICERED" */;
			buildPhases = (
				4596E0ED4605F38758AEE173 /* Sources */,
				F3358EDED8BB0EA4BB7DC824 /* Resources */,
				9AD301B5E184293F220D88B9 /* Frameworks */,
				964DAE8E9C23F4949A45561E /* Embed Foundation Extensions */,
			);
			buildRules = (
			);
			dependencies = (
				3BF54BECED6C59C04190BD9C /* PBXTargetDependency */,
			);
			name = ICERED;
			packageProductDependencies = (
				89B16F3BD122ECA55FE121C5 /* MatrixRustSDK */,
			);
			productName = ICERED;
			productReference = C6B7EF0FCF06C5477C18E6F9 /* ICERED.app */;
			productType = "com.apple.product-type.application";
		};
		5BBAC0F1E572BD8EA3930622 /* ICEREDTests */ = {
			isa = PBXNativeTarget;
			buildConfigurationList = 7B597484BAFD2DBDFC9BD115 /* Build configuration list for PBXNativeTarget "ICEREDTests" */;
			buildPhases = (
				86846C5BF967BE40BB9FC200 /* Sources */,
			);
			buildRules = (
			);
			dependencies = (
				64D03D6C0A63862A6DAB507D /* PBXTargetDependency */,
			);
			name = ICEREDTests;
			packageProductDependencies = (
			);
			productName = ICEREDTests;
			productReference = C0EA50630D77D92A96116E71 /* ICEREDTests.xctest */;
			productType = "com.apple.product-type.bundle.unit-test";
		};
		63F3A1E6F11EA4724DC7C779 /* ICEREDWidgets */ = {
			isa = PBXNativeTarget;
			buildConfigurationList = 38F63040CC94AD147658EE9C /* Build configuration list for PBXNativeTarget "ICEREDWidgets" */;
			buildPhases = (
				305EA5F557E6BF8C0DE2734D /* Sources */,
			);
			buildRules = (
			);
			dependencies = (
			);
			name = ICEREDWidgets;
			packageProductDependencies = (
			);
			productName = ICEREDWidgets;
			productReference = 4D39F35A0F59326A1235BEF7 /* ICEREDWidgets.appex */;
			productType = "com.apple.product-type.app-extension";
		};
/* End PBXNativeTarget section */

/* Begin PBXProject section */
		0E48B1C79A478A03E910CD0B /* Project object */ = {
			isa = PBXProject;
			attributes = {
				BuildIndependentTargetsInParallel = YES;
				LastUpgradeCheck = 1430;
				TargetAttributes = {
					43316CD23B98F3807BBF7290 = {
						DevelopmentTeam = 2C77AZCA8W;
						ProvisioningStyle = Automatic;
						TestTargetID = 43DFB9EDE928000873671E7C;
					};
					43DFB9EDE928000873671E7C = {
						DevelopmentTeam = 2C77AZCA8W;
						ProvisioningStyle = Automatic;
					};
					5BBAC0F1E572BD8EA3930622 = {
						DevelopmentTeam = 2C77AZCA8W;
						ProvisioningStyle = Automatic;
					};
				};
			};
			buildConfigurationList = 7D8C2CF219822CAE12227F06 /* Build configuration list for PBXProject "ICERED" */;
			compatibilityVersion = "Xcode 14.0";
			developmentRegion = en;
			hasScannedForEncodings = 0;
			knownRegions = (
				Base,
				en,
			);
			mainGroup = 2B8332984B31687875C6AC6E;
			minimizedProjectReferenceProxies = 1;
			packageReferences = (
				51265FCDDB4D71991880F8D2 /* XCRemoteSwiftPackageReference "matrix-rust-components-swift" */,
			);
			preferredProjectObjectVersion = 77;
			projectDirPath = "";
			projectRoot = "";
			targets = (
				43DFB9EDE928000873671E7C /* ICERED */,
				5BBAC0F1E572BD8EA3930622 /* ICEREDTests */,
				43316CD23B98F3807BBF7290 /* ICEREDUITests */,
				63F3A1E6F11EA4724DC7C779 /* ICEREDWidgets */,
			);
		};
/* End PBXProject section */

/* Begin PBXResourcesBuildPhase section */
		F3358EDED8BB0EA4BB7DC824 /* Resources */ = {
			isa = PBXResourcesBuildPhase;
			buildActionMask = 2147483647;
			files = (
				B81176FDA161AB8975C27983 /* .swiftlint.yml in Resources */,
				72A46D2AB4ECBC6FFB62B4A1 /* Assets.xcassets in Resources */,
				0F0010BED425353EB1C13AAC /* ExportOptions.plist in Resources */,
				4F1AD2005C8C5210ECF30FD9 /* Fonts in Resources */,
				7A33D2EFB285FE2E5B811BA4 /* ICERED.app.dSYM.zip in Resources */,
				EBFB5A7C3B35C6CE96C461DE /* ICERED.ipa in Resources */,
				4679E194ED83C34FB4DCCDAE /* INTEGRATION_GUIDE.md in Resources */,
				8405394CF3366E9189366A72 /* Localizable.strings in Resources */,
				BB79B10B3BE7445C0AF5E3A8 /* MATRIX_INTEGRATION_COMPLETE.md in Resources */,
				72EF8B9DCAE68467BB869DDD /* PrivacyInfo.xcprivacy in Resources */,
				0FF6CDC342ADFEFE2C859DE7 /* QUICK_START.md in Resources */,
				F573A16EBB5F33CFDC196FC0 /* README.md in Resources */,
				EED93F21E48D6F32F5E2EABD /* code_style.md in Resources */,
				602A5D4FC89DF00CBFFDE425 /* document_symbols.pkl in Resources */,
				3B370C7C7677AEA3B375223E /* fastlane.sh in Resources */,
				36C8F0814D8325B15798C3C0 /* project.yml in Resources */,
				88FBDAC60D5FDB0E4E72E386 /* project_overview.md in Resources */,
				CE0FD9EBE13306CB35913130 /* raw_document_symbols.pkl in Resources */,
				E5AC7D43B45BB9F070DD2F2E /* suggested_commands.md in Resources */,
			);
			runOnlyForDeploymentPostprocessing = 0;
		};
/* End PBXResourcesBuildPhase section */

/* Begin PBXSourcesBuildPhase section */
		305EA5F557E6BF8C0DE2734D /* Sources */ = {
			isa = PBXSourcesBuildPhase;
			buildActionMask = 2147483647;
			files = (
				1BEA350B4023946C5D463F95 /* ActivitySummaryProvider.swift in Sources */,
				77979D4F17E2F19A5520790D /* ActivitySummaryView.swift in Sources */,
				8B98C3C6CCDB91F0F81F70B4 /* AliceQuickProvider.swift in Sources */,
				851FD1539C0DD29ABA2D0DED /* AliceQuickView.swift in Sources */,
				81DB39F4E04D5D0B3C7F1061 /* FeedHighlightsProvider.swift in Sources */,
				730CE88A05F701CC6D6F7B2B /* FeedHighlightsView.swift in Sources */,
				8CF40846E352F66B2D893A06 /* ICEREDWidgets.swift in Sources */,
				032EB90FE33AA686F377C700 /* ProfileStatsProvider.swift in Sources */,
				59C96C16AE9A7EFD5CE0B691 /* ProfileStatsView.swift in Sources */,
				08F26C4CBC55CD55DC63C84B /* UnreadMessagesProvider.swift in Sources */,
				A5765D85DB1A71345EAC21CF /* UnreadMessagesView.swift in Sources */,
				E06451C48A500F70CAF92093 /* WidgetDataStore.swift in Sources */,
				5E54D27239A279092B34A1FA /* WidgetEntries.swift in Sources */,
			);
			runOnlyForDeploymentPostprocessing = 0;
		};
		4596E0ED4605F38758AEE173 /* Sources */ = {
			isa = PBXSourcesBuildPhase;
			buildActionMask = 2147483647;
			files = (
				7F5D024F5F2442DB9F84CADA /* AIModels.swift in Sources */,
				9D7F9AEE30BE973B332063C6 /* AIRouter.swift in Sources */,
				22E0C78030CDE594A3351101 /* APIClient.swift in Sources */,
				5D3CEE9D7C0E99FCE63E6D0D /* APIConfig.swift in Sources */,
				ACF209A76A3C5E01292691FB /* APIError.swift in Sources */,
				38B3B3D97C6F186BAAB0286E /* AccountSwitcherSheet.swift in Sources */,
				BE7006D3DC8E8F7CF8FA6B81 /* AccountsService.swift in Sources */,
				E55D5AB554D9A74CBC3D8ABF /* ActiveCallBanner.swift in Sources */,
				B8D76B18B9718D4B1A5EDCBE /* AddFriendsView.swift in Sources */,
				FC8B5D4BA6DDB9275D253B00 /* AliasAccountViewModel.swift in Sources */,
				FADE5840F53AD2F131EE0753 /* AliasNameView.swift in Sources */,
				CB9061143A686567A786CA6D /* AliceService.swift in Sources */,
				BD10D463F04D5CDB7670D4A3 /* AliceView.swift in Sources */,
				6766D22BA11FFCE7F5CD889C /* AnalyticsService.swift in Sources */,
				87DE6670305A1AB52990E613 /* App.swift in Sources */,
				C901182C3EA35FC3A8CF8D42 /* AppCoordinator.swift in Sources */,
				2BC32F01F7EF111F7E6EA161 /* AppDelegate.swift in Sources */,
				D71C032CFC9E5F5AA624E94A /* AppPage.swift in Sources */,
				9824FCB8B180ACFF53DAEB49 /* AppRoute.swift in Sources */,
				B9F793C84C76822E1494A59A /* AttachmentOptionButton.swift in Sources */,
				1998987BB31CAA5C9AB84774 /* AudioRecorderService.swift in Sources */,
				E3C3EA86F619CE1A0DDF83AF /* AuthenticationManager.swift in Sources */,
				4CDCF12D671ED706F990A390 /* AvatarManager.swift in Sources */,
				F992BBA74E2D16A5D14D0A7B /* BackgroundUploadManager.swift in Sources */,
				5DB814F4E478DF10AEE57471 /* BlockReportSheet.swift in Sources */,
				D7AFE432126A56E55FF97783 /* BottomTabBar.swift in Sources */,
				4F1F6F58F836AF754D6CAE6F /* CachedAsyncImage.swift in Sources */,
				63099AE47BCCD487186734FC /* CallCoordinator.swift in Sources */,
				C27F7C438F9F5C93DF910E2C /* CallKitManager.swift in Sources */,
				3EA3142DA2F3E743E9DE4AFF /* CallView.swift in Sources */,
				3C22F69479F15CCD5EB1E585 /* CameraView.swift in Sources */,
				17BADB88A6299F21878B9602 /* CarouselCardItem.swift in Sources */,
				16A00A9F355364B31163C73B /* CarouselView.swift in Sources */,
				D15D6C5AC17ABAFD91D12590 /* ChannelPickerView.swift in Sources */,
				65AAB575842990DD8842AD09 /* ChannelsService.swift in Sources */,
				1929BB2F4F32DA7B21CF2BE9 /* ChatCallService.swift in Sources */,
				0E17DC6EED62D6511EFB2230 /* ChatGroupService.swift in Sources */,
				94A5C44F89ADDEEDB0259D43 /* ChatLocationManager.swift in Sources */,
				7D07D0A8323FC0B5A6F06038 /* ChatLocationService.swift in Sources */,
				A0B51410464CBBECB8318D9C /* ChatMessageSender.swift in Sources */,
				2389F799C242F9B5E7C44AE1 /* ChatReactionsService.swift in Sources */,
				0110DBA1EA84032CDEA590D7 /* ChatService.swift in Sources */,
				781EDB8A8203F62A09DD815E /* ChatServiceModels.swift in Sources */,
				802504036CD92394612AE4BD /* ChatTypingHandler.swift in Sources */,
				162EEE7D84A7DE23589C45F0 /* ChatView.swift in Sources */,
				C53D8FF338F3965B7DA3FE06 /* ChatViewModel.swift in Sources */,
				E64147CAC964ED04858DA321 /* ChatWebSocketHandler.swift in Sources */,
				E0B1B70631617B9CDF27DE9D /* CommentCardItem.swift in Sources */,
				97F6C657D7E2048352947CDA /* CommentSheetView.swift in Sources */,
				053C8BF9C3C70329DFED17F2 /* ContentModels.swift in Sources */,
				F22C78793E4AE7D3AC1019A4 /* ContentService.swift in Sources */,
				831CD8093E385A9F5F07FFF0 /* ContentViewTracker.swift in Sources */,
				30B4DE5EEC65B15F44D5A916 /* ConversationModels.swift in Sources */,
				2BBB5ECE93BB69A1726B21C2 /* CreateAccountView.swift in Sources */,
				0CE35545BE0426ACFD947E22 /* CryptoCore.swift in Sources */,
				EB0FE1C0C133317FDCEF80FE /* DateExtension.swift in Sources */,
				44135CB1C50867467D212A7B /* DateOfBirthPickerView.swift in Sources */,
				72AD0B41FC761BC2D1B87531 /* DeepLinkHandler.swift in Sources */,
				0E255AAE8F1562704602EDE8 /* DefaultAvatarView.swift in Sources */,
				32492EF32EFCC3ED00B6CC5C /* PostCard.swift in Sources */,
				0192881506556BB11FF1C57D /* DesignTokens.swift in Sources */,
				389668DBBA1E8F73CFC86A09 /* DeviceModels.swift in Sources */,
				A35ABFA321D24C60DB3F1AE2 /* DeviceService.swift in Sources */,
				C5BCFFB06545187FF2579AA3 /* DevicesView.swift in Sources */,
				07F2EEAE4D282E8E24479D5F /* DocumentPickerView.swift in Sources */,
				EB34418FAB25322C97951C65 /* DraftManager.swift in Sources */,
				487679CAADFC71FB11F48B16 /* E2EEModels.swift in Sources */,
				C7656F0B6780081D00E6AF0F /* E2EEService.swift in Sources */,
				A735EC38C725EE9137D37BB2 /* EditProfileView.swift in Sources */,
				FA278DB60227697211DAF4A4 /* ElementCallService.swift in Sources */,
				6D45C2431E6253BDB3569D25 /* EmptyFeedView.swift in Sources */,
				48FDB68683D9B25F4D9DA0B1 /* EnhanceSuggestionView.swift in Sources */,
				9234A4C5EA847B66C7180EF6 /* ErrorStateView.swift in Sources */,
				18BC599A49853EB2B2E50F77 /* FeatureFlags.swift in Sources */,
				85CB3A698803E99EA7E73D14 /* FeedCacheService.swift in Sources */,
				2D2BA42223E9AD31575F81A1 /* FeedChannelManager.swift in Sources */,
				BF54EE8FD98BCDC0172188CD /* FeedErrorView.swift in Sources */,
				04D35687979694D809F47FB8 /* FeedImagePrefetcher.swift in Sources */,
				00131FB01A97D166FFA80E77 /* FeedLayoutConfig.swift in Sources */,
				B716E2F9A85FF6B0236A7237 /* FeedMemoryManager.swift in Sources */,
				BFAAEBB687E505C758E81F75 /* FeedPerformanceMonitor.swift in Sources */,
				36197AA754ED191DC4253E52 /* FeedPostCard.swift in Sources */,
				40F7B0C0D310B81BAD1AE67D /* FeedPostProcessor.swift in Sources */,
				F3875421DC867115D4BF2E4E /* FeedService.swift in Sources */,
				9920396B904663D0D7C089E3 /* FeedSocialActionsHandler.swift in Sources */,
				D200816F952844B6819764EC /* FeedVideoPlayer.swift in Sources */,
				2475D6EC167A437816556776 /* FeedViewModel.swift in Sources */,
				E554EFD2A94C43A8F074917B /* FormRow.swift in Sources */,
				8A00C127A0411ABC8AE1BFF8 /* FoundationModelsService.swift in Sources */,
				31A02BCB67566E60E88E3CC0 /* FriendRequestsView.swift in Sources */,
				B758D4147BCE8D66A7CCF166 /* FriendsService.swift in Sources */,
				41F6B4399375507FD4982497 /* GenderPickerView.swift in Sources */,
				3553BB6E62A9D150C65FA109 /* GenerateImage01View.swift in Sources */,
				E1E08EAE40CCE72F24509180 /* GetVerifiedView.swift in Sources */,
				7E83F8E47D13BC77F1E43BF5 /* GraphService.swift in Sources */,
				96275277CE13088070909F3E /* GrokVoiceConfig.swift in Sources */,
				F24EDB14A7336417FD9AFCC0 /* GrokVoiceModels.swift in Sources */,
				9804D3A5848B6B6B39935CF0 /* GrokVoiceService.swift in Sources */,
				2C0024816F931D698E7F32CD /* GroupChatMessageSender.swift in Sources */,
				8F9D3E8DE6E5D6EF2AD58793 /* GroupChatView.swift in Sources */,
				BC769C85B963F9E543DE6045 /* GroupChatViewModel.swift in Sources */,
				A43083CB15D0F2C80B049C26 /* GroupSelectionView.swift in Sources */,
				D25B18F47198D77BAED690CE /* GroupSettingsView.swift in Sources */,
				29510E46949E636C6C54D4B1 /* HomeView.swift in Sources */,
				7352CA226A8DA46D21339FB3 /* HottestBankerSection.swift in Sources */,
				395C493B4D5D56E70D9296BA /* IdentityService.swift in Sources */,
				B3156902D37DCD78DCA3AE24 /* ImageCacheService.swift in Sources */,
				6652D645AFD619B1B1EDEB73 /* ImageCompressor.swift in Sources */,
				8EC390E25FAC073FE6DF13BB /* IncomingCallView.swift in Sources */,
				E0C9B10249EB1D48342F73EC /* InvitationsService.swift in Sources */,
				7729CDB2D821BD9D0E4C8DE1 /* InviteFriendsView.swift in Sources */,
				B89382820C004AFA0B61E86B /* KeyboardExtension.swift in Sources */,
				25999654EF73AB23FD488809 /* KeychainService.swift in Sources */,
				1136A7E6A4ADD2A1E5282DB1 /* LiveKitVoiceChatView.swift in Sources */,
				9BABE8173583077653158EFE /* LiveKitVoiceService.swift in Sources */,
				82C9BD41879DA5DF78FF4FF9 /* LivePhotoManager.swift in Sources */,
				3C256333D1261A332236B029 /* LivePhotoView.swift in Sources */,
				66BC3564EB68BFAE8D0D7BFC /* LocationMessageView.swift in Sources */,
				92D0BFD08724FB2E66A2AF8C /* LocationPickerView.swift in Sources */,
				7F0B6D561E24238202ABCB55 /* LocationView.swift in Sources */,
				4C722130FF631EA3ED07E08E /* LoginView.swift in Sources */,
				4912DD70A0C6AAD819B3F991 /* MatrixBridgeService+API.swift in Sources */,
				15DFD4FE6AFA8B520708C91F /* MatrixBridgeService+Messages.swift in Sources */,
				C2347F45927717021592D93D /* MatrixBridgeService+Rooms.swift in Sources */,
				02A9DB80B22101FDD66A033D /* MatrixBridgeService.swift in Sources */,
				8C7A505583C40C4F2157154B /* MatrixSSOManager.swift in Sources */,
				5B4C21CD305C033B16C603A0 /* MatrixService.swift in Sources */,
				2962AE38643043A9326E40C8 /* MatrixStubs.swift in Sources */,
				79D3B98307F3B7BCE51E29BC /* MediaService.swift in Sources */,
				248E46095F8BEC7CB55F2744 /* MediaServiceModels.swift in Sources */,
				9600D10B2882C75338564E7C /* MessageBubbleView.swift in Sources */,
				F213E5619BF6A2E4B0A7E098 /* MessageView.swift in Sources */,
				FE5A7851F73E4DAE93743284 /* MyChannelsView.swift in Sources */,
				B0EE8CAD1973B1C29CB02702 /* MyQRCodeView.swift in Sources */,
				C6D562180DEC83593F48A910 /* NameSelectorModal.swift in Sources */,
				09D77F54E987AC76D5971878 /* NavigationManager.swift in Sources */,
				93332CF55086E48205E3AC5D /* NewChatView.swift in Sources */,
				93FEC8C4761A1B0CADDDD85D /* NewPostView.swift in Sources */,
				B97D2AB46F960D2ABD787190 /* NewPostViewModel.swift in Sources */,
				138B3EFA93634D473AAB220C /* NoAutoFillTextView.swift in Sources */,
				3D216176053F8FE3A6D5AC34 /* NotificationModels.swift in Sources */,
				4E9050A05F22518EA27D339E /* NotificationService.swift in Sources */,
				73FEE38C1496FD9C890CFD13 /* NotificationView.swift in Sources */,
				F87C58656F5FD03A8C3345EB /* NotificationViewModel.swift in Sources */,
				395113E5360AAA3CF258875A /* OAuthService.swift in Sources */,
				EB19EDA9D356D4E627C1F597 /* PasskeyService.swift in Sources */,
				D217E0394E638B83821B40C4 /* PasskeySettingsView.swift in Sources */,
				9127641952A87D2E4677B311 /* PhoneAuthService.swift in Sources */,
				FD4C5DDD8A3C9BA4399AA522 /* PhotoAnalysisService.swift in Sources */,
				872EE38FD80234144C2CC601 /* PhotoOptionsModal.swift in Sources */,
				124E367C3D6397C95405BDAF /* PostAsSelectionPanel.swift in Sources */,
				2ECBC94B6C58360F74F1CED5 /* PostCard.swift in Sources */,
				AADB75CA6895A4DC39ED2104 /* PostCardView.swift in Sources */,
				9389F156C98CF196FEB04813 /* PostDetailView.swift in Sources */,
				3EB383CEAC141B90B188A5B0 /* PostImagePicker.swift in Sources */,
				F75E052484D71A2D63F7EF8B /* PreviewData.swift in Sources */,
				293C0E22315AFF6065593D7F /* PreviewHelpers.swift in Sources */,
				9618F12F74A70D9629855613 /* ProfileData.swift in Sources */,
				91C49F718EB5F7CDD1CF7A40 /* ProfileFollowersView.swift in Sources */,
				65464D47ED07233203082A57 /* ProfileFollowingView.swift in Sources */,
				C370DD1F40E4BF46E686250C /* ProfilePostCard.swift in Sources */,
				5C3150E93366A7CA710BAA24 /* ProfileSettingView.swift in Sources */,
				42E9CA3EF110B66F38467879 /* ProfileSettingViewModel.swift in Sources */,
				3FB9C714A2619A756C2B34C4 /* ProfileTopNavigationBar.swift in Sources */,
				DCA9F2745641F056456CCE26 /* ProfileUserInfoSection.swift in Sources */,
				ADCA1CA875E340CD04D2237A /* ProfileView.swift in Sources */,
				E35833BF57E564C083624F78 /* PromoBannerView.swift in Sources */,
				C0480BCF2E42D001DE512CB6 /* PushNotificationManager.swift in Sources */,
				272598D330CF94B84DFC9650 /* QRCodeGenerator.swift in Sources */,
				8C368314174D9C9842F80006 /* QRCodeScannerView.swift in Sources */,
				DBE3AAEB7DC22DB676605556 /* RankingListView.swift in Sources */,
				506431AE1859B8B8599241F0 /* ReelsService.swift in Sources */,
				AD625704C8BD7018F9A0E19F /* RelationshipsService.swift in Sources */,
				CC700C91BF81E53E632C64A3 /* ReportModal.swift in Sources */,
				52B4AF85DD004B3CF9B29606 /* SaveDraftModal.swift in Sources */,
				247E804A7F92D09EA2C7651D /* SearchModels.swift in Sources */,
				84F417FDBE90F2BD12306ACA /* SearchService.swift in Sources */,
				9EB7CA6CFE1E6DD184294B59 /* SearchView.swift in Sources */,
				724FB3B775ED48B1AF7C0BE4 /* SearchViewModel.swift in Sources */,
				61D284A4B659E880982BAF8E /* SettingsRow.swift in Sources */,
				CE39E9AD6F44890A7271015E /* SettingsService.swift in Sources */,
				424E9016838E6F81E091A92F /* SettingsView.swift in Sources */,
				72CE287C304465CADA0CD7C4 /* SettingsViewModel.swift in Sources */,
				EEBF79C69078D7BD5A9E44DB /* ShareSheet.swift in Sources */,
				2B3C1F85A7E47D750599DF9C /* SimpleCarouselView.swift in Sources */,
				6FBFABA04261A2A3BB838A85 /* SkeletonLoader.swift in Sources */,
				46C169B49CD9E53AB2048574 /* SocialService.swift in Sources */,
				ACB96FD8E0748DE08465014E /* SplashScreenView.swift in Sources */,
				77500437FB36D394DA15104A /* StartGroupChatView.swift in Sources */,
				D881DB99D9056F1A558DFE57 /* TappableButton.swift in Sources */,
				A0E98C8402F42826C6B27C70 /* ThankYouModal.swift in Sources */,
				6D0C21031462E562690ADEA4 /* TrendingService.swift in Sources */,
				99102A991485C9372C8D1F82 /* TypingDotsView.swift in Sources */,
				6754F88037FB36C9B7E9CE58 /* UploadProgressOverlay.swift in Sources */,
				9F4007BE87A9E709B48DF9B9 /* UserModels.swift in Sources */,
				901B04AD0FB9157984F80EFF /* UserPostsManager.swift in Sources */,
				F9FF637A44ABB86D98441788 /* UserProfileActionButtons.swift in Sources */,
				3BD04552B959F7C2E2DA6491 /* UserProfileContentSection.swift in Sources */,
				19D072F0EA3EBFD7BBFFE131 /* UserProfileFollowersView.swift in Sources */,
				FD818F27CF9C6EEC3142F5E2 /* UserProfileFollowingView.swift in Sources */,
				724DD30E4F37375AB4171A53 /* UserProfilePostCard.swift in Sources */,
				E98D6D140719E6AA29780E96 /* UserProfileTopNavigationBar.swift in Sources */,
				A9E1E1F59CEA85129FB56C68 /* UserProfileUserInfoSection.swift in Sources */,
				B1D7184D4B2131AC5C5FC6B6 /* UserProfileView.swift in Sources */,
				E703C7313E17C9B58A056F35 /* UserService.swift in Sources */,
				B1063A36A3C7CA2798A7FDA7 /* VLMService.swift in Sources */,
				F578F69B4F8F843570C5EB7B /* VLMTagChip.swift in Sources */,
				50C639CAE29FB8D21F5FBDAA /* VideoCacheService.swift in Sources */,
				0A96B08A3CE594DA58842B9B /* VideoCompressor.swift in Sources */,
				75E016B2FAE9C0C867B9BAF4 /* VideoService.swift in Sources */,
				28D1CB51128CF8588FF25756 /* VisibilityTracker.swift in Sources */,
				705D1C2F493FFF2281781676 /* VoiceChatView.swift in Sources */,
				7430D1B0F5C43C8E9413BE13 /* VoiceMessageView.swift in Sources */,
				B6DC080940008AD123E9BCB1 /* VoiceRecordButton.swift in Sources */,
				F22A5C8434F377FA8D710A16 /* WatchTimeService.swift in Sources */,
				D5C21D2A3780345B0A480B34 /* WebSocketStateManager.swift in Sources */,
				18CB186E9A47D1322F9492F3 /* WelcomeView.swift in Sources */,
				21CD8665D16BDA5C7B275352 /* WidgetDataStore.swift in Sources */,
				1648C8ED60D353785E217E14 /* WriteView.swift in Sources */,
				2E624DCA569236BB8D921711 /* XAIService.swift in Sources */,
			);
			runOnlyForDeploymentPostprocessing = 0;
		};
		86846C5BF967BE40BB9FC200 /* Sources */ = {
			isa = PBXSourcesBuildPhase;
			buildActionMask = 2147483647;
			files = (
				248A733C915EF90567615E9D /* APIClientTests.swift in Sources */,
				94AF7CC1036A21C29F465707 /* AuthenticationManagerTests.swift in Sources */,
				E85B3506BF8E7E8ECD60AE0B /* ChatServiceTests.swift in Sources */,
				D2C83270FC6956E4134FB97E /* ChatViewModelTests.swift in Sources */,
				184AF1D5C63FA9FFA32B6297 /* ErrorHandlingTests.swift in Sources */,
				5A1E27EB3BA48AFFAC56429F /* FeedServiceTests.swift in Sources */,
				89565569D6BA728940FA5494 /* IdentityServiceTests.swift in Sources */,
				30B8FED56BD2FC15EA847F3C /* MatrixServiceTests.swift in Sources */,
				2BAE8E8C2CBF98347359FF8C /* MockURLProtocol.swift in Sources */,
				FA004D95BD4920F8020A9C2B /* StagingE2ETests.swift in Sources */,
				50FA51DDA56EF894D8B1CC71 /* TestFixtures.swift in Sources */,
			);
			runOnlyForDeploymentPostprocessing = 0;
		};
		BDA64B068DB2CE4C5B2F249F /* Sources */ = {
			isa = PBXSourcesBuildPhase;
			buildActionMask = 2147483647;
			files = (
				2BC0FCA0065C07F6AF6E0CA9 /* FeedUITests.swift in Sources */,
				1DCE8D99AD8E4F66BAC4676F /* ICEREDUITests.swift in Sources */,
			);
			runOnlyForDeploymentPostprocessing = 0;
		};
/* End PBXSourcesBuildPhase section */

/* Begin PBXTargetDependency section */
		3BF54BECED6C59C04190BD9C /* PBXTargetDependency */ = {
			isa = PBXTargetDependency;
			target = 63F3A1E6F11EA4724DC7C779 /* ICEREDWidgets */;
			targetProxy = D311043F5C15B7537325BF2E /* PBXContainerItemProxy */;
		};
		64D03D6C0A63862A6DAB507D /* PBXTargetDependency */ = {
			isa = PBXTargetDependency;
			target = 43DFB9EDE928000873671E7C /* ICERED */;
			targetProxy = 416D615BE042CC4E08AEF1AA /* PBXContainerItemProxy */;
		};
		AAE38BBC22D8DB31082E6EE8 /* PBXTargetDependency */ = {
			isa = PBXTargetDependency;
			target = 43DFB9EDE928000873671E7C /* ICERED */;
			targetProxy = B5A74292E6448A272D6F9B1A /* PBXContainerItemProxy */;
		};
/* End PBXTargetDependency section */

/* Begin PBXVariantGroup section */
		"TEMP_A49D2D61-D797-4BBF-BB36-63A23FFBE4A3" /* Localizable.strings */ = {
			isa = PBXVariantGroup;
			children = (
				"TEMP_90F4D401-4DEB-4EBE-A6B7-E9B219C75029" /* en */,
			);
			name = Localizable.strings;
			sourceTree = "<group>";
		};
/* End PBXVariantGroup section */

/* Begin XCBuildConfiguration section */
		048B6080601E1CF2FDFB8B39 /* Debug */ = {
			isa = XCBuildConfiguration;
			buildSettings = {
				CODE_SIGN_ENTITLEMENTS = ICEREDWidgets/ICEREDWidgets.entitlements;
				CODE_SIGN_IDENTITY = "Apple Development";
				CODE_SIGN_STYLE = Automatic;
<<<<<<< HEAD
				DEVELOPMENT_TEAM = 2C77AZCA8W;
=======
>>>>>>> feed311f
				INFOPLIST_FILE = ICEREDWidgets/Info.plist;
				IPHONEOS_DEPLOYMENT_TARGET = 17.0;
				LD_RUNPATH_SEARCH_PATHS = (
					"$(inherited)",
					"@executable_path/Frameworks",
					"@executable_path/../../Frameworks",
				);
				PRODUCT_BUNDLE_IDENTIFIER = com.app.icered.pro.widgets;
				PRODUCT_NAME = "$(TARGET_NAME)";
<<<<<<< HEAD
				PROVISIONING_PROFILE_SPECIFIER = "";
=======
>>>>>>> feed311f
				SDKROOT = iphoneos;
				SKIP_INSTALL = YES;
				SWIFT_ACTIVE_COMPILATION_CONDITIONS = (
					DEBUG,
				);
				SWIFT_EMIT_LOC_STRINGS = YES;
				SWIFT_OPTIMIZATION_LEVEL = "-Onone";
				SWIFT_VERSION = 5.9;
				TARGETED_DEVICE_FAMILY = "1,2";
			};
			name = Debug;
		};
		134392A9F3A84E090881AB8A /* Release */ = {
			isa = XCBuildConfiguration;
			buildSettings = {
				ALWAYS_SEARCH_USER_PATHS = NO;
				CLANG_ANALYZER_NONNULL = YES;
				CLANG_ANALYZER_NUMBER_OBJECT_CONVERSION = YES_AGGRESSIVE;
				CLANG_CXX_LANGUAGE_STANDARD = "gnu++14";
				CLANG_CXX_LIBRARY = "libc++";
				CLANG_ENABLE_MODULES = YES;
				CLANG_ENABLE_OBJC_ARC = YES;
				CLANG_ENABLE_OBJC_WEAK = YES;
				CLANG_WARN_BLOCK_CAPTURE_AUTORELEASING = YES;
				CLANG_WARN_BOOL_CONVERSION = YES;
				CLANG_WARN_COMMA = YES;
				CLANG_WARN_CONSTANT_CONVERSION = YES;
				CLANG_WARN_DEPRECATED_OBJC_IMPLEMENTATIONS = YES;
				CLANG_WARN_DIRECT_OBJC_ISA_USAGE = YES_ERROR;
				CLANG_WARN_DOCUMENTATION_COMMENTS = YES;
				CLANG_WARN_EMPTY_BODY = YES;
				CLANG_WARN_ENUM_CONVERSION = YES;
				CLANG_WARN_INFINITE_RECURSION = YES;
				CLANG_WARN_INT_CONVERSION = YES;
				CLANG_WARN_NON_LITERAL_NULL_CONVERSION = YES;
				CLANG_WARN_OBJC_IMPLICIT_RETAIN_SELF = YES;
				CLANG_WARN_OBJC_LITERAL_CONVERSION = YES;
				CLANG_WARN_OBJC_ROOT_CLASS = YES_ERROR;
				CLANG_WARN_QUOTED_INCLUDE_IN_FRAMEWORK_HEADER = YES;
				CLANG_WARN_RANGE_LOOP_ANALYSIS = YES;
				CLANG_WARN_STRICT_PROTOTYPES = YES;
				CLANG_WARN_SUSPICIOUS_MOVE = YES;
				CLANG_WARN_UNGUARDED_AVAILABILITY = YES_AGGRESSIVE;
				CLANG_WARN_UNREACHABLE_CODE = YES;
				CLANG_WARN__DUPLICATE_METHOD_MATCH = YES;
				COPY_PHASE_STRIP = NO;
				CURRENT_PROJECT_VERSION = 1;
				DEBUG_INFORMATION_FORMAT = "dwarf-with-dsym";
				DEVELOPMENT_TEAM = 2C77AZCA8W;
				ENABLE_NS_ASSERTIONS = NO;
				ENABLE_STRICT_OBJC_MSGSEND = YES;
				GCC_C_LANGUAGE_STANDARD = gnu11;
				GCC_NO_COMMON_BLOCKS = YES;
				GCC_WARN_64_TO_32_BIT_CONVERSION = YES;
				GCC_WARN_ABOUT_RETURN_TYPE = YES_ERROR;
				GCC_WARN_UNDECLARED_SELECTOR = YES;
				GCC_WARN_UNINITIALIZED_AUTOS = YES_AGGRESSIVE;
				GCC_WARN_UNUSED_FUNCTION = YES;
				GCC_WARN_UNUSED_VARIABLE = YES;
				MARKETING_VERSION = 1.0;
				MTL_ENABLE_DEBUG_INFO = NO;
				MTL_FAST_MATH = YES;
				PRODUCT_NAME = "$(TARGET_NAME)";
				SDKROOT = iphoneos;
				SWIFT_COMPILATION_MODE = wholemodule;
				SWIFT_OPTIMIZATION_LEVEL = "-O";
				SWIFT_VERSION = 5.0;
			};
			name = Release;
		};
		4ADA5697A841C13D0556453E /* Debug */ = {
			isa = XCBuildConfiguration;
			buildSettings = {
				ASSETCATALOG_COMPILER_APPICON_NAME = AppIcon;
				CODE_SIGN_ENTITLEMENTS = ICERED.entitlements;
				CODE_SIGN_IDENTITY = "Apple Development";
				CODE_SIGN_STYLE = Automatic;
				DEBUG_INFORMATION_FORMAT = "dwarf-with-dsym";
				ENABLE_BITCODE = NO;
				INFOPLIST_FILE = Info.plist;
				IPHONEOS_DEPLOYMENT_TARGET = 26.0;
				LD_RUNPATH_SEARCH_PATHS = (
					"$(inherited)",
					"@executable_path/Frameworks",
				);
				NSMicrophoneUsageDescription = "Alice needs microphone access for voice chat";
				OTHER_LDFLAGS = (
					"-ObjC",
				);
				PRODUCT_BUNDLE_IDENTIFIER = com.app.icered.pro;
				SDKROOT = iphoneos;
				SWIFT_ACTIVE_COMPILATION_CONDITIONS = (
					DEBUG,
					MATRIX_SDK_ENABLED,
				);
				SWIFT_OPTIMIZATION_LEVEL = "-Onone";
				SWIFT_VERSION = 5.9;
				TARGETED_DEVICE_FAMILY = "1,2";
			};
			name = Debug;
		};
		63395AD4B895BBF8D2B3CA5C /* Debug */ = {
			isa = XCBuildConfiguration;
			buildSettings = {
				BUNDLE_LOADER = "$(TEST_HOST)";
				CODE_SIGN_STYLE = Automatic;
				GENERATE_INFOPLIST_FILE = YES;
				INFOPLIST_FILE = Tests/UnitTests/Info.plist;
				IPHONEOS_DEPLOYMENT_TARGET = 26.0;
				LD_RUNPATH_SEARCH_PATHS = (
					"$(inherited)",
					"@executable_path/Frameworks",
					"@loader_path/Frameworks",
				);
				PRODUCT_BUNDLE_IDENTIFIER = com.app.icered.pro.tests;
				SDKROOT = iphoneos;
				SWIFT_ACTIVE_COMPILATION_CONDITIONS = (
					DEBUG,
					MATRIX_SDK_ENABLED,
				);
				SWIFT_VERSION = 5.9;
				TARGETED_DEVICE_FAMILY = "1,2";
				TEST_HOST = "$(BUILT_PRODUCTS_DIR)/ICERED.app/$(BUNDLE_EXECUTABLE_FOLDER_PATH)/ICERED";
			};
			name = Debug;
		};
		7CD5AA6292E642136E070DE2 /* Release */ = {
			isa = XCBuildConfiguration;
			buildSettings = {
				ASSETCATALOG_COMPILER_APPICON_NAME = AppIcon;
				CODE_SIGN_ENTITLEMENTS = ICERED.entitlements;
				CODE_SIGN_IDENTITY = "Apple Development";
				CODE_SIGN_STYLE = Automatic;
				DEBUG_INFORMATION_FORMAT = "dwarf-with-dsym";
				ENABLE_BITCODE = NO;
				INFOPLIST_FILE = Info.plist;
				IPHONEOS_DEPLOYMENT_TARGET = 26.0;
				LD_RUNPATH_SEARCH_PATHS = (
					"$(inherited)",
					"@executable_path/Frameworks",
				);
				NSMicrophoneUsageDescription = "Alice needs microphone access for voice chat";
				OTHER_LDFLAGS = (
					"-ObjC",
				);
				PRODUCT_BUNDLE_IDENTIFIER = com.app.icered.pro;
				SDKROOT = iphoneos;
				SWIFT_ACTIVE_COMPILATION_CONDITIONS = (
					MATRIX_SDK_ENABLED,
				);
				SWIFT_OPTIMIZATION_LEVEL = "-O";
				SWIFT_VERSION = 5.9;
				TARGETED_DEVICE_FAMILY = "1,2";
			};
			name = Release;
		};
		80825814EBE9A4A0B8305E6B /* Debug */ = {
			isa = XCBuildConfiguration;
			buildSettings = {
				ALWAYS_SEARCH_USER_PATHS = NO;
				CLANG_ANALYZER_NONNULL = YES;
				CLANG_ANALYZER_NUMBER_OBJECT_CONVERSION = YES_AGGRESSIVE;
				CLANG_CXX_LANGUAGE_STANDARD = "gnu++14";
				CLANG_CXX_LIBRARY = "libc++";
				CLANG_ENABLE_MODULES = YES;
				CLANG_ENABLE_OBJC_ARC = YES;
				CLANG_ENABLE_OBJC_WEAK = YES;
				CLANG_WARN_BLOCK_CAPTURE_AUTORELEASING = YES;
				CLANG_WARN_BOOL_CONVERSION = YES;
				CLANG_WARN_COMMA = YES;
				CLANG_WARN_CONSTANT_CONVERSION = YES;
				CLANG_WARN_DEPRECATED_OBJC_IMPLEMENTATIONS = YES;
				CLANG_WARN_DIRECT_OBJC_ISA_USAGE = YES_ERROR;
				CLANG_WARN_DOCUMENTATION_COMMENTS = YES;
				CLANG_WARN_EMPTY_BODY = YES;
				CLANG_WARN_ENUM_CONVERSION = YES;
				CLANG_WARN_INFINITE_RECURSION = YES;
				CLANG_WARN_INT_CONVERSION = YES;
				CLANG_WARN_NON_LITERAL_NULL_CONVERSION = YES;
				CLANG_WARN_OBJC_IMPLICIT_RETAIN_SELF = YES;
				CLANG_WARN_OBJC_LITERAL_CONVERSION = YES;
				CLANG_WARN_OBJC_ROOT_CLASS = YES_ERROR;
				CLANG_WARN_QUOTED_INCLUDE_IN_FRAMEWORK_HEADER = YES;
				CLANG_WARN_RANGE_LOOP_ANALYSIS = YES;
				CLANG_WARN_STRICT_PROTOTYPES = YES;
				CLANG_WARN_SUSPICIOUS_MOVE = YES;
				CLANG_WARN_UNGUARDED_AVAILABILITY = YES_AGGRESSIVE;
				CLANG_WARN_UNREACHABLE_CODE = YES;
				CLANG_WARN__DUPLICATE_METHOD_MATCH = YES;
				COPY_PHASE_STRIP = NO;
				CURRENT_PROJECT_VERSION = 1;
				DEBUG_INFORMATION_FORMAT = dwarf;
				DEVELOPMENT_TEAM = 2C77AZCA8W;
				ENABLE_STRICT_OBJC_MSGSEND = YES;
				ENABLE_TESTABILITY = YES;
				GCC_C_LANGUAGE_STANDARD = gnu11;
				GCC_DYNAMIC_NO_PIC = NO;
				GCC_NO_COMMON_BLOCKS = YES;
				GCC_OPTIMIZATION_LEVEL = 0;
				GCC_PREPROCESSOR_DEFINITIONS = (
					"$(inherited)",
					"DEBUG=1",
				);
				GCC_WARN_64_TO_32_BIT_CONVERSION = YES;
				GCC_WARN_ABOUT_RETURN_TYPE = YES_ERROR;
				GCC_WARN_UNDECLARED_SELECTOR = YES;
				GCC_WARN_UNINITIALIZED_AUTOS = YES_AGGRESSIVE;
				GCC_WARN_UNUSED_FUNCTION = YES;
				GCC_WARN_UNUSED_VARIABLE = YES;
				MARKETING_VERSION = 1.0;
				MTL_ENABLE_DEBUG_INFO = INCLUDE_SOURCE;
				MTL_FAST_MATH = YES;
				ONLY_ACTIVE_ARCH = YES;
				PRODUCT_NAME = "$(TARGET_NAME)";
				SDKROOT = iphoneos;
				SWIFT_ACTIVE_COMPILATION_CONDITIONS = DEBUG;
				SWIFT_OPTIMIZATION_LEVEL = "-Onone";
				SWIFT_VERSION = 5.0;
			};
			name = Debug;
		};
		823188A42945C130F6AAC7B4 /* Release */ = {
			isa = XCBuildConfiguration;
			buildSettings = {
				BUNDLE_LOADER = "$(TEST_HOST)";
				CODE_SIGN_STYLE = Automatic;
				GENERATE_INFOPLIST_FILE = YES;
				INFOPLIST_FILE = ICEREDUITests/Info.plist;
				IPHONEOS_DEPLOYMENT_TARGET = 26.0;
				LD_RUNPATH_SEARCH_PATHS = (
					"$(inherited)",
					"@executable_path/Frameworks",
					"@loader_path/Frameworks",
				);
				PRODUCT_BUNDLE_IDENTIFIER = com.app.icered.pro.uitests;
				SDKROOT = iphoneos;
				SWIFT_ACTIVE_COMPILATION_CONDITIONS = (
				);
				SWIFT_VERSION = 5.9;
				TARGETED_DEVICE_FAMILY = "1,2";
				TEST_TARGET_NAME = ICERED;
			};
			name = Release;
		};
		C9E780A5BCD355BB7E6A988A /* Release */ = {
			isa = XCBuildConfiguration;
			buildSettings = {
				BUNDLE_LOADER = "$(TEST_HOST)";
				CODE_SIGN_STYLE = Automatic;
				GENERATE_INFOPLIST_FILE = YES;
				INFOPLIST_FILE = Tests/UnitTests/Info.plist;
				IPHONEOS_DEPLOYMENT_TARGET = 26.0;
				LD_RUNPATH_SEARCH_PATHS = (
					"$(inherited)",
					"@executable_path/Frameworks",
					"@loader_path/Frameworks",
				);
				PRODUCT_BUNDLE_IDENTIFIER = com.app.icered.pro.tests;
				SDKROOT = iphoneos;
				SWIFT_ACTIVE_COMPILATION_CONDITIONS = (
					MATRIX_SDK_ENABLED,
				);
				SWIFT_VERSION = 5.9;
				TARGETED_DEVICE_FAMILY = "1,2";
				TEST_HOST = "$(BUILT_PRODUCTS_DIR)/ICERED.app/$(BUNDLE_EXECUTABLE_FOLDER_PATH)/ICERED";
			};
			name = Release;
		};
		EED639F40354DC8AC8806DDC /* Release */ = {
			isa = XCBuildConfiguration;
			buildSettings = {
				CODE_SIGN_ENTITLEMENTS = ICEREDWidgets/ICEREDWidgets.entitlements;
				CODE_SIGN_IDENTITY = "Apple Development";
				CODE_SIGN_STYLE = Automatic;
<<<<<<< HEAD
				DEVELOPMENT_TEAM = 2C77AZCA8W;
=======
>>>>>>> feed311f
				INFOPLIST_FILE = ICEREDWidgets/Info.plist;
				IPHONEOS_DEPLOYMENT_TARGET = 17.0;
				LD_RUNPATH_SEARCH_PATHS = (
					"$(inherited)",
					"@executable_path/Frameworks",
					"@executable_path/../../Frameworks",
				);
				PRODUCT_BUNDLE_IDENTIFIER = com.app.icered.pro.widgets;
				PRODUCT_NAME = "$(TARGET_NAME)";
<<<<<<< HEAD
				PROVISIONING_PROFILE_SPECIFIER = "";
=======
>>>>>>> feed311f
				SDKROOT = iphoneos;
				SKIP_INSTALL = YES;
				SWIFT_EMIT_LOC_STRINGS = YES;
				SWIFT_OPTIMIZATION_LEVEL = "-O";
				SWIFT_VERSION = 5.9;
				TARGETED_DEVICE_FAMILY = "1,2";
			};
			name = Release;
		};
		FA4D17A9611360D824C04DCE /* Debug */ = {
			isa = XCBuildConfiguration;
			buildSettings = {
				BUNDLE_LOADER = "$(TEST_HOST)";
				CODE_SIGN_STYLE = Automatic;
				GENERATE_INFOPLIST_FILE = YES;
				INFOPLIST_FILE = ICEREDUITests/Info.plist;
				IPHONEOS_DEPLOYMENT_TARGET = 26.0;
				LD_RUNPATH_SEARCH_PATHS = (
					"$(inherited)",
					"@executable_path/Frameworks",
					"@loader_path/Frameworks",
				);
				PRODUCT_BUNDLE_IDENTIFIER = com.app.icered.pro.uitests;
				SDKROOT = iphoneos;
				SWIFT_ACTIVE_COMPILATION_CONDITIONS = (
					DEBUG,
				);
				SWIFT_VERSION = 5.9;
				TARGETED_DEVICE_FAMILY = "1,2";
				TEST_TARGET_NAME = ICERED;
			};
			name = Debug;
		};
/* End XCBuildConfiguration section */

/* Begin XCConfigurationList section */
		2178766CC3D9C34DB285C548 /* Build configuration list for PBXNativeTarget "ICEREDUITests" */ = {
			isa = XCConfigurationList;
			buildConfigurations = (
				FA4D17A9611360D824C04DCE /* Debug */,
				823188A42945C130F6AAC7B4 /* Release */,
			);
			defaultConfigurationIsVisible = 0;
			defaultConfigurationName = Debug;
		};
		38F63040CC94AD147658EE9C /* Build configuration list for PBXNativeTarget "ICEREDWidgets" */ = {
			isa = XCConfigurationList;
			buildConfigurations = (
				048B6080601E1CF2FDFB8B39 /* Debug */,
				EED639F40354DC8AC8806DDC /* Release */,
			);
			defaultConfigurationIsVisible = 0;
			defaultConfigurationName = Debug;
		};
		4A7D2CDB1817529D32222B3E /* Build configuration list for PBXNativeTarget "ICERED" */ = {
			isa = XCConfigurationList;
			buildConfigurations = (
				4ADA5697A841C13D0556453E /* Debug */,
				7CD5AA6292E642136E070DE2 /* Release */,
			);
			defaultConfigurationIsVisible = 0;
			defaultConfigurationName = Debug;
		};
		7B597484BAFD2DBDFC9BD115 /* Build configuration list for PBXNativeTarget "ICEREDTests" */ = {
			isa = XCConfigurationList;
			buildConfigurations = (
				63395AD4B895BBF8D2B3CA5C /* Debug */,
				C9E780A5BCD355BB7E6A988A /* Release */,
			);
			defaultConfigurationIsVisible = 0;
			defaultConfigurationName = Debug;
		};
		7D8C2CF219822CAE12227F06 /* Build configuration list for PBXProject "ICERED" */ = {
			isa = XCConfigurationList;
			buildConfigurations = (
				80825814EBE9A4A0B8305E6B /* Debug */,
				134392A9F3A84E090881AB8A /* Release */,
			);
			defaultConfigurationIsVisible = 0;
			defaultConfigurationName = Debug;
		};
/* End XCConfigurationList section */

/* Begin XCRemoteSwiftPackageReference section */
		51265FCDDB4D71991880F8D2 /* XCRemoteSwiftPackageReference "matrix-rust-components-swift" */ = {
			isa = XCRemoteSwiftPackageReference;
			repositoryURL = "https://github.com/element-hq/matrix-rust-components-swift";
			requirement = {
				kind = exactVersion;
				version = 25.12.19;
			};
		};
/* End XCRemoteSwiftPackageReference section */

/* Begin XCSwiftPackageProductDependency section */
		89B16F3BD122ECA55FE121C5 /* MatrixRustSDK */ = {
			isa = XCSwiftPackageProductDependency;
			package = 51265FCDDB4D71991880F8D2 /* XCRemoteSwiftPackageReference "matrix-rust-components-swift" */;
			productName = MatrixRustSDK;
		};
/* End XCSwiftPackageProductDependency section */
	};
	rootObject = 0E48B1C79A478A03E910CD0B /* Project object */;
}<|MERGE_RESOLUTION|>--- conflicted
+++ resolved
@@ -63,12 +63,7 @@
 		2ECBC94B6C58360F74F1CED5 /* PostCard.swift in Sources */ = {isa = PBXBuildFile; fileRef = 62323644395C3A7DAD2F1A9E /* PostCard.swift */; };
 		30B4DE5EEC65B15F44D5A916 /* ConversationModels.swift in Sources */ = {isa = PBXBuildFile; fileRef = D513935D933B49861CE3742D /* ConversationModels.swift */; };
 		30B8FED56BD2FC15EA847F3C /* MatrixServiceTests.swift in Sources */ = {isa = PBXBuildFile; fileRef = FB2AAE37D1FD1B67346E7E8E /* MatrixServiceTests.swift */; };
-<<<<<<< HEAD
-		32492EF12EFCC04200B6CC5C /* LiveKit in Frameworks */ = {isa = PBXBuildFile; productRef = LK00000002D71991880F8D2 /* LiveKit */; };
-		32492EF32EFCC3ED00B6CC5C /* PostCard.swift in Sources */ = {isa = PBXBuildFile; fileRef = 32492EF22EFCC3ED00B6CC5C /* PostCard.swift */; };
-=======
 		31A02BCB67566E60E88E3CC0 /* FriendRequestsView.swift in Sources */ = {isa = PBXBuildFile; fileRef = 18EBCDEC4F561F630331FD33 /* FriendRequestsView.swift */; };
->>>>>>> feed311f
 		3553BB6E62A9D150C65FA109 /* GenerateImage01View.swift in Sources */ = {isa = PBXBuildFile; fileRef = 9F361F5818CDB8EEB87330CB /* GenerateImage01View.swift */; };
 		36197AA754ED191DC4253E52 /* FeedPostCard.swift in Sources */ = {isa = PBXBuildFile; fileRef = 0CF9EE837EC3996A27E70749 /* FeedPostCard.swift */; };
 		36C8F0814D8325B15798C3C0 /* project.yml in Resources */ = {isa = PBXBuildFile; fileRef = F17E22FD89284D78C7FE808A /* project.yml */; };
@@ -581,18 +576,6 @@
 		FB2C61556A6B4DAA297DFC3F /* AIModels.swift */ = {isa = PBXFileReference; lastKnownFileType = sourcecode.swift; path = AIModels.swift; sourceTree = "<group>"; };
 		FB630AEE7228BE7CEAE9E794 /* QRCodeScannerView.swift */ = {isa = PBXFileReference; lastKnownFileType = sourcecode.swift; path = QRCodeScannerView.swift; sourceTree = "<group>"; };
 		FBBFF77645A4CF02AAB9B2E4 /* CryptoCore.swift */ = {isa = PBXFileReference; lastKnownFileType = sourcecode.swift; path = CryptoCore.swift; sourceTree = "<group>"; };
-<<<<<<< HEAD
-		LK0007B62C70CB46565FFBC30D /* LiveKitVoiceChatView.swift */ = {isa = PBXFileReference; lastKnownFileType = sourcecode.swift; path = LiveKitVoiceChatView.swift; sourceTree = "<group>"; };
-		LK0E222AADC0282302AC0298 /* LiveKitVoiceService.swift */ = {isa = PBXFileReference; lastKnownFileType = sourcecode.swift; path = LiveKitVoiceService.swift; sourceTree = "<group>"; };
-		"TEMP_17C84B2D-A3C3-4C66-A747-F968F1CC6577" /* AppDelegate.swift */ = {isa = PBXFileReference; lastKnownFileType = sourcecode.swift; path = AppDelegate.swift; sourceTree = "<group>"; };
-		"TEMP_3E4BAB76-6567-4018-A000-60156A7B045D" /* Assets.xcassets */ = {isa = PBXFileReference; lastKnownFileType = folder.assetcatalog; path = Assets.xcassets; sourceTree = "<group>"; };
-		"TEMP_4A8E9788-8C7E-43E2-B652-AF294BB586AC" /* en */ = {isa = PBXFileReference; lastKnownFileType = text.plist.strings; name = en; path = en.lproj/Localizable.strings; sourceTree = "<group>"; };
-		"TEMP_6607FC13-935E-4380-84AC-82DF58362F81" /* fastlane.sh */ = {isa = PBXFileReference; lastKnownFileType = text.script.sh; path = fastlane.sh; sourceTree = "<group>"; };
-		"TEMP_6E14358D-A668-411D-AB68-52227A14A80C" /* PrivacyInfo.xcprivacy */ = {isa = PBXFileReference; lastKnownFileType = text.xml; path = PrivacyInfo.xcprivacy; sourceTree = "<group>"; };
-		"TEMP_70357777-DFE0-4AF0-ACDE-FC8F0D739E32" /* AppPage.swift */ = {isa = PBXFileReference; lastKnownFileType = sourcecode.swift; path = AppPage.swift; sourceTree = "<group>"; };
-		"TEMP_8EB156CE-7966-49ED-8A42-1F5FF6FD0DFB" /* App.swift */ = {isa = PBXFileReference; lastKnownFileType = sourcecode.swift; path = App.swift; sourceTree = "<group>"; };
-		"TEMP_AFED8FEC-952E-46D1-94B6-2248E8112330" /* .swiftlint.yml */ = {isa = PBXFileReference; lastKnownFileType = text.yaml; path = .swiftlint.yml; sourceTree = "<group>"; };
-=======
 		"TEMP_25B0D7C6-3769-471B-84B3-CE50ACAF2569" /* .gitattributes */ = {isa = PBXFileReference; path = .gitattributes; sourceTree = "<group>"; };
 		"TEMP_2CBB1054-3AB5-4D7B-B657-88323D6D1917" /* AppPage.swift */ = {isa = PBXFileReference; lastKnownFileType = sourcecode.swift; path = AppPage.swift; sourceTree = "<group>"; };
 		"TEMP_31EB803B-7427-4179-B77A-243B54F6D8DF" /* ICERED.ipa */ = {isa = PBXFileReference; path = ICERED.ipa; sourceTree = "<group>"; };
@@ -607,7 +590,6 @@
 		"TEMP_A2564447-6861-4B92-9039-170CCB068E26" /* AppDelegate.swift */ = {isa = PBXFileReference; lastKnownFileType = sourcecode.swift; path = AppDelegate.swift; sourceTree = "<group>"; };
 		"TEMP_AC11082D-BE00-42AD-97BB-8D56D912B960" /* .gitignore */ = {isa = PBXFileReference; path = .gitignore; sourceTree = "<group>"; };
 		"TEMP_B5A50FAB-9A6A-40B6-B3F5-0CAB64AEBB33" /* PrivacyInfo.xcprivacy */ = {isa = PBXFileReference; path = PrivacyInfo.xcprivacy; sourceTree = "<group>"; };
->>>>>>> feed311f
 /* End PBXFileReference section */
 
 /* Begin PBXFrameworksBuildPhase section */
@@ -2263,10 +2245,6 @@
 				CODE_SIGN_ENTITLEMENTS = ICEREDWidgets/ICEREDWidgets.entitlements;
 				CODE_SIGN_IDENTITY = "Apple Development";
 				CODE_SIGN_STYLE = Automatic;
-<<<<<<< HEAD
-				DEVELOPMENT_TEAM = 2C77AZCA8W;
-=======
->>>>>>> feed311f
 				INFOPLIST_FILE = ICEREDWidgets/Info.plist;
 				IPHONEOS_DEPLOYMENT_TARGET = 17.0;
 				LD_RUNPATH_SEARCH_PATHS = (
@@ -2276,10 +2254,6 @@
 				);
 				PRODUCT_BUNDLE_IDENTIFIER = com.app.icered.pro.widgets;
 				PRODUCT_NAME = "$(TARGET_NAME)";
-<<<<<<< HEAD
-				PROVISIONING_PROFILE_SPECIFIER = "";
-=======
->>>>>>> feed311f
 				SDKROOT = iphoneos;
 				SKIP_INSTALL = YES;
 				SWIFT_ACTIVE_COMPILATION_CONDITIONS = (
@@ -2554,10 +2528,6 @@
 				CODE_SIGN_ENTITLEMENTS = ICEREDWidgets/ICEREDWidgets.entitlements;
 				CODE_SIGN_IDENTITY = "Apple Development";
 				CODE_SIGN_STYLE = Automatic;
-<<<<<<< HEAD
-				DEVELOPMENT_TEAM = 2C77AZCA8W;
-=======
->>>>>>> feed311f
 				INFOPLIST_FILE = ICEREDWidgets/Info.plist;
 				IPHONEOS_DEPLOYMENT_TARGET = 17.0;
 				LD_RUNPATH_SEARCH_PATHS = (
@@ -2567,10 +2537,6 @@
 				);
 				PRODUCT_BUNDLE_IDENTIFIER = com.app.icered.pro.widgets;
 				PRODUCT_NAME = "$(TARGET_NAME)";
-<<<<<<< HEAD
-				PROVISIONING_PROFILE_SPECIFIER = "";
-=======
->>>>>>> feed311f
 				SDKROOT = iphoneos;
 				SKIP_INSTALL = YES;
 				SWIFT_EMIT_LOC_STRINGS = YES;
