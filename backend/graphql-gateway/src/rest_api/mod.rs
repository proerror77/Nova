--- conflicted
+++ resolved
@@ -25,10 +25,7 @@
 pub mod models;
 pub mod notifications;
 pub mod oauth;
-<<<<<<< HEAD
-=======
 pub mod passkey;
->>>>>>> dab44894
 pub mod phone_auth;
 pub mod photo_analysis; // iOS Vision photo analysis for ranking
 pub mod poll;
